"""Utilities for selecting and loading models."""
import contextlib
from typing import Optional, Type

import torch
import torch.nn as nn
from transformers import PretrainedConfig

<<<<<<< HEAD
from vllm.config import ModelConfig, LoRAConfig
from vllm.model_executor.models import *
=======
from vllm.config import ModelConfig
from vllm.model_executor.models import ModelRegistry
>>>>>>> 096827c2
from vllm.model_executor.weight_utils import (get_quant_config,
                                              initialize_dummy_weights)


@contextlib.contextmanager
def _set_default_torch_dtype(dtype: torch.dtype):
    """Sets the default torch dtype to the given dtype."""
    old_dtype = torch.get_default_dtype()
    torch.set_default_dtype(dtype)
    yield
    torch.set_default_dtype(old_dtype)


def _get_model_architecture(config: PretrainedConfig) -> Type[nn.Module]:
    architectures = getattr(config, "architectures", [])
    for arch in architectures:
        model_cls = ModelRegistry.load_model_cls(arch)
        if model_cls is not None:
            return model_cls
    raise ValueError(
        f"Model architectures {architectures} are not supported for now. "
        f"Supported architectures: {ModelRegistry.get_supported_archs()}")


def get_model(model_config: ModelConfig,
              lora_config: Optional[LoRAConfig] = None) -> nn.Module:
    model_class = _get_model_architecture(model_config.hf_config)

    # Get the (maybe quantized) linear method.
    linear_method = None
    if model_config.quantization is not None:
        quant_config = get_quant_config(model_config.quantization,
                                        model_config.model,
                                        model_config.hf_config,
                                        model_config.download_dir)
        capability = torch.cuda.get_device_capability()
        capability = capability[0] * 10 + capability[1]
        if capability < quant_config.get_min_capability():
            raise ValueError(
                f"The quantization method {model_config.quantization} is not "
                "supported for the current GPU. "
                f"Minimum capability: {quant_config.get_min_capability()}. "
                f"Current capability: {capability}.")
        supported_dtypes = quant_config.get_supported_act_dtypes()
        if model_config.dtype not in supported_dtypes:
            raise ValueError(
                f"{model_config.dtype} is not supported for quantization "
                f"method {model_config.quantization}. Supported dtypes: "
                f"{supported_dtypes}")
        linear_method = quant_config.get_linear_method()

    with _set_default_torch_dtype(model_config.dtype):
        # Create a model instance.
        # The weights will be initialized as empty tensors.
        with torch.device("cuda"):
            if getattr(model_class, "supports_lora", True):
                model = model_class(model_config.hf_config, linear_method,
                                    lora_config)
            elif lora_config:
                raise ValueError(
                    f"Model {model_class.__name__} does not support LoRA, "
                    "but LoRA is enabled. Support for this model may "
                    "be added in the future. If this is important to you, "
                    "please open an issue on github.")
            else:
                model = model_class(model_config.hf_config, linear_method)
        if model_config.load_format == "dummy":
            # NOTE(woosuk): For accurate performance evaluation, we assign
            # random values to the weights.
            initialize_dummy_weights(model)
        else:
            # Load the weights from the cached or downloaded files.
            model.load_weights(model_config.model, model_config.download_dir,
                               model_config.load_format, model_config.revision)
    return model.eval()<|MERGE_RESOLUTION|>--- conflicted
+++ resolved
@@ -6,13 +6,8 @@
 import torch.nn as nn
 from transformers import PretrainedConfig
 
-<<<<<<< HEAD
 from vllm.config import ModelConfig, LoRAConfig
-from vllm.model_executor.models import *
-=======
-from vllm.config import ModelConfig
 from vllm.model_executor.models import ModelRegistry
->>>>>>> 096827c2
 from vllm.model_executor.weight_utils import (get_quant_config,
                                               initialize_dummy_weights)
 
