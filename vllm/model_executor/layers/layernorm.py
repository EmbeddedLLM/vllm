# SPDX-License-Identifier: Apache-2.0
# SPDX-FileCopyrightText: Copyright contributors to the vLLM project
"""Custom normalization layers."""

import torch
import torch.nn as nn
import torch.nn.functional as F

from vllm._aiter_ops import rocm_aiter_ops
from vllm.model_executor.custom_op import CustomOp
from vllm.model_executor.layers.batch_invariant import (
    rms_norm_batch_invariant,
    vllm_is_batch_invariant,
)
from vllm.platforms import current_platform


def rms_norm(
    x: torch.Tensor, weight: torch.Tensor, variance_epsilon: float
) -> torch.Tensor:
    from vllm import _custom_ops as ops

    if vllm_is_batch_invariant():
        return rms_norm_batch_invariant(x, weight, variance_epsilon)
    out = torch.empty_like(x)
    ops.rms_norm(
        out,
        x,
        weight,
        variance_epsilon,
    )
    return out


def fused_add_rms_norm(
    x: torch.Tensor,
    residual: torch.Tensor,
    weight: torch.Tensor,
    variance_epsilon: float,
) -> tuple[torch.Tensor, torch.Tensor]:
    from vllm import _custom_ops as ops

    if vllm_is_batch_invariant():
        return rms_norm_batch_invariant(
            x + residual, weight, variance_epsilon
        ), x + residual
    ops.fused_add_rms_norm(
        x,
        residual,
        weight,
        variance_epsilon,
    )
    return x, residual


def poly_norm(
    x: torch.Tensor, weight: torch.Tensor, bias: torch.Tensor, variance_epsilon: float
) -> torch.Tensor:
    from vllm import _custom_ops as ops

    out = torch.empty_like(x)
    ops.poly_norm(
        out,
        x,
        weight,
        bias,
        variance_epsilon,
    )
    return out


<<<<<<< HEAD
def rocm_aiter_rms_norm_impl(
    x: torch.Tensor, weight: torch.Tensor, variance_epsilon: float
) -> torch.Tensor:
    import aiter as rocm_aiter

    if x.dim() > 2:
        x_original_shape = x.shape
        x = x.reshape(-1, x_original_shape[-1])
        x = rocm_aiter.rms_norm(x, weight, variance_epsilon)
        return x.reshape(x_original_shape)

    return rocm_aiter.rms_norm(x, weight, variance_epsilon)


def rocm_aiter_rmsnorm2d_fwd_with_add_impl(
    output: torch.Tensor,
    x: torch.Tensor,
    residual: torch.Tensor,
    residual_out: torch.Tensor,
    weight: torch.Tensor,
    variance_epsilon: float,
) -> None:
    import aiter as rocm_aiter

    rocm_aiter.rmsnorm2d_fwd_with_add(
        output,  # output
        x,  # input
        residual,  # residual input
        residual_out,  # residual output
        weight,
        variance_epsilon,
    )


def rocm_aiter_rms_norm_fake(
    x: torch.Tensor, weight: torch.Tensor, variance_epsilon: float
) -> torch.Tensor:
    return torch.empty_like(x)


def rocm_aiter_rmsnorm2d_fwd_with_add_fake(
    output: torch.Tensor,
    x: torch.Tensor,
    residual: torch.Tensor,
    residual_out: torch.Tensor,
    weight: torch.Tensor,
    variance_epsilon: float,
) -> None:
    pass


if current_platform.is_rocm():
    direct_register_custom_op(
        op_name="rocm_aiter_rms_norm",
        op_func=rocm_aiter_rms_norm_impl,
        fake_impl=rocm_aiter_rms_norm_fake,
    )

    direct_register_custom_op(
        op_name="rocm_aiter_rmsnorm2d_fwd_with_add",
        op_func=rocm_aiter_rmsnorm2d_fwd_with_add_impl,
        mutates_args=["output", "residual_out"],
        fake_impl=rocm_aiter_rmsnorm2d_fwd_with_add_fake,
    )
=======
def dispatch_rocm_rmsnorm_func(
    with_fused_add: bool, dtype: torch.dtype, use_aiter: bool = False
):
    use_aiter = use_aiter and dtype in [
        torch.float16,
        torch.bfloat16,
    ]

    if use_aiter and with_fused_add:
        return rocm_aiter_ops.rms_norm2d_with_add
    if use_aiter:
        return rocm_aiter_ops.rms_norm

    # fall back to CUDA implementation
    if with_fused_add:
        return fused_add_rms_norm
    return rms_norm
>>>>>>> 93103575


@CustomOp.register("rms_norm")
class RMSNorm(CustomOp):
    """Root mean square normalization.

    Computes x -> w * x / sqrt(E[x^2] + eps) where w is the learned weight.
    Refer to https://arxiv.org/abs/1910.07467
    """

    def __init__(
        self,
        hidden_size: int,
        eps: float = 1e-6,
        var_hidden_size: int | None = None,
        has_weight: bool = True,
        dtype: torch.dtype | None = None,
    ) -> None:
        super().__init__()

        self.hidden_size = hidden_size
        self.variance_epsilon = eps
        self.variance_size_override = (
            None if var_hidden_size == hidden_size else var_hidden_size
        )
        weight_dtype = dtype or torch.get_default_dtype()
        self.has_weight = has_weight
        self.weight = torch.ones(hidden_size, dtype=weight_dtype)
        if self.has_weight:
            self.weight = nn.Parameter(self.weight)

<<<<<<< HEAD
        self.rocm_use_aiter = is_rocm_aiter_rmsnorm_enabled() and weight_dtype in [
            torch.float16,
            torch.bfloat16,
        ]
=======
        if current_platform.is_rocm():
            aiter_rmsnorm_enabled = rocm_aiter_ops.is_rmsnorm_enabled()
            self.rocm_norm_func = dispatch_rocm_rmsnorm_func(
                with_fused_add=False,
                dtype=weight_dtype,
                use_aiter=aiter_rmsnorm_enabled,
            )
            self.rocm_norm_func_with_add = dispatch_rocm_rmsnorm_func(
                with_fused_add=True, dtype=weight_dtype, use_aiter=aiter_rmsnorm_enabled
            )
>>>>>>> 93103575

    @staticmethod
    def forward_static(
        x: torch.Tensor,
        variance_epsilon: float,
        hidden_size: int,
        orig_dtype: torch.dtype,
        weight: torch.Tensor | None = None,
        residual: torch.Tensor | None = None,
        variance_size_override: int | None = None,
    ) -> torch.Tensor | tuple[torch.Tensor, torch.Tensor]:
        """PyTorch-native implementation equivalent to forward()."""
        x = x.to(torch.float32)
        if residual is not None:
            # residual promoted f16->f32 automatically,
            # otherwise Inductor eliminates the casts to and from f16,
            # increasing memory usage (and complicating pattern matching)
            x = x + residual
            residual = x.to(orig_dtype)

        if x.shape[-1] != hidden_size:
            raise ValueError(
                f"Expected hidden_size to be {hidden_size}, but found: {x.shape[-1]}"
            )

        if variance_size_override is None:
            x_var = x
        else:
            if hidden_size < variance_size_override:
                raise ValueError(
                    "Expected hidden_size to be at least "
                    f"{variance_size_override}, but found: {hidden_size}"
                )

            x_var = x[:, :, :variance_size_override]

        variance = x_var.pow(2).mean(dim=-1, keepdim=True)

        x = x * torch.rsqrt(variance + variance_epsilon)
        x = x.to(orig_dtype)
        if weight is not None:
            x = x * weight
        if residual is None:
            return x
        else:
            return x, residual

    def forward_native(
        self,
        x: torch.Tensor,
        residual: torch.Tensor | None = None,
    ) -> torch.Tensor | tuple[torch.Tensor, torch.Tensor]:
        """PyTorch-native implementation equivalent to forward()."""

        return self.forward_static(
            x,
            self.variance_epsilon,
            self.hidden_size,
            x.dtype,
            self.weight.data if self.has_weight else None,
            residual,
            self.variance_size_override,
        )

    def forward_cuda(
        self,
        x: torch.Tensor,
        residual: torch.Tensor | None = None,
    ) -> torch.Tensor | tuple[torch.Tensor, torch.Tensor]:
        if self.variance_size_override is not None:
            return self.forward_native(x, residual)

        add_residual = residual is not None
        if add_residual:
            return fused_add_rms_norm(
                x, residual, self.weight.data, self.variance_epsilon
            )
        else:
            return rms_norm(x, self.weight.data, self.variance_epsilon)

    def forward_hip(
        self,
        x: torch.Tensor,
        residual: torch.Tensor | None = None,
    ) -> torch.Tensor | tuple[torch.Tensor, torch.Tensor]:
        if self.variance_size_override is not None:
            return self.forward_native(x, residual)

        add_residual = residual is not None
        if self.rocm_use_aiter:
            if add_residual:
                residual_out = torch.empty_like(residual)
                output = torch.empty_like(x)

                torch.ops.vllm.rocm_aiter_rmsnorm2d_fwd_with_add(
                    output,
                    x,
                    residual,
                    residual_out,
                    self.weight.data,
                    self.variance_epsilon,
                )
                return output, residual_out
            else:
                return torch.ops.vllm.rocm_aiter_rms_norm(
                    x, self.weight.data, self.variance_epsilon
                )

        return self.forward_cuda(x, residual)

    def forward_xpu(
        self,
        x: torch.Tensor,
        residual: torch.Tensor | None = None,
    ) -> torch.Tensor | tuple[torch.Tensor, torch.Tensor]:
        if self.variance_size_override is not None:
            return self.forward_native(x, residual)

        from vllm._ipex_ops import ipex_ops as ops

        if residual is not None:
            ops.fused_add_rms_norm(
                x,
                residual,
                self.weight.data,
                self.variance_epsilon,
            )
            return x, residual
        return ops.rms_norm(
            x,
            self.weight.data,
            self.variance_epsilon,
        )

    def extra_repr(self) -> str:
        s = f"hidden_size={self.weight.data.size(0)}"
        s += f", eps={self.variance_epsilon}"
        return s


@CustomOp.register("gemma_rms_norm")
class GemmaRMSNorm(CustomOp):
    """RMS normalization for Gemma.

    Two differences from the above RMSNorm:
        1. x * (1 + w) instead of x * w.
        2. (x * w).to(orig_dtype) instead of x.to(orig_dtype) * w.
    """

    def __init__(
        self,
        hidden_size: int,
        eps: float = 1e-6,
    ) -> None:
        super().__init__()
        self.weight = nn.Parameter(torch.zeros(hidden_size))
        self.variance_epsilon = eps

    @staticmethod
    def forward_static(
        weight: torch.Tensor,
        variance_epsilon: float,
        x: torch.Tensor,
        residual: torch.Tensor | None,
    ) -> torch.Tensor | tuple[torch.Tensor, torch.Tensor]:
        """PyTorch-native implementation equivalent to forward()."""
        orig_dtype = x.dtype
        if residual is not None:
            x = (
                x.float() + residual.float()
                if orig_dtype == torch.float16
                else x + residual
            )
            residual = x

        x = x.float()
        variance = x.pow(2).mean(dim=-1, keepdim=True)
        x = x * torch.rsqrt(variance + variance_epsilon)
        # Llama does x.to(float16) * w whilst Gemma is (x * w).to(float16)
        # See https://github.com/huggingface/transformers/pull/29402
        x = x * (1.0 + weight.float())
        x = x.to(orig_dtype)
        return x if residual is None else (x, residual)

    def forward_native(
        self,
        x: torch.Tensor,
        residual: torch.Tensor | None = None,
    ) -> torch.Tensor | tuple[torch.Tensor, torch.Tensor]:
        """PyTorch-native implementation equivalent to forward()."""
        return self.forward_static(self.weight.data, self.variance_epsilon, x, residual)

    def forward_cuda(
        self,
        x: torch.Tensor,
        residual: torch.Tensor | None = None,
    ) -> torch.Tensor | tuple[torch.Tensor, torch.Tensor]:
        if torch.compiler.is_compiling():
            return self.forward_native(x, residual)

        if not getattr(self, "_is_compiled", False):
            self.forward_static = torch.compile(  # type: ignore
                self.forward_static
            )
            self._is_compiled = True
        return self.forward_native(x, residual)


@CustomOp.register("rms_norm_gated")
class RMSNormGated(CustomOp):
    """RMS Normalization with optional gating.

    This is a native PyTorch implementation that supports:
    - Standard RMS normalization
    - Group RMS normalization
    - Optional gating with SiLU activation
    """

    def __init__(
        self,
        hidden_size: int,
        eps: float = 1e-5,
        group_size: int | None = None,
        norm_before_gate: bool = False,
        device: torch.device | None = None,
        dtype: torch.dtype | None = None,
    ):
        """Initialize RMSNormGated.

        Args:
            hidden_size: Size of the hidden dimension
            eps: Epsilon for numerical stability
            group_size: If not None, do GroupNorm with each group
                        having group_size elements.
                        group_size=None is equivalent to group_size=hidden_size
                        (i.e. there's only 1 group).
            norm_before_gate: If True and z is provided: out = norm(x) * silu(z)
                              If False and z is provided: out = norm(x * silu(z))
            device: Device to create parameters on
            dtype: Data type for parameters
        """
        factory_kwargs = {"device": device, "dtype": dtype}
        super().__init__()
        self.eps = eps
        self.weight = nn.Parameter(torch.empty(hidden_size, **factory_kwargs))
        self.register_parameter("bias", None)
        self.group_size = group_size
        self.norm_before_gate = norm_before_gate
        self.reset_parameters()

    def reset_parameters(self):
        torch.nn.init.ones_(self.weight)

    def forward_native(
        self, x: torch.Tensor, z: torch.Tensor | None = None
    ) -> torch.Tensor:
        """
        Native PyTorch implementation of RMS normalization with gating.

        Args:
            x: Input tensor
            z: Optional gating tensor

        Returns:
            Normalized (and optionally gated) tensor

        If z is not None:
            - norm_before_gate=True: out = norm(x) * silu(z)
            - norm_before_gate=False: out = norm(x * silu(z))
        """
        # Apply gating before normalization if needed
        if z is not None and not self.norm_before_gate:
            x = x * F.silu(z)

        # RMS Normalization
        if self.group_size is None:
            # Standard RMS norm across the last dimension
            variance = x.pow(2).mean(dim=-1, keepdim=True)
            x_normed = x * torch.rsqrt(variance + self.eps)
            out = x_normed * self.weight
        else:
            # Group RMS norm
            from einops import rearrange

            x_group = rearrange(x, "... (g d) -> ... g d", d=self.group_size)
            variance = x_group.pow(2).mean(dim=-1, keepdim=True)
            x_normed = x_group * torch.rsqrt(variance + self.eps)
            out = rearrange(x_normed, "... g d -> ... (g d)") * self.weight

        # Apply gating after normalization if needed
        if z is not None and self.norm_before_gate:
            out = out * F.silu(z)

        return out

    def forward_cuda(
        self, x: torch.Tensor, z: torch.Tensor | None = None
    ) -> torch.Tensor:
        from vllm.model_executor.layers.fla.ops.layernorm_guard import rmsnorm_fn

        return rmsnorm_fn(
            x,
            self.weight,
            self.bias,
            z=z,
            eps=self.eps,
            group_size=self.group_size,
            norm_before_gate=self.norm_before_gate,
        )


class LayerNorm(nn.Module):
    """
    Layer Normalization.
    """

    def __init__(self, dim: int, eps: float = 1e-6):
        super().__init__()
        self.dim = dim
        self.eps = eps
        self.weight = nn.Parameter(torch.ones(dim, dtype=torch.float32))
        self.bias = nn.Parameter(torch.zeros(dim, dtype=torch.float32))

    def forward(self, x: torch.Tensor):
        return F.layer_norm(
            x.float(), (self.dim,), self.weight, self.bias, self.eps
        ).type_as(x)<|MERGE_RESOLUTION|>--- conflicted
+++ resolved
@@ -69,72 +69,6 @@
     return out
 
 
-<<<<<<< HEAD
-def rocm_aiter_rms_norm_impl(
-    x: torch.Tensor, weight: torch.Tensor, variance_epsilon: float
-) -> torch.Tensor:
-    import aiter as rocm_aiter
-
-    if x.dim() > 2:
-        x_original_shape = x.shape
-        x = x.reshape(-1, x_original_shape[-1])
-        x = rocm_aiter.rms_norm(x, weight, variance_epsilon)
-        return x.reshape(x_original_shape)
-
-    return rocm_aiter.rms_norm(x, weight, variance_epsilon)
-
-
-def rocm_aiter_rmsnorm2d_fwd_with_add_impl(
-    output: torch.Tensor,
-    x: torch.Tensor,
-    residual: torch.Tensor,
-    residual_out: torch.Tensor,
-    weight: torch.Tensor,
-    variance_epsilon: float,
-) -> None:
-    import aiter as rocm_aiter
-
-    rocm_aiter.rmsnorm2d_fwd_with_add(
-        output,  # output
-        x,  # input
-        residual,  # residual input
-        residual_out,  # residual output
-        weight,
-        variance_epsilon,
-    )
-
-
-def rocm_aiter_rms_norm_fake(
-    x: torch.Tensor, weight: torch.Tensor, variance_epsilon: float
-) -> torch.Tensor:
-    return torch.empty_like(x)
-
-
-def rocm_aiter_rmsnorm2d_fwd_with_add_fake(
-    output: torch.Tensor,
-    x: torch.Tensor,
-    residual: torch.Tensor,
-    residual_out: torch.Tensor,
-    weight: torch.Tensor,
-    variance_epsilon: float,
-) -> None:
-    pass
-
-
-if current_platform.is_rocm():
-    direct_register_custom_op(
-        op_name="rocm_aiter_rms_norm",
-        op_func=rocm_aiter_rms_norm_impl,
-        fake_impl=rocm_aiter_rms_norm_fake,
-    )
-
-    direct_register_custom_op(
-        op_name="rocm_aiter_rmsnorm2d_fwd_with_add",
-        op_func=rocm_aiter_rmsnorm2d_fwd_with_add_impl,
-        mutates_args=["output", "residual_out"],
-        fake_impl=rocm_aiter_rmsnorm2d_fwd_with_add_fake,
-    )
-=======
 def dispatch_rocm_rmsnorm_func(
     with_fused_add: bool, dtype: torch.dtype, use_aiter: bool = False
 ):
@@ -152,7 +86,6 @@
     if with_fused_add:
         return fused_add_rms_norm
     return rms_norm
->>>>>>> 93103575
 
 
 @CustomOp.register("rms_norm")
@@ -184,12 +117,6 @@
         if self.has_weight:
             self.weight = nn.Parameter(self.weight)
 
-<<<<<<< HEAD
-        self.rocm_use_aiter = is_rocm_aiter_rmsnorm_enabled() and weight_dtype in [
-            torch.float16,
-            torch.bfloat16,
-        ]
-=======
         if current_platform.is_rocm():
             aiter_rmsnorm_enabled = rocm_aiter_ops.is_rmsnorm_enabled()
             self.rocm_norm_func = dispatch_rocm_rmsnorm_func(
@@ -200,7 +127,6 @@
             self.rocm_norm_func_with_add = dispatch_rocm_rmsnorm_func(
                 with_fused_add=True, dtype=weight_dtype, use_aiter=aiter_rmsnorm_enabled
             )
->>>>>>> 93103575
 
     @staticmethod
     def forward_static(
