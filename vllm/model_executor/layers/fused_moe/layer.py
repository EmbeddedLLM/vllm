# SPDX-License-Identifier: Apache-2.0
# SPDX-FileCopyrightText: Copyright contributors to the vLLM project

from abc import abstractmethod
from collections.abc import Iterable
from enum import Enum
from typing import Callable, Literal, Optional, Union, get_args, overload

import torch
import torch.nn.functional as F
from torch.nn.parameter import UninitializedParameter

import vllm.envs as envs
from vllm._aiter_ops import rocm_aiter_ops
from vllm.config import get_current_vllm_config
from vllm.config.parallel import ExpertPlacementStrategy
from vllm.distributed import (get_dp_group, get_ep_group,
                              get_tensor_model_parallel_world_size,
                              tensor_model_parallel_all_reduce)
from vllm.distributed.eplb.eplb_state import EplbState
from vllm.forward_context import ForwardContext, get_forward_context
from vllm.logger import init_logger
from vllm.model_executor.custom_op import CustomOp
# yapf: disable
from vllm.model_executor.layers.fused_moe.config import (
    FUSED_MOE_UNQUANTIZED_CONFIG, FusedMoEConfig, FusedMoEParallelConfig,
    FusedMoEQuantConfig, biased_moe_quant_config)
from vllm.model_executor.layers.fused_moe.fused_moe import (
    zero_experts_compute_triton)
# yapf: enable
from vllm.model_executor.layers.fused_moe.modular_kernel import (
    FusedMoEActivationFormat, FusedMoEModularKernel,
    FusedMoEPermuteExpertsUnpermute, FusedMoEPrepareAndFinalize)
from vllm.model_executor.layers.fused_moe.routing_simulator import (
    RoutingSimulator)
from vllm.model_executor.layers.quantization.base_config import (
    QuantizationConfig, QuantizeMethodBase)
from vllm.model_executor.utils import set_weight_attrs
from vllm.platforms import current_platform
from vllm.platforms.interface import CpuArchEnum
from vllm.utils import (cdiv, direct_register_custom_op, has_deep_ep, has_pplx,
                        round_up)
from vllm.utils.flashinfer import has_flashinfer_cutlass_fused_moe
from vllm.v1.worker.ubatching import dbo_current_ubatch_id

if current_platform.is_cuda_alike():
    from .fused_batched_moe import BatchedTritonExperts
    from .fused_moe import (TritonExperts, eplb_map_to_physical_and_record,
                            fused_experts)
    if has_pplx():
        from .pplx_prepare_finalize import (PplxPrepareAndFinalize,
                                            pplx_hidden_dim_scale_bytes)
    if has_deep_ep():
        from .deepep_ht_prepare_finalize import DeepEPHTPrepareAndFinalize
        from .deepep_ll_prepare_finalize import (DEEPEP_QUANT_BLOCK_SHAPE,
                                                 DeepEPLLPrepareAndFinalize)
else:
    fused_experts = None  # type: ignore
    FusedMoEPermuteExpertsUnpermute = None  # type: ignore
    FusedMoEPrepareAndFinalize = None  # type: ignore
<<<<<<< HEAD
if rocm_aiter_ops.is_fused_moe_enabled():
=======

    def _eplb_map_to_physical_and_record(
            topk_ids: torch.Tensor, expert_load_view: torch.Tensor,
            logical_to_physical_map: torch.Tensor,
            logical_replica_count: torch.Tensor,
            indices_type: Optional[torch.dtype]) -> torch.Tensor:
        # CPU fallback: no EPLB so just return as is
        return topk_ids

    eplb_map_to_physical_and_record = _eplb_map_to_physical_and_record

if is_rocm_aiter_moe_enabled():
>>>>>>> 392edee3
    from vllm.model_executor.layers.fused_moe.rocm_aiter_fused_moe import (  # noqa: E501
        rocm_aiter_grouped_topk as grouped_topk)
else:
    from vllm.model_executor.layers.fused_moe.fused_moe import grouped_topk
if current_platform.is_tpu():
    from .moe_pallas import fused_moe as fused_moe_pallas
else:
    fused_moe_pallas = None  # type: ignore

logger = init_logger(__name__)


class FusedMoeWeightScaleSupported(Enum):
    TENSOR = "tensor"
    CHANNEL = "channel"
    GROUP = "group"
    BLOCK = "block"


class FusedMoEMethodBase(QuantizeMethodBase):

    def __init__(self, moe: FusedMoEConfig):
        super().__init__()
        self.moe = moe
        self.moe_quant_config: Optional[FusedMoEQuantConfig] = None
        self.fused_experts: Optional[FusedMoEModularKernel] = None
        self.topk_indices_dtype = None

    @abstractmethod
    def create_weights(self, layer: torch.nn.Module, num_experts: int,
                       hidden_size: int, intermediate_size_per_partition: int,
                       params_dtype: torch.dtype, **extra_weight_attrs):
        raise NotImplementedError

    def uses_weight_scale_2_pattern(self) -> bool:
        """
        Returns True if this quantization method uses 'weight_scale_2' pattern
        for per-tensor weight scales (e.g., FP4 variants), False otherwise.

        This method should be overridden by subclasses that use the
        'weight_scale_2' pattern instead of the standard 'weight_scale' pattern.
        """
        return False

    @staticmethod
    def _maybe_make_prepare_finalize(
        moe: FusedMoEConfig,
        quant_config: Optional[FusedMoEQuantConfig],
    ) -> Optional[FusedMoEPrepareAndFinalize]:
        all2all_manager = get_ep_group().device_communicator.all2all_manager
        assert all2all_manager is not None

        prepare_finalize: Optional[FusedMoEPrepareAndFinalize] = None

        # TODO: could allow this now
        assert not moe.use_flashinfer_cutlass_kernels, \
            "Must be created in modelopt.py"

        if moe.use_pplx_kernels:
            assert quant_config is not None

            hidden_dim_bytes, hidden_scale_bytes = pplx_hidden_dim_scale_bytes(
                moe.max_num_tokens,
                moe.hidden_dim,
                moe.in_dtype,
                quant_config.quant_dtype,
                per_act_token_quant=quant_config.per_act_token_quant,
                block_shape=quant_config.block_shape,
            )

            all_to_all_args = dict(
                max_num_tokens=moe.max_num_tokens,
                num_experts=moe.num_experts,
                experts_per_token=moe.experts_per_token,  # topk
                rank=all2all_manager.rank,
                world_size=all2all_manager.world_size,
                # dp_size actually means tp_size, bug in pplx kernels
                dp_size=all2all_manager.tp_group.world_size,
                hidden_dim=moe.hidden_dim,
                hidden_dim_bytes=hidden_dim_bytes,
                hidden_dim_scale_bytes=hidden_scale_bytes,
            )

            num_dispatchers = (all2all_manager.world_size //
                               all2all_manager.tp_group.world_size)

            # Intranode pplx a2a takes a group name while internode does not.
            if not all2all_manager.internode:
                all_to_all_args[
                    "group_name"] = all2all_manager.cpu_group.group_name

            handle = all2all_manager.get_handle(all_to_all_args)

            prepare_finalize = PplxPrepareAndFinalize(
                handle,
                max_num_tokens=moe.max_num_tokens,
                num_local_experts=moe.num_local_experts,
                num_dispatchers=num_dispatchers,
            )
        elif moe.use_deepep_ht_kernels:
            assert moe.dp_size == all2all_manager.dp_world_size

            all_to_all_args = dict()
            handle = all2all_manager.get_handle(all_to_all_args)
            prepare_finalize = DeepEPHTPrepareAndFinalize(
                handle,
                num_dispatchers=all2all_manager.world_size,
                dp_size=all2all_manager.dp_world_size,
                rank_expert_offset=all2all_manager.rank *
                moe.num_local_experts,
            )

        elif moe.use_deepep_ll_kernels:
            assert quant_config is not None
            all_to_all_args = dict(
                max_num_tokens_per_dp_rank=moe.max_num_tokens,
                token_hidden_size=moe.hidden_dim,
                num_ep_ranks=all2all_manager.world_size,
                num_global_experts=moe.num_experts,
                num_local_experts=moe.num_experts //
                all2all_manager.world_size)
            handle = all2all_manager.get_handle(all_to_all_args)

            # Note: We may want to use FP8 dispatch just to reduce
            # data movement.
            use_fp8_dispatch = (
                quant_config.quant_dtype == current_platform.fp8_dtype()
                and quant_config.block_shape == DEEPEP_QUANT_BLOCK_SHAPE)

            prepare_finalize = DeepEPLLPrepareAndFinalize(
                handle,
                max_tokens_per_rank=moe.max_num_tokens,
                num_dispatchers=all2all_manager.world_size,
                use_fp8_dispatch=use_fp8_dispatch,
            )

        return prepare_finalize

    def maybe_make_prepare_finalize(
            self) -> Optional[FusedMoEPrepareAndFinalize]:
        if self.moe.moe_parallel_config.use_all2all_kernels:
            return FusedMoEMethodBase._maybe_make_prepare_finalize(
                self.moe, self.moe_quant_config)
        else:
            return None

    # Note: init_prepare_finalize should only be called by
    # prepare_communication_buffer_for_model.
    def init_prepare_finalize(self, layer: torch.nn.Module):
        assert self.moe is not None

        # We must get the quant config here so that the layer is
        # completely initialized, i.e. all weights loaded and post
        # processed.
        self.moe_quant_config = self.get_fused_moe_quant_config(layer)

        prepare_finalize = self.maybe_make_prepare_finalize()

        if prepare_finalize is not None:
            logger.debug("%s for %s(%s)", prepare_finalize.__class__.__name__,
                         self, id(self))
            assert self.topk_indices_dtype is None
            assert self.fused_experts is None, \
                f"Attempt to override experts for {id(self)}!"
            self.topk_indices_dtype = prepare_finalize.topk_indices_dtype()
            experts = self.select_gemm_impl(prepare_finalize, layer)
            self.fused_experts = FusedMoEModularKernel(
                prepare_finalize,
                experts,
                layer.shared_experts,
            )

    def select_gemm_impl(
        self,
        prepare_finalize: FusedMoEPrepareAndFinalize,
        layer: torch.nn.Module,
    ) -> FusedMoEPermuteExpertsUnpermute:
        # based on the all2all implementation, select the appropriate
        # gemm implementation
        raise NotImplementedError(
            f"{self.__class__.__name__} must select appropriate gemm "
            "implementation based on the prepare_finalize")

    @abstractmethod
    def get_fused_moe_quant_config(
            self, layer: torch.nn.Module) -> Optional[FusedMoEQuantConfig]:
        raise NotImplementedError

    @abstractmethod
    def apply(
        self,
        layer: torch.nn.Module,
        x: torch.Tensor,
        router_logits: torch.Tensor,
        top_k: int,
        renormalize: bool,
        use_grouped_topk: bool = False,
        topk_group: Optional[int] = None,
        num_expert_group: Optional[int] = None,
        global_num_experts: int = -1,
        expert_map: Optional[torch.Tensor] = None,
        custom_routing_function: Optional[Callable] = None,
        scoring_func: str = "softmax",
        routed_scaling_factor: float = 1.0,
        e_score_correction_bias: Optional[torch.Tensor] = None,
        apply_router_weight_on_input: bool = False,
        activation: str = "silu",
        enable_eplb: bool = False,
        expert_load_view: Optional[torch.Tensor] = None,
        logical_to_physical_map: Optional[torch.Tensor] = None,
        logical_replica_count: Optional[torch.Tensor] = None,
    ) -> Union[torch.Tensor, tuple[torch.Tensor, torch.Tensor]]:
        raise NotImplementedError


@CustomOp.register("unquantized_fused_moe")
class UnquantizedFusedMoEMethod(FusedMoEMethodBase, CustomOp):
    """MoE method without quantization."""

    def __init__(self, moe: FusedMoEConfig):
        super().__init__(moe)
<<<<<<< HEAD
        self.has_bias = self.moe.has_bias
        self.rocm_aiter_moe_enabled = rocm_aiter_ops.is_fused_moe_enabled()
=======
        self.rocm_aiter_moe_enabled = is_rocm_aiter_moe_enabled()
>>>>>>> 392edee3
        if self.rocm_aiter_moe_enabled:
            from .rocm_aiter_fused_moe import rocm_aiter_fused_experts
            self.rocm_aiter_fused_experts = rocm_aiter_fused_experts
        else:
            self.rocm_aiter_fused_experts = None  # type: ignore

        # FlashInfer CUTLASS MoE is only supported on Hopper and later GPUS
        self.flashinfer_cutlass_moe_enabled = (
            has_flashinfer_cutlass_fused_moe()
            and envs.VLLM_USE_FLASHINFER_MOE_FP16
            and self.moe.moe_parallel_config.use_ep
            and self.moe.moe_parallel_config.dp_size == 1
            and current_platform.get_device_capability()[0] >= 9)
        if self.flashinfer_cutlass_moe_enabled:
            logger.info_once(
                "Enabling FlashInfer CUTLASS MoE for UnquantizedFusedMoEMethod"
            )
            from functools import partial

            from .flashinfer_cutlass_moe import flashinfer_cutlass_moe
            self.flashinfer_cutlass_moe = partial(
                flashinfer_cutlass_moe,
                quant_config=FUSED_MOE_UNQUANTIZED_CONFIG,
                tp_rank=self.moe.moe_parallel_config.tp_rank,
                tp_size=self.moe.moe_parallel_config.tp_size,
                ep_rank=self.moe.moe_parallel_config.ep_rank,
                ep_size=self.moe.moe_parallel_config.ep_size)
        else:
            if (self.moe.moe_parallel_config.use_ep
                    and self.moe.moe_parallel_config.dp_size == 1):
                logger.info_once(
                    "FlashInfer CUTLASS MoE is available for EP"
                    " but not enabled, consider setting"
                    " VLLM_USE_FLASHINFER_MOE_FP16=1 to enable it.")
            elif self.moe.moe_parallel_config.dp_size > 1:
                logger.info_once(
                    "FlashInfer CUTLASS MoE is currently not available for DP."
                )
            self.flashinfer_cutlass_moe = None  # type: ignore

    def maybe_make_prepare_finalize(
            self) -> Optional[FusedMoEPrepareAndFinalize]:
        if self.rocm_aiter_moe_enabled:
            return None
        else:
            return super().maybe_make_prepare_finalize()

    def select_gemm_impl(
        self,
        prepare_finalize: FusedMoEPrepareAndFinalize,
        layer: torch.nn.Module,
    ) -> FusedMoEPermuteExpertsUnpermute:
        assert self.moe_quant_config is not None
        if (prepare_finalize.activation_format ==
                FusedMoEActivationFormat.BatchedExperts):
            logger.debug("BatchedTritonExperts %s", self.moe)
            return BatchedTritonExperts(
                max_num_tokens=self.moe.max_num_tokens,
                num_dispatchers=prepare_finalize.num_dispatchers(),
                quant_config=self.moe_quant_config,
            )
        else:
            logger.debug("TritonExperts %s", self.moe)
            return TritonExperts(self.moe_quant_config)

    def create_weights(self, layer: torch.nn.Module, num_experts: int,
                       hidden_size: int, intermediate_size_per_partition: int,
                       params_dtype: torch.dtype, **extra_weight_attrs):
        # Fused gate_up_proj (column parallel)
        w13_weight = torch.nn.Parameter(torch.empty(
            num_experts,
            2 * intermediate_size_per_partition,
            hidden_size,
            dtype=params_dtype),
                                        requires_grad=False)
        layer.register_parameter("w13_weight", w13_weight)
        set_weight_attrs(w13_weight, extra_weight_attrs)
        if self.moe.has_bias:
            w13_bias = torch.nn.Parameter(torch.zeros(
                num_experts,
                2 * intermediate_size_per_partition,
                dtype=params_dtype),
                                          requires_grad=False)
            layer.register_parameter("w13_bias", w13_bias)
            set_weight_attrs(w13_bias, extra_weight_attrs)
        # down_proj (row parallel)
        w2_weight = torch.nn.Parameter(torch.empty(
            num_experts,
            hidden_size,
            intermediate_size_per_partition,
            dtype=params_dtype),
                                       requires_grad=False)
        layer.register_parameter("w2_weight", w2_weight)
        set_weight_attrs(w2_weight, extra_weight_attrs)
        if self.moe.has_bias:
            w2_bias = torch.nn.Parameter(torch.zeros(num_experts,
                                                     hidden_size,
                                                     dtype=params_dtype),
                                         requires_grad=False)
            layer.register_parameter("w2_bias", w2_bias)
            set_weight_attrs(w2_bias, extra_weight_attrs)

    def _maybe_pad_weight(self, weight: torch.Tensor) -> torch.Tensor:
        # Pad the weight tensor. This is an optimization on ROCm platform, which
        # can benefit from tensors located far enough from one another in memory
        if (envs.VLLM_ROCM_MOE_PADDING and current_platform.is_rocm()
                and weight.stride(-1) == 1
                and (weight.stride(-2) * weight.element_size()) % 512 == 0):
            num_pad = 256 // weight.element_size()
            weight = F.pad(weight, (0, num_pad), "constant", 0)[..., :-num_pad]
            torch.cuda.empty_cache()

        return weight

    def process_weights_after_loading(self, layer: torch.nn.Module) -> None:
        super().process_weights_after_loading(layer)

        # Padding the weight for better performance on ROCm
        layer.w13_weight.data = self._maybe_pad_weight(layer.w13_weight.data)
        layer.w2_weight.data = self._maybe_pad_weight(layer.w2_weight.data)
        # Lazy import to avoid importing triton.
        from vllm.model_executor.layers.fused_moe.rocm_aiter_fused_moe import (
            shuffle_weights)

        if self.rocm_aiter_moe_enabled:
            shuffled_w13, shuffled_w2 = shuffle_weights(
                layer.w13_weight.data, layer.w2_weight.data)

            layer.w13_weight.data = shuffled_w13
            layer.w2_weight.data = shuffled_w2

        if self.flashinfer_cutlass_moe_enabled:
            # Swap halves to arrange as [w3; w1] (kernel expectation)
            w1_w, w3_w = torch.chunk(layer.w13_weight.data, 2, dim=1)
            w13_weight_swapped = torch.cat([w3_w, w1_w], dim=1)
            layer.w13_weight.data = w13_weight_swapped.contiguous()

        if current_platform.is_xpu():
            import intel_extension_for_pytorch as ipex
            layer.ipex_fusion = ipex.llm.modules.GatedMLPMOE(
                layer.w13_weight,
                layer.w2_weight,
                use_prepack=True,
            )
        elif current_platform.is_cpu():
            from vllm.model_executor.layers.fused_moe import cpu_fused_moe
            if current_platform.get_cpu_architecture() == CpuArchEnum.X86:
                from vllm.model_executor.layers.utils import (
                    check_cpu_sgl_kernel)
                dtype_w13 = layer.w13_weight.dtype
                _, n_w13, k_w13 = layer.w13_weight.size()
                dtype_w2 = layer.w2_weight.dtype
                _, n_w2, k_w2 = layer.w2_weight.size()
                if (envs.VLLM_CPU_SGL_KERNEL
                        and check_cpu_sgl_kernel(n_w13, k_w13, dtype_w13)
                        and check_cpu_sgl_kernel(n_w2, k_w2, dtype_w2)):
                    packed_w13_weight = torch.ops._C.convert_weight_packed(
                        layer.w13_weight)
                    assert packed_w13_weight.size() == layer.w13_weight.size()
                    layer.w13_weight.copy_(packed_w13_weight)
                    del packed_w13_weight
                    packed_w2_weight = torch.ops._C.convert_weight_packed(
                        layer.w2_weight)
                    assert packed_w2_weight.size() == layer.w2_weight.size()
                    layer.w2_weight.copy_(packed_w2_weight)
                    layer.cpu_fused_moe = cpu_fused_moe.SGLFusedMOE(layer)
                else:
                    layer.cpu_fused_moe = cpu_fused_moe.IPEXFusedMOE(layer)
            else:
                layer.cpu_fused_moe = cpu_fused_moe.CPUFusedMOE(layer)

    def apply(
        self,
        layer: torch.nn.Module,
        x: torch.Tensor,
        router_logits: torch.Tensor,
        top_k: int,
        renormalize: bool,
        use_grouped_topk: bool = False,
        topk_group: Optional[int] = None,
        num_expert_group: Optional[int] = None,
        global_num_experts: int = -1,
        expert_map: Optional[torch.Tensor] = None,
        custom_routing_function: Optional[Callable] = None,
        scoring_func: str = "softmax",
        routed_scaling_factor: float = 1.0,
        e_score_correction_bias: Optional[torch.Tensor] = None,
        apply_router_weight_on_input: bool = False,
        activation: str = "silu",
        enable_eplb: bool = False,
        expert_load_view: Optional[torch.Tensor] = None,
        logical_to_physical_map: Optional[torch.Tensor] = None,
        logical_replica_count: Optional[torch.Tensor] = None,
    ) -> Union[torch.Tensor, tuple[torch.Tensor, torch.Tensor]]:
        if enable_eplb:
            assert expert_load_view is not None
            assert logical_to_physical_map is not None
            assert logical_replica_count is not None
            assert isinstance(layer, FusedMoE)

        return self.forward(
            x=x,
            layer=layer,
            router_logits=router_logits,
            top_k=top_k,
            renormalize=renormalize,
            use_grouped_topk=use_grouped_topk,
            topk_group=topk_group,
            num_expert_group=num_expert_group,
            global_num_experts=global_num_experts,
            expert_map=expert_map,
            custom_routing_function=custom_routing_function,
            scoring_func=scoring_func,
            routed_scaling_factor=routed_scaling_factor,
            e_score_correction_bias=e_score_correction_bias,
            activation=activation,
            apply_router_weight_on_input=apply_router_weight_on_input,
            enable_eplb=enable_eplb,
            expert_load_view=expert_load_view,
            logical_to_physical_map=logical_to_physical_map,
            logical_replica_count=logical_replica_count,
        )

    def get_fused_moe_quant_config(
            self, layer: torch.nn.Module) -> Optional[FusedMoEQuantConfig]:
        if self.moe.has_bias:
            return biased_moe_quant_config(
                layer.w13_bias,
                layer.w2_bias,
            )
        else:
            return FUSED_MOE_UNQUANTIZED_CONFIG

    def forward_cuda(
        self,
        layer: torch.nn.Module,
        x: torch.Tensor,
        use_grouped_topk: bool,
        top_k: int,
        router_logits: torch.Tensor,
        renormalize: bool,
        topk_group: Optional[int] = None,
        num_expert_group: Optional[int] = None,
        global_num_experts: int = -1,
        expert_map: Optional[torch.Tensor] = None,
        custom_routing_function: Optional[Callable] = None,
        scoring_func: str = "softmax",
        routed_scaling_factor: float = 1.0,
        e_score_correction_bias: Optional[torch.Tensor] = None,
        apply_router_weight_on_input: bool = False,
        activation: str = "silu",
        enable_eplb: bool = False,
        expert_load_view: Optional[torch.Tensor] = None,
        logical_to_physical_map: Optional[torch.Tensor] = None,
        logical_replica_count: Optional[torch.Tensor] = None,
    ) -> Union[torch.Tensor, tuple[torch.Tensor, torch.Tensor]]:

        zero_expert_num = getattr(layer, 'zero_expert_num', 0)
        zero_expert_type = getattr(layer, 'zero_expert_type', None)

        topk_weights, topk_ids, zero_expert_result = FusedMoE.select_experts(
            hidden_states=x,
            router_logits=router_logits,
            use_grouped_topk=use_grouped_topk,
            top_k=top_k,
            renormalize=renormalize,
            topk_group=topk_group,
            num_expert_group=num_expert_group,
            custom_routing_function=custom_routing_function,
            scoring_func=scoring_func,
            routed_scaling_factor=routed_scaling_factor,
            e_score_correction_bias=e_score_correction_bias,
            indices_type=self.topk_indices_dtype,
            enable_eplb=enable_eplb,
            expert_map=expert_map,
            expert_load_view=expert_load_view,
            logical_to_physical_map=logical_to_physical_map,
            logical_replica_count=logical_replica_count,
            global_num_experts=global_num_experts,
            zero_expert_num=zero_expert_num,
            zero_expert_type=zero_expert_type)

        if self.rocm_aiter_moe_enabled:
            assert self.fused_experts is None
            result = self.rocm_aiter_fused_experts(
                hidden_states=x,
                w1=layer.w13_weight,
                w2=layer.w2_weight,
                topk_weights=topk_weights,
                topk_ids=topk_ids,
                expert_map=expert_map,
                activation=activation,
                apply_router_weight_on_input=apply_router_weight_on_input)
        elif self.flashinfer_cutlass_moe_enabled:
            return self.flashinfer_cutlass_moe(
                hidden_states=x,
                w1=layer.w13_weight,
                w2=layer.w2_weight,
                topk_weights=topk_weights,
                topk_ids=topk_ids,
                activation=activation,
                apply_router_weight_on_input=apply_router_weight_on_input)
        elif self.fused_experts is not None:
            if self.moe.has_bias:
                raise ValueError(
                    "FusedMoEModularKernel does not support bias.")
            result = self.fused_experts(
                hidden_states=x,
                w1=layer.w13_weight,
                w2=layer.w2_weight,
                topk_weights=topk_weights,
                topk_ids=topk_ids,
                inplace=True,
                activation=activation,
                apply_router_weight_on_input=apply_router_weight_on_input,
                global_num_experts=global_num_experts,
                expert_map=expert_map,
            )
        else:
            assert fused_experts is not None
            result = fused_experts(
                hidden_states=x,
                w1=layer.w13_weight,
                w2=layer.w2_weight,
                topk_weights=topk_weights,
                topk_ids=topk_ids,
                inplace=True,
                activation=activation,
                quant_config=self.moe_quant_config,
                apply_router_weight_on_input=apply_router_weight_on_input,
                global_num_experts=global_num_experts,
                expert_map=expert_map,
            )

        if zero_expert_num != 0 and zero_expert_type is not None:
            assert not isinstance(result, tuple), \
                "Shared + zero experts are mutually exclusive not yet supported"
            return result, zero_expert_result
        else:
            return result

    def forward_cpu(
        self,
        layer: torch.nn.Module,
        x: torch.Tensor,
        use_grouped_topk: bool,
        top_k: int,
        router_logits: torch.Tensor,
        renormalize: bool,
        topk_group: Optional[int] = None,
        num_expert_group: Optional[int] = None,
        global_num_experts: int = -1,
        expert_map: Optional[torch.Tensor] = None,
        custom_routing_function: Optional[Callable] = None,
        scoring_func: str = "softmax",
        routed_scaling_factor: float = 1.0,
        e_score_correction_bias: Optional[torch.Tensor] = None,
        apply_router_weight_on_input: bool = False,
        activation: str = "silu",
        enable_eplb: bool = False,
        expert_load_view: Optional[torch.Tensor] = None,
        logical_to_physical_map: Optional[torch.Tensor] = None,
        logical_replica_count: Optional[torch.Tensor] = None,
    ) -> Union[torch.Tensor, tuple[torch.Tensor, torch.Tensor]]:
        if enable_eplb is not False or expert_load_view is not None or \
                logical_to_physical_map is not None or \
                logical_replica_count is not None:
            raise NotImplementedError("Expert load balancing is not supported "
                                      "for CPU.")
        return layer.cpu_fused_moe(
            layer,
            x,
            use_grouped_topk,
            top_k,
            router_logits,
            renormalize,
            topk_group,
            num_expert_group,
            global_num_experts,
            expert_map,
            custom_routing_function,
            scoring_func,
            routed_scaling_factor,
            e_score_correction_bias,
            apply_router_weight_on_input,
            activation,
        )

    def forward_xpu(
        self,
        layer: torch.nn.Module,
        x: torch.Tensor,
        use_grouped_topk: bool,
        top_k: int,
        router_logits: torch.Tensor,
        renormalize: bool,
        topk_group: Optional[int] = None,
        num_expert_group: Optional[int] = None,
        global_num_experts: int = -1,
        expert_map: Optional[torch.Tensor] = None,
        custom_routing_function: Optional[Callable] = None,
        scoring_func: str = "softmax",
        routed_scaling_factor: float = 1.0,
        e_score_correction_bias: Optional[torch.Tensor] = None,
        apply_router_weight_on_input: bool = False,
        activation: str = "silu",
        enable_eplb: bool = False,
        expert_load_view: Optional[torch.Tensor] = None,
        logical_to_physical_map: Optional[torch.Tensor] = None,
        logical_replica_count: Optional[torch.Tensor] = None,
    ) -> Union[torch.Tensor, tuple[torch.Tensor, torch.Tensor]]:
        if enable_eplb is not False or expert_load_view is not None or \
                logical_to_physical_map is not None or \
                logical_replica_count is not None:
            raise NotImplementedError("Expert load balancing is not supported "
                                      "for XPU.")
        assert custom_routing_function is None
        return layer.ipex_fusion(
            x,
            use_grouped_topk,
            top_k,
            router_logits,
            renormalize,
            topk_group,
            num_expert_group,
        )

    def forward_tpu(
        self,
        layer: torch.nn.Module,
        x: torch.Tensor,
        use_grouped_topk: bool,
        top_k: int,
        router_logits: torch.Tensor,
        renormalize: bool,
        topk_group: Optional[int] = None,
        num_expert_group: Optional[int] = None,
        global_num_experts: int = -1,
        expert_map: Optional[torch.Tensor] = None,
        custom_routing_function: Optional[Callable] = None,
        scoring_func: str = "softmax",
        routed_scaling_factor: float = 1.0,
        e_score_correction_bias: Optional[torch.Tensor] = None,
        apply_router_weight_on_input: bool = False,
        activation: str = "silu",
        enable_eplb: bool = False,
        expert_load_view: Optional[torch.Tensor] = None,
        logical_to_physical_map: Optional[torch.Tensor] = None,
        logical_replica_count: Optional[torch.Tensor] = None,
    ) -> Union[torch.Tensor, tuple[torch.Tensor, torch.Tensor]]:
        assert not use_grouped_topk
        assert num_expert_group is None
        assert topk_group is None
        assert custom_routing_function is None
        assert apply_router_weight_on_input is False
        if scoring_func != "softmax":
            raise NotImplementedError(
                "Only softmax scoring function is supported for TPU.")
        if e_score_correction_bias is not None:
            raise NotImplementedError(
                "Expert score correction bias is not supported for TPU.")
        assert activation == "silu", f"{activation} is not supported for TPU."
        assert routed_scaling_factor == 1.0, \
            f"routed_scaling_factor {routed_scaling_factor} is not supported " \
            f"for TPU."
        if enable_eplb is not False or expert_load_view is not None or \
                logical_to_physical_map is not None or \
                logical_replica_count is not None:
            raise NotImplementedError("Expert load balancing is not supported "
                                      "for TPU.")
        return fused_moe_pallas(hidden_states=x,
                                w1=layer.w13_weight,
                                w2=layer.w2_weight,
                                topk=top_k,
                                gating_output=router_logits,
                                global_num_experts=global_num_experts,
                                expert_map=expert_map,
                                renormalize=renormalize)

    if current_platform.is_tpu():
        forward_native = forward_tpu
    elif current_platform.is_cpu():
        forward_native = forward_cpu
    elif current_platform.is_xpu():
        forward_native = forward_xpu
    else:
        forward_native = forward_cuda


def determine_expert_map(
    ep_size: int,
    ep_rank: int,
    global_num_experts: int,
    expert_placement_strategy: ExpertPlacementStrategy = "linear",
) -> tuple[int, Optional[torch.Tensor]]:
    """
        Calculates how many experts should be assigned to each rank for EP and
        creates a mapping from global to local expert index. Experts are
        distributed evenly across ranks. Any remaining are assigned to the
        last rank.

        Args:
            ep_size: The size of the expert parallel group
            ep_rank: The rank of the current process in the expert parallel
                group
            global_num_experts: The total number of experts in the model.
            expert_placement_strategy: The expert placement strategy.

        Returns:
            tuple[int, Optional[torch.Tensor]]: A tuple containing:
                - local_num_experts (int): The number of experts assigned
                    to the current rank.
                - expert_map (Optional[torch.Tensor]): A tensor of shape
                    (global_num_experts,) mapping from global to local index.
                    Contains -1 for experts not assigned to the current rank.
                    Returns None if ep_size is 1.
        """
    assert ep_size > 0
    if ep_size == 1:
        return (global_num_experts, None)

    # Distribute experts as evenly as possible to each rank.
    base_experts = global_num_experts // ep_size
    remainder = global_num_experts % ep_size
    if ep_rank < remainder:
        local_num_experts = base_experts + 1
    else:
        local_num_experts = base_experts

    # Create a tensor of size num_experts filled with -1
    expert_map = torch.full((global_num_experts, ), -1, dtype=torch.int32)
    # Create an expert map for the local experts
    if expert_placement_strategy == "linear":
        start_idx = ep_rank * base_experts + min(ep_rank, remainder)
        expert_map[start_idx:start_idx + local_num_experts] = torch.arange(
            0, local_num_experts, dtype=torch.int32)
    elif expert_placement_strategy == "round_robin":
        local_log_experts = torch.arange(ep_rank,
                                         global_num_experts,
                                         ep_size,
                                         dtype=torch.int32)

        expert_map[local_log_experts] = torch.arange(0,
                                                     local_num_experts,
                                                     dtype=torch.int32)
    else:
        raise ValueError("Unsupported expert placement strategy "
                         f"'{expert_placement_strategy}', expected one of "
                         f"{get_args(ExpertPlacementStrategy)}")
    return (local_num_experts, expert_map)


def get_compressed_expert_map(expert_map: torch.Tensor) -> str:
    """
        Compresses the expert map by removing any -1 entries.

        Args:
            expert_map (torch.Tensor): A tensor of shape (global_num_experts,)
                mapping from global to local index. Contains -1 for experts not
                assigned to the current rank.

        Returns:
            str: A string mapping from local to global index.
                Using str to support hashing for logging once only.
        """
    global_indices = torch.where(expert_map != -1)[0]
    local_indices = expert_map[global_indices]
    return ", ".join(
        f"{local_index.item()}->{global_index.item()}"
        for local_index, global_index in zip(local_indices, global_indices))


def maybe_roundup_hidden_size(
        hidden_size: int, act_dtype: torch.dtype,
        quant_config: Optional[QuantizationConfig],
        moe_parallel_config: FusedMoEParallelConfig) -> int:
    """
    Given layer hidden size and MoE configurations, round up hidden_size
    if necessary.
    
    Args:
        hidden_size: Layer hidden-size
        act_dtype: Data type of the layer activations.
        quant_config: Fused MoE quantization configuration.
        moe_parallel_config: Fused MoE parallelization strategy configuration.

    Return:
        Rounded up hidden_size if rounding up is required based on the configs.
        Original hidden size otherwise.
    """

    if (moe_parallel_config.use_deepep_ht_kernels):
        hidden_size = (
            DeepEPHTPrepareAndFinalize.maybe_roundup_layer_hidden_size(
                hidden_size, act_dtype))

    # we are padding globally so EP buffer allocation works
    if quant_config and quant_config.get_name() == "mxfp4":

        from vllm.model_executor.layers.quantization.mxfp4 import (
            Mxfp4Backend, get_mxfp4_backend)
        current_mxfp4_backend = get_mxfp4_backend()
        if (current_mxfp4_backend == Mxfp4Backend.SM90_FI_MXFP4_BF16
                or current_mxfp4_backend
                == Mxfp4Backend.SM100_FI_MXFP4_MXFP8_CUTLASS):
            hidden_size = round_up(hidden_size, 128)
        elif (current_platform.is_rocm() or current_mxfp4_backend
              == Mxfp4Backend.SM100_FI_MXFP4_MXFP8_TRTLLM
              or current_mxfp4_backend == Mxfp4Backend.SM100_FI_MXFP4_BF16):
            hidden_size = round_up(hidden_size, 256)

    return hidden_size


@CustomOp.register("fused_moe")
class FusedMoE(CustomOp):
    """FusedMoE layer for MoE models.

    This layer contains both MergedColumnParallel weights (gate_up_proj /
    w13) and RowParallelLinear weights (down_proj/ w2).

    Note: Mixtral uses w1, w2, and w3 for gate, up, and down_proj. We
    copy that naming convention here and handle any remapping in the
    load_weights function in each model implementation.

    Args:
        num_experts: Number of experts in the model
        top_k: Number of experts selected for each token
        hidden_size: Input hidden state size of the transformer
        intermediate_size: Intermediate size of the experts
        params_dtype: Data type for the parameters.
        reduce_results: Whether to all all_reduce on the output of the layer
        renormalize: Whether to renormalize the logits in the fused_moe kernel
        quant_config: Quantization configure.
        enable_eplb: Whether to enable expert parallelism load balancer.
    """

    def __init__(
        self,
        num_experts: int,  # Global number of experts
        top_k: int,
        hidden_size: int,
        intermediate_size: int,
        params_dtype: Optional[torch.dtype] = None,
        reduce_results: bool = False,
        renormalize: bool = True,
        use_grouped_topk: bool = False,
        num_expert_group: Optional[int] = None,
        topk_group: Optional[int] = None,
        quant_config: Optional[QuantizationConfig] = None,
        tp_size: Optional[int] = None,
        ep_size: Optional[int] = None,
        dp_size: Optional[int] = None,
        prefix: str = "",
        custom_routing_function: Optional[Callable] = None,
        scoring_func: str = "softmax",
        routed_scaling_factor: float = 1.0,
        e_score_correction_bias: Optional[torch.Tensor] = None,
        apply_router_weight_on_input: bool = False,
        activation: str = "silu",
        enable_eplb: bool = False,
        num_redundant_experts: int = 0,
        has_bias: bool = False,
        is_sequence_parallel=False,
        zero_expert_num: Optional[int] = 0,
        zero_expert_type: Optional[str] = None,
    ):
        super().__init__()
        if params_dtype is None:
            params_dtype = torch.get_default_dtype()
        self.params_dtype = params_dtype

        vllm_config = get_current_vllm_config()

        # FIXME (varun): We should have a better way of inferring the activation
        # datatype. This works for now as the tensor datatype entering the MoE
        # operation is typically unquantized (i.e. float16/bfloat16).
        if vllm_config.model_config is not None:
            moe_in_dtype = vllm_config.model_config.dtype
        else:
            # TODO (bnell): This is a hack to get test_mixtral_moe to work
            # since model_config is not set in the pytest test.
            moe_in_dtype = params_dtype

        tp_size_ = (tp_size if tp_size is not None else
                    get_tensor_model_parallel_world_size())
        dp_size_ = (dp_size
                    if dp_size is not None else get_dp_group().world_size)

        self.is_sequence_parallel = is_sequence_parallel
        if self.is_sequence_parallel:
            self.sp_size = tp_size_

        self.moe_parallel_config: FusedMoEParallelConfig = (
            FusedMoEParallelConfig.make(
                tp_size_=tp_size_,
                dp_size_=dp_size_,
                vllm_parallel_config=vllm_config.parallel_config))

        self.global_num_experts = num_experts + num_redundant_experts
        self.zero_expert_num = zero_expert_num
        self.zero_expert_type = zero_expert_type

        # Round up hidden size if needed.
        hidden_size = maybe_roundup_hidden_size(hidden_size, moe_in_dtype,
                                                quant_config,
                                                self.moe_parallel_config)

        # For smuggling this layer into the fused moe custom op
        compilation_config = vllm_config.compilation_config
        if prefix in compilation_config.static_forward_context:
            raise ValueError("Duplicate layer name: {}".format(prefix))
        compilation_config.static_forward_context[prefix] = self
        self.layer_name = prefix

        self.enable_eplb = enable_eplb
        self.expert_load_view: Optional[torch.Tensor] = None
        self.logical_to_physical_map: Optional[torch.Tensor] = None
        self.logical_replica_count: Optional[torch.Tensor] = None

        # Determine expert maps
        if self.use_ep:
            if self.enable_eplb:
                assert self.global_num_experts % self.ep_size == 0, \
                    "EPLB currently only supports even distribution of " \
                    "experts across ranks."
            else:
                assert num_redundant_experts == 0, \
                    "Redundant experts are only supported with EPLB."

            expert_placement_strategy = (
                vllm_config.parallel_config.expert_placement_strategy)
            if expert_placement_strategy == "round_robin":
                # TODO(Bruce): will support round robin expert placement with
                # EPLB enabled in the future.
                round_robin_supported = ((num_expert_group is not None
                                          and num_expert_group > 1)
                                         and num_redundant_experts == 0
                                         and not self.enable_eplb)

                if not round_robin_supported:
                    logger.warning(
                        "Round-robin expert placement is only supported for "
                        "models with multiple expert groups and no redundant "
                        "experts. Falling back to linear expert placement.")
                    expert_placement_strategy = "linear"

            self.expert_map: Optional[torch.Tensor]
            local_num_experts, expert_map = determine_expert_map(
                ep_size=self.ep_size,
                ep_rank=self.ep_rank,
                global_num_experts=self.global_num_experts,
                expert_placement_strategy=expert_placement_strategy,
            )
            self.local_num_experts = local_num_experts
            self.register_buffer("expert_map", expert_map)
            logger.info_once(
                "[EP Rank %s/%s] Expert parallelism is enabled. Expert "
                "placement strategy: %s. Local/global"
                " number of experts: %s/%s. Experts local to global index map:"
                " %s.", self.ep_rank, self.ep_size, expert_placement_strategy,
                self.local_num_experts, self.global_num_experts,
                get_compressed_expert_map(self.expert_map))
        else:
            self.local_num_experts, self.expert_map = (self.global_num_experts,
                                                       None)

        self.top_k = top_k

        assert intermediate_size % self.tp_size == 0
        self.hidden_size = hidden_size
        self.intermediate_size_per_partition = intermediate_size // self.tp_size
        self.reduce_results = reduce_results
        self.renormalize = renormalize
        self.use_grouped_topk = use_grouped_topk
        if self.use_grouped_topk:
            assert num_expert_group is not None and topk_group is not None
        self.num_expert_group = num_expert_group
        self.topk_group = topk_group
        self.custom_routing_function = custom_routing_function
        self.scoring_func = scoring_func
        self.routed_scaling_factor = routed_scaling_factor
        self.e_score_correction_bias = e_score_correction_bias
        self.apply_router_weight_on_input = apply_router_weight_on_input
        self.activation = activation

        if self.scoring_func != "softmax" and not self.use_grouped_topk:
            raise ValueError("Only softmax scoring function is supported for "
                             "non-grouped topk.")

        moe = FusedMoEConfig(
            num_experts=self.global_num_experts,
            experts_per_token=top_k,
            hidden_dim=hidden_size,
            num_local_experts=self.local_num_experts,
            moe_parallel_config=self.moe_parallel_config,
            in_dtype=moe_in_dtype,
            max_num_tokens=envs.VLLM_MOE_DP_CHUNK_SIZE,
            has_bias=has_bias,
        )
        self.moe_config = moe
        self.moe_quant_config: Optional[FusedMoEQuantConfig] = None
        self.quant_config = quant_config

        # Note: get_quant_method will look at the layer's local_num_experts
        # for heuristic purposes, so it must be initialized first.
        quant_method: Optional[QuantizeMethodBase] = None
        quant_method = (UnquantizedFusedMoEMethod(moe) if quant_config is None
                        else quant_config.get_quant_method(self, prefix))

        assert quant_method is not None
        assert isinstance(quant_method, FusedMoEMethodBase)
        self.quant_method = quant_method

        if self.enable_eplb:
            from vllm.model_executor.layers.quantization.fp8 import (
                Fp8MoEMethod)
            if not isinstance(quant_method,
                              (Fp8MoEMethod, UnquantizedFusedMoEMethod)):
                # TODO: Add support for additional quantization methods.
                # The implementation for other quantization methods does not
                # contain essential differences, but the current quant API
                # design causes duplicated work when extending to new
                # quantization methods, so I'm leaving it for now.
                # If you plan to add support for more quantization methods,
                # please refer to the implementation in `Fp8MoEMethod`.
                raise NotImplementedError("EPLB is only supported for FP8 "
                                          "quantization for now.")

        moe_quant_params = {
            "num_experts": self.local_num_experts,
            "hidden_size": hidden_size,
            "intermediate_size_per_partition":
            self.intermediate_size_per_partition,
            "params_dtype": params_dtype,
            "weight_loader": self.weight_loader,
        }
        # need full intermediate size pre-sharding for WNA16 act order
        if (self.quant_method.__class__.__name__
                in ("GPTQMarlinMoEMethod",
                    "CompressedTensorsWNA16MarlinMoEMethod",
                    "CompressedTensorsWNA16MoEMethod")):
            moe_quant_params["intermediate_size_full"] = intermediate_size

        self.quant_method.create_weights(layer=self, **moe_quant_params)

        # Chunked all2all staging tensor
        self.batched_hidden_states: Optional[torch.Tensor] = None
        self.batched_router_logits: Optional[torch.Tensor] = None

        # TODO(bnell): flashinfer uses non-batched format.
        # Does it really need a batched buffer?
        if (self.moe_parallel_config.use_pplx_kernels
                or self.moe_parallel_config.use_deepep_ll_kernels
                or self.moe_config.use_flashinfer_cutlass_kernels):
            if vllm_config.parallel_config.enable_dbo:
                self.batched_hidden_states = torch.zeros(
                    (2, moe.max_num_tokens, self.hidden_size),
                    dtype=moe.in_dtype,
                    device=torch.cuda.current_device())

                # Note here we use `num_experts` which is logical expert count
                self.batched_router_logits = torch.zeros(
                    (2, moe.max_num_tokens, num_experts),
                    dtype=moe.in_dtype,
                    device=torch.cuda.current_device())
            else:
                self.batched_hidden_states = torch.zeros(
                    (moe.max_num_tokens, self.hidden_size),
                    dtype=moe.in_dtype,
                    device=torch.cuda.current_device())

                # Note here we use `num_experts` which is logical expert count
                self.batched_router_logits = torch.zeros(
                    (moe.max_num_tokens, num_experts),
                    dtype=moe.in_dtype,
                    device=torch.cuda.current_device())

    @property
    def shared_experts(self) -> Optional[torch.nn.Module]:
        return None

    @property
    def tp_size(self):
        return self.moe_parallel_config.tp_size

    @property
    def dp_size(self):
        return self.moe_parallel_config.dp_size

    @property
    def ep_size(self):
        return self.moe_parallel_config.ep_size

    @property
    def tp_rank(self):
        return self.moe_parallel_config.tp_rank

    @property
    def dp_rank(self):
        return self.moe_parallel_config.dp_rank

    @property
    def ep_rank(self):
        return self.moe_parallel_config.ep_rank

    @property
    def use_ep(self):
        return self.moe_parallel_config.use_ep

    @property
    def use_pplx_kernels(self):
        return self.moe_parallel_config.use_pplx_kernels

    @property
    def use_deepep_ht_kernels(self):
        return self.moe_parallel_config.use_deepep_ht_kernels

    @property
    def use_deepep_ll_kernels(self):
        return self.moe_parallel_config.use_deepep_ll_kernels

    @property
    def use_flashinfer_cutlass_kernels(self):
        return (self.moe_quant_config is not None
                and self.moe_quant_config.quant_dtype == "nvfp4"
                and self.moe_config.use_flashinfer_cutlass_kernels)

    def update_expert_map(self):
        # ep_size and ep_rank should already be updated
        assert self.expert_map is not None
        with self.expert_map.device:
            local_num_experts, expert_map = determine_expert_map(
                ep_size=self.ep_size,
                ep_rank=self.ep_rank,
                global_num_experts=self.global_num_experts)
            self.local_num_experts = local_num_experts
            self.register_buffer("expert_map", expert_map)

    def _load_per_tensor_weight_scale(self, shard_id: str,
                                      param: torch.nn.Parameter,
                                      loaded_weight: torch.Tensor,
                                      expert_id: int):
        param_data = param.data
        # for per tensor weight quantization
        if shard_id in ("w1", "w3"):
            # We have to keep the weight scales of w1 and w3 because
            # we need to re-quantize w1/w3 weights after weight loading.
            idx = 0 if shard_id == "w1" else 1
            param_data[expert_id][idx] = loaded_weight
        # If we are in the row parallel case (down_proj)
        elif shard_id == "w2":
            param_data[expert_id] = loaded_weight

    def _load_combined_w13_weight_scale(self, shard_dim: int,
                                        loaded_weight: torch.Tensor,
                                        param: torch.Tensor, tp_rank: int):
        """
        Load w13 weight scales assuming that w1 weight scales and w3 weight
        scales are stored in the same loaded_weight tensor.
        """
        shard_size = param.shape[shard_dim]
        loaded_weight = loaded_weight.narrow(shard_dim, shard_size * tp_rank,
                                             shard_size)
        param.copy_(loaded_weight)

    def _load_model_weight_or_group_weight_scale(self,
                                                 shard_dim: int,
                                                 expert_data: torch.Tensor,
                                                 shard_id: str,
                                                 loaded_weight: torch.Tensor,
                                                 tp_rank: int,
                                                 load_full_w2: bool = False):
        """
        Load grouped weight scales for group quantization or model weights
            :param shard_dim: dimension to shard
            :param expert_data: parameter for a particular expert
            :param shard_id: either w1, w2, or w3
            :param loaded_weight: checkpoint weight to load into the param
            :param tp_rank: tensor parallel rank
            :param load_full_w2: whether or not the w2 loaded should be sharded.
        """
        if shard_id == "w2":
            # In the case where we have actorder/g_idx, we do not partition the
            # w2 scales, as indicated by `load_full` argument, for all tp cases
            self._load_w2(shard_dim=shard_dim,
                          loaded_weight=loaded_weight,
                          expert_data=expert_data,
                          tp_rank=tp_rank,
                          load_full=load_full_w2)
        elif shard_id in ("w1", "w3"):
            self._load_w13(shard_id=shard_id,
                           shard_dim=shard_dim,
                           loaded_weight=loaded_weight,
                           expert_data=expert_data,
                           tp_rank=tp_rank)

    def _load_per_channel_weight_scale(self, expert_data: torch.Tensor,
                                       shard_dim: int, shard_id: str,
                                       loaded_weight: torch.Tensor,
                                       tp_rank: int):
        # for per channel weight quantization
        if shard_id == "w2":
            expert_data.copy_(loaded_weight)
        elif shard_id in ("w1", "w3"):
            self._load_w13(shard_id=shard_id,
                           shard_dim=shard_dim,
                           loaded_weight=loaded_weight,
                           expert_data=expert_data,
                           tp_rank=tp_rank)

    def _load_w13(self,
                  expert_data: torch.Tensor,
                  shard_dim: int,
                  shard_id: str,
                  loaded_weight: torch.Tensor,
                  tp_rank: int,
                  load_full: bool = False):

        # Index the loaded weight for tp sharding.
        # gate_up_proj: "MergedColumnParallel", so tp sharding on output_dim
        shard_size = expert_data.shape[shard_dim] // 2
        if not load_full:
            loaded_weight = loaded_weight.narrow(shard_dim,
                                                 shard_size * tp_rank,
                                                 shard_size)
        # Narrow parameter and load.
        # w1, gate_proj: Load into first logical weight of w13.
        if shard_id == "w1":
            expert_data = expert_data.narrow(shard_dim, 0, shard_size)
        # w3, up_proj: Load into second logical weight of w13.
        else:
            assert shard_id == "w3"
            expert_data = expert_data.narrow(shard_dim, shard_size, shard_size)
        expert_data.copy_(loaded_weight)

    def _load_w2(self,
                 expert_data: torch.Tensor,
                 shard_dim: int,
                 loaded_weight: torch.Tensor,
                 tp_rank: int,
                 load_full: bool = False):

        # Index the loaded weight for tp sharding.
        # down_proj: "RowParallel" so tp sharding on input_dim
        # Narrow parameter and load.
        shard_size = expert_data.shape[shard_dim]
        if not load_full:
            loaded_weight = loaded_weight.narrow(shard_dim,
                                                 shard_size * tp_rank,
                                                 shard_size)
        # w2, down_proj: Load into only logical weight of w2.
        expert_data.copy_(loaded_weight)

    def _load_single_value(self, param: torch.nn.Parameter,
                           loaded_weight: torch.Tensor, expert_id: int):
        param_data = param.data

        # Input scales can be loaded directly and should be equal.
        param_data[expert_id] = loaded_weight

    def _load_g_idx(self, shard_id: str, expert_data: torch.Tensor,
                    shard_dim: int, loaded_weight: torch.Tensor, tp_rank: int):

        if shard_id == "w2":
            self._load_w2(shard_dim=shard_dim,
                          loaded_weight=loaded_weight,
                          expert_data=expert_data,
                          tp_rank=tp_rank)
        else:
            assert shard_id in ("w1", "w3")
            expert_data.copy_(loaded_weight)

    def _map_global_expert_id_to_local_expert_id(self, expert_id: int) -> int:
        if self.expert_map is None:
            return expert_id
        return self.expert_map[expert_id].item()

    @overload
    def weight_loader(self, param: torch.nn.Parameter,
                      loaded_weight: torch.Tensor, weight_name: str,
                      shard_id: str, expert_id: int,
                      return_success: Literal[False]) -> None:
        ...

    @overload
    def weight_loader(self, param: torch.nn.Parameter,
                      loaded_weight: torch.Tensor, weight_name: str,
                      shard_id: str, expert_id: int,
                      return_success: Literal[True]) -> bool:
        ...

    def weight_loader(self,
                      param: torch.nn.Parameter,
                      loaded_weight: torch.Tensor,
                      weight_name: str,
                      shard_id: str,
                      expert_id: int,
                      return_success: bool = False) -> Optional[bool]:

        if self.quant_config and self.quant_config.get_name() == "mxfp4":
            # (FIXME) for gpt-oss all experts are combined
            if "bias" in weight_name:
                dim1 = loaded_weight.shape[1]
                param.data[:, :dim1].copy_(loaded_weight)
            else:
                dim1 = loaded_weight.shape[1]
                dim2 = loaded_weight.shape[2]
                param.data[:, :dim1, :dim2].copy_(loaded_weight)
            return True if return_success else None

        expert_id = self._map_global_expert_id_to_local_expert_id(expert_id)
        if expert_id == -1:
            # Failed to load this param since it's not local to this rank
            return False if return_success else None
        # Hereafter, `expert_id` is local physical id

        quant_method_name = self.quant_method.__class__.__name__
        # compressed-tensors checkpoints with packed weights are stored flipped
        # TODO (mgoin): check self.quant_method.quant_config.quant_format
        # against known CompressionFormat enum values that have this quality
        if self.quant_method.__class__.__name__ in (
                "CompressedTensorsWNA16MarlinMoEMethod",
                "CompressedTensorsWNA16MoEMethod"):
            loaded_weight = loaded_weight.t().contiguous()

        if shard_id not in ("w1", "w2", "w3"):
            raise ValueError(f"shard_id must be ['w1','w2','w3'] but "
                             f"got {shard_id}.")

        # Fetch the dim to shard the parameter/loaded weight
        # based on the shard id. This will be whatever
        # dimension intermediate_size_per_partition is used.
        SHARD_ID_TO_SHARDED_DIM = {"w1": 0, "w2": 1, "w3": 0}

        is_gguf_weight = getattr(param, "is_gguf_weight", False)
        is_gguf_weight_type = getattr(param, "is_gguf_weight_type", False)
        if is_gguf_weight_type:
            param.weight_type = loaded_weight.item()
            param.data.copy_(loaded_weight)
            return True if return_success else None

        # Case for BitsAndBytes
        use_bitsandbytes_4bit = getattr(param, "use_bitsandbytes_4bit", False)
        if use_bitsandbytes_4bit:
            shard_dim = 0

            expert_data = param.data[expert_id]
            if shard_id == "w2":
                expert_data.copy_(loaded_weight)
            elif shard_id in ("w1", "w3"):
                # BNB inflight quantization has already sharded the weights
                full_load = True
                self._load_w13(
                    shard_id=shard_id,
                    shard_dim=shard_dim,
                    loaded_weight=loaded_weight,
                    expert_data=expert_data,
                    tp_rank=self.tp_rank,
                    load_full=full_load,
                )
            return True if return_success else None

        # is_transposed: if the dim to shard the weight
        # should be flipped. Required by GPTQ, compressed-tensors
        # should be whatever dimension intermediate_size_per_partition is
        is_transposed = getattr(param, "is_transposed", False)
        shard_dim = SHARD_ID_TO_SHARDED_DIM[shard_id]
        if is_transposed:
            shard_dim = int(not shard_dim)

        full_load = len(loaded_weight.shape) == 3
        if full_load:
            shard_dim += 1

        # Materialize GGUF UninitializedParameter
        if is_gguf_weight and isinstance(param, UninitializedParameter):
            final_shape = list(loaded_weight.shape)
            if shard_id in ["w1", "w3"]:
                final_shape[1] *= 2
            final_shape[shard_dim] = final_shape[shard_dim] // self.tp_size
            param.materialize(final_shape, dtype=loaded_weight.dtype)

        expert_data = param.data if full_load else param.data[expert_id]

        # Case input scale: input_scale loading is only supported for fp8
        if "input_scale" in weight_name:
            # this is needed for compressed-tensors only
            loaded_weight = loaded_weight.to(param.data.device)

            if ("compressed" in quant_method_name.lower()
                    and param.data[expert_id] != 1
                    and (param.data[expert_id] - loaded_weight).abs() > 1e-5):
                raise ValueError(
                    "input_scales of w1 and w3 of a layer "
                    f"must be equal. But got {param.data[expert_id]} "
                    f"vs. {loaded_weight}")

            self._load_single_value(param=param,
                                    loaded_weight=loaded_weight,
                                    expert_id=expert_id)
            return True if return_success else None

        # Case g_idx
        if "g_idx" in weight_name:
            self._load_g_idx(shard_dim=0,
                             shard_id=shard_id,
                             loaded_weight=loaded_weight,
                             expert_data=expert_data,
                             tp_rank=self.tp_rank)
            return True if return_success else None

        # TODO @dsikka: ModelOpt should follow the proper MoE loading pattern
        if "ModelOpt" in quant_method_name:
            # Determine per-tensor weight scale patterns based on variant
            # Use the dedicated method instead of brittle string matching
            uses_weight_scale_2 = self.quant_method.uses_weight_scale_2_pattern(
            )

            # Call _load_per_tensor_weight_scale() to load per-tensor (scalar)
            # weights scales.
            # Input scales are always per-tensor.
            # Weight scales: FP4 uses "weight_scale_2" and FP8 uses
            # "weight_scale" for per-tensor scales.
            is_per_tensor = ("weight_scale_2" in weight_name
                             if uses_weight_scale_2 else "weight_scale"
                             in weight_name) or "input_scale" in weight_name
            if is_per_tensor:
                self._load_per_tensor_weight_scale(
                    shard_id=shard_id,
                    param=param,
                    loaded_weight=loaded_weight,
                    expert_id=expert_id,
                )
                return True if return_success else None

            # If the weight is w13_weight_scale and w13_weight_scales are
            # combined into single loaded_weight, call
            # _load_combined_w13_weight_scale() to load it.
            # This is checked by comparing the hidden_out dims of the
            # loaded_weight and the param.
            if "w13_weight_scale" in weight_name:
                loaded_weight_hidden_out = loaded_weight.shape[-2]
                param_hidden_out = param.data.shape[-2] * self.tp_size
                if loaded_weight_hidden_out == param_hidden_out:
                    self._load_combined_w13_weight_scale(
                        shard_dim=shard_dim,
                        loaded_weight=loaded_weight,
                        param=param,
                        tp_rank=self.tp_rank,
                    )
                    return True if return_success else None

            # For other weights, call _load_model_weight_or_group_weight_scale()
            # to load it.
            if "weight" in weight_name:
                self._load_model_weight_or_group_weight_scale(
                    shard_id=shard_id,
                    shard_dim=shard_dim,
                    loaded_weight=loaded_weight,
                    expert_data=expert_data,
                    tp_rank=self.tp_rank)
            return True if return_success else None

        # Case weight scales, zero_points and offset, weight/input global scales
        if ("scale" in weight_name or "zero" in weight_name
                or "offset" in weight_name):
            # load the weight scales and zp based on the quantization scheme
            # supported weight scales/zp can be found in
            # FusedMoeWeightScaleSupported
            # TODO @dsikka: once hardened, refactor to use vLLM Parameters
            # specific to each case
            quant_method = getattr(param, "quant_method", None)
            if quant_method == FusedMoeWeightScaleSupported.CHANNEL.value:
                self._load_per_channel_weight_scale(
                    shard_id=shard_id,
                    shard_dim=shard_dim,
                    loaded_weight=loaded_weight,
                    expert_data=expert_data,
                    tp_rank=self.tp_rank)
            elif quant_method in [
                    FusedMoeWeightScaleSupported.GROUP.value,
                    FusedMoeWeightScaleSupported.BLOCK.value,
            ]:
                self._load_model_weight_or_group_weight_scale(
                    shard_id=shard_id,
                    shard_dim=shard_dim,
                    loaded_weight=loaded_weight,
                    expert_data=expert_data,
                    tp_rank=self.tp_rank,
                    load_full_w2=getattr(param, "load_full_w2", False))
            elif quant_method == FusedMoeWeightScaleSupported.TENSOR.value:
                self._load_per_tensor_weight_scale(shard_id=shard_id,
                                                   param=param,
                                                   loaded_weight=loaded_weight,
                                                   expert_id=expert_id)
            else:
                WEIGHT_SCALE_SUPPORTED = [
                    e.value for e in FusedMoeWeightScaleSupported
                ]
                raise ValueError(
                    f"quant method must be one of {WEIGHT_SCALE_SUPPORTED}")
            return True if return_success else None

        # Case weight_shape
        if "weight_shape" in weight_name:
            # only required by compressed-tensors
            self._load_single_value(param=param,
                                    loaded_weight=loaded_weight,
                                    expert_id=expert_id)
            return True if return_success else None

        # Case model weights
        if "weight" in weight_name:
            self._load_model_weight_or_group_weight_scale(
                shard_id=shard_id,
                shard_dim=shard_dim,
                loaded_weight=loaded_weight,
                expert_data=expert_data,
                tp_rank=self.tp_rank)
            return True if return_success else None

        return False if return_success else None

    def get_expert_weights(self) -> Iterable[torch.Tensor]:
        weights = list(self.named_parameters())
        assert all(weight.is_contiguous() for _, weight in weights)

        # Filter out the non-expert weights.
        # `e_score_correction_bias` is a bias for each logical expert,
        # with shape (num_logical_experts,), not an expert weight.
        NON_EXPERT_WEIGHTS = {
            "e_score_correction_bias",
        }

        return [
            weight.view(self.local_num_experts, -1) for name, weight in weights
            if name not in NON_EXPERT_WEIGHTS and weight.shape != torch.Size(
                []) and not name.startswith("_shared_experts.")
        ]

    def set_eplb_state(
        self,
        moe_layer_idx: int,
        expert_load_view: torch.Tensor,
        logical_to_physical_map: torch.Tensor,
        logical_replica_count: torch.Tensor,
    ) -> None:
        """
        Register the EPLB state in this layer.

        This is used later in forward pass, where we get the expert mapping
        and record the load metrics in `expert_load_view`.
        """
        self.expert_load_view = expert_load_view[moe_layer_idx]
        self.logical_to_physical_map = logical_to_physical_map[moe_layer_idx]
        self.logical_replica_count = logical_replica_count[moe_layer_idx]

    def ensure_moe_quant_config(self):
        if self.quant_method.moe_quant_config is None:
            self.quant_method.moe_quant_config = (
                self.quant_method.get_fused_moe_quant_config(self))

    @staticmethod
    def select_experts(
        hidden_states: torch.Tensor,
        router_logits: torch.Tensor,
        top_k: int,
        use_grouped_topk: bool,
        renormalize: bool,
        topk_group: Optional[int] = None,
        num_expert_group: Optional[int] = None,
        custom_routing_function: Optional[Callable] = None,
        scoring_func: str = "softmax",
        routed_scaling_factor: float = 1.0,
        e_score_correction_bias: Optional[torch.Tensor] = None,
        indices_type: Optional[torch.dtype] = None,
        enable_eplb: bool = False,
        expert_map: Optional[torch.Tensor] = None,
        expert_load_view: Optional[torch.Tensor] = None,
        logical_to_physical_map: Optional[torch.Tensor] = None,
        logical_replica_count: Optional[torch.Tensor] = None,
        global_num_experts: Optional[int] = None,
        zero_expert_num: Optional[int] = None,
        zero_expert_type: Optional[str] = None,
    ) -> tuple[torch.Tensor, torch.Tensor, torch.Tensor]:
        """
        Route the input hidden states to the top-k experts based on the
        router logits.

        Returns:
                (topk_weights, topk_ids, zero_expert_result) 
                (tuple[torch.Tensor, torch.Tensor, torch.Tensor]):
                The weights, expert ids, and zero expert computation result.

            **Compatibility**: When EPLB is not enabled, the returned ids are
            equivalent to global logical ids, so should be compatible with
            plain MoE implementations without redundant experts.
        """
        from vllm.model_executor.layers.fused_moe.fused_moe import (
            fused_topk, fused_topk_bias)

        # Check if we should use a routing simulation strategy
        routing_strategy = envs.VLLM_MOE_ROUTING_SIMULATION_STRATEGY
        if routing_strategy != "":
            topk_weights, topk_ids = RoutingSimulator.simulate_routing(
                hidden_states=hidden_states,
                router_logits=router_logits,
                strategy_name=routing_strategy,
                top_k=top_k,
                indices_type=indices_type)

        # DeepSeekv2 uses grouped_top_k
        if use_grouped_topk:
            assert topk_group is not None
            assert num_expert_group is not None
            topk_weights, topk_ids = grouped_topk(
                hidden_states=hidden_states,
                gating_output=router_logits,
                topk=top_k,
                renormalize=renormalize,
                num_expert_group=num_expert_group,
                topk_group=topk_group,
                scoring_func=scoring_func,
                routed_scaling_factor=routed_scaling_factor,
                e_score_correction_bias=e_score_correction_bias)
            if indices_type is not None:
                topk_ids = topk_ids.to(dtype=indices_type)
        elif e_score_correction_bias is not None:
            topk_weights, topk_ids = fused_topk_bias(
                hidden_states=hidden_states,
                gating_output=router_logits,
                e_score_correction_bias=e_score_correction_bias.data,
                topk=top_k,
                renormalize=renormalize,
            )
            if routed_scaling_factor is not None:
                topk_weights *= routed_scaling_factor
        elif custom_routing_function is None:
            topk_weights, topk_ids, token_expert_indices = fused_topk(
                hidden_states=hidden_states,
                gating_output=router_logits,
                topk=top_k,
                renormalize=renormalize,
                indices_type=indices_type,
            )
        else:
            topk_weights, topk_ids = custom_routing_function(
                hidden_states=hidden_states,
                gating_output=router_logits,
                topk=top_k,
                renormalize=renormalize)
            if indices_type is not None:
                topk_ids = topk_ids.to(dtype=indices_type)

        if enable_eplb:
            assert expert_load_view is not None
            assert logical_to_physical_map is not None
            assert logical_replica_count is not None

            topk_ids = eplb_map_to_physical_and_record(
                topk_ids=topk_ids,
                expert_load_view=expert_load_view,
                logical_to_physical_map=logical_to_physical_map,
                logical_replica_count=logical_replica_count,
                indices_type=indices_type,
            )

        assert topk_ids.dtype == indices_type or indices_type is None

        # Compute zero expert result if needed
        if (zero_expert_num is not None and zero_expert_num > 0
                and zero_expert_type is not None
                and global_num_experts is not None):
            zero_expert_result = zero_experts_compute_triton(
                expert_indices=topk_ids,
                expert_scales=topk_weights,
                num_experts=global_num_experts,
                zero_expert_type=zero_expert_type,
                hidden_states=hidden_states,
            )
        else:
            zero_expert_result = None
        return topk_weights, topk_ids, zero_expert_result

    def must_reduce_shared_expert_outputs(self) -> bool:
        """
        The shared_experts are typically computed using the RowParallelLinear
        layer. The result of this function is typically used as
        the reduce_results argument to the module.
        When just tensor-parallel is used, it is not required to reduce
        the shared_experts results immediately. Instead we reduce at the
        once at the end of the MoE op. (Refer to DeepSeekV2MoE module)
        With EP and all2all kernels - this is no longer viable as all
        GPU ranks in DP, produce the complete set of hidden_states.
        Therefore it is required that we reduce the shared_experts output
        early.
        """
        return (self.use_pplx_kernels or self.use_deepep_ht_kernels
                or self.use_deepep_ll_kernels)

    def maybe_all_reduce_tensor_model_parallel(
            self, final_hidden_states: torch.Tensor):
        """
        The pplx combine kernel reduces across GPU ranks by default.
        """
        if (self.use_pplx_kernels or self.use_deepep_ht_kernels
                or self.use_deepep_ll_kernels):
            return final_hidden_states
        else:
            return tensor_model_parallel_all_reduce(final_hidden_states)

    def forward_native(
        self,
        hidden_states: torch.Tensor,
        router_logits: torch.Tensor,
    ) -> Union[torch.Tensor, tuple[torch.Tensor, torch.Tensor]]:
        og_hidden_states = hidden_states.shape[-1]
        if self.hidden_size != og_hidden_states:
            hidden_states = F.pad(hidden_states,
                                  (0, self.hidden_size - og_hidden_states),
                                  mode='constant',
                                  value=0.0)

        if self.shared_experts is None:
            if current_platform.is_tpu():
                # TODO: Once the OOM issue for the TPU backend is resolved, we
                # will switch to using the moe_forward custom op.
                fused_output = self.forward_impl(hidden_states, router_logits)
                assert not isinstance(fused_output, tuple)
            else:
                fused_output = torch.ops.vllm.moe_forward(
                    hidden_states, router_logits, self.layer_name)
            return fused_output[..., :og_hidden_states]
        else:
            if current_platform.is_tpu():
                # TODO: Once the OOM issue for the TPU backend is resolved, we
                # will switch to using the moe_forward custom op.
                shared_output, fused_output = self.forward_impl(
                    hidden_states, router_logits)
            else:
                shared_output, fused_output = torch.ops.vllm.moe_forward_shared(
                    hidden_states, router_logits, self.layer_name)
            return (shared_output[..., :og_hidden_states],
                    fused_output[..., :og_hidden_states])

    def forward_cuda(
        self,
        hidden_states: torch.Tensor,
        router_logits: torch.Tensor,
    ) -> Union[torch.Tensor, tuple[torch.Tensor, torch.Tensor]]:
        return self.forward_native(hidden_states, router_logits)

    def forward_impl_chunked(
        self,
        full_hidden_states: torch.Tensor,
        full_router_logits: torch.Tensor,
    ) -> Union[torch.Tensor, tuple[torch.Tensor, torch.Tensor]]:
        assert self.batched_hidden_states is not None
        assert self.batched_router_logits is not None
        assert self.batched_hidden_states.dtype == full_hidden_states.dtype
        assert self.batched_router_logits.dtype == full_router_logits.dtype
        # Check size compatibility.
        assert (
            self.batched_hidden_states.size(-1) == full_hidden_states.size(-1))
        assert (
            self.batched_router_logits.size(-1) == full_router_logits.size(-1))

        self.ensure_moe_quant_config()

        full_fused_final_hidden_states = torch.empty_like(full_hidden_states)
        if self.shared_experts is not None:
            full_shared_final_hidden_states = torch.empty_like(
                full_hidden_states)

        def process_chunk(chunk_start, chunk_end, skip_result_store=False):
            chunk_size = chunk_end - chunk_start
            hidden_states = full_hidden_states[chunk_start:chunk_end, :]
            router_logits = full_router_logits[chunk_start:chunk_end, :]

            assert self.batched_hidden_states is not None
            assert self.batched_router_logits is not None
            # This is only true when DBO has been enabled in the config.
            # Both tensors will have an outer dimension for the ubatch id
            if self.batched_hidden_states.dim() == 3:
                assert self.batched_router_logits.dim() == 3
                batch_buffer_idx = dbo_current_ubatch_id()
                batched_hidden_states = self.batched_hidden_states[
                    batch_buffer_idx, :]
                batched_router_logits = self.batched_router_logits[
                    batch_buffer_idx, :]
            else:
                batched_hidden_states = self.batched_hidden_states
                batched_router_logits = self.batched_router_logits

            assert (batched_hidden_states.size(0)  # type: ignore
                    >= chunk_size)
            assert (batched_router_logits.size(0)  # type: ignore 
                    >= chunk_size)
            staged_hidden_states = batched_hidden_states[:
                                                         chunk_size, :]  # type: ignore
            staged_router_logits = batched_router_logits[:
                                                         chunk_size, :]  # type: ignore
            staged_hidden_states.copy_(hidden_states, non_blocking=True)
            staged_router_logits.copy_(router_logits, non_blocking=True)

            # Matrix multiply.
            final_hidden_states = self.quant_method.apply(
                layer=self,
                x=staged_hidden_states,
                router_logits=staged_router_logits,
                top_k=self.top_k,
                renormalize=self.renormalize,
                use_grouped_topk=self.use_grouped_topk,
                global_num_experts=self.global_num_experts,
                expert_map=self.expert_map,
                topk_group=self.topk_group,
                num_expert_group=self.num_expert_group,
                custom_routing_function=self.custom_routing_function,
                scoring_func=self.scoring_func,
                routed_scaling_factor=self.routed_scaling_factor,
                e_score_correction_bias=self.e_score_correction_bias,
                activation=self.activation,
                enable_eplb=self.enable_eplb,
                expert_load_view=self.expert_load_view,
                logical_to_physical_map=self.logical_to_physical_map,
                logical_replica_count=self.logical_replica_count,
            )

            assert self.shared_experts is None or isinstance(
                final_hidden_states, tuple)

            if isinstance(final_hidden_states, tuple):
                final_hidden_states, zero_expert_result = final_hidden_states
                if zero_expert_result is not None:
                    final_hidden_states += zero_expert_result

            if not skip_result_store:
                if self.shared_experts is None:
                    full_fused_final_hidden_states[
                        chunk_start:chunk_end, :].copy_(final_hidden_states,
                                                        non_blocking=True)
                else:
                    full_shared_final_hidden_states[
                        chunk_start:chunk_end, :].copy_(final_hidden_states[0],
                                                        non_blocking=True)
                    full_fused_final_hidden_states[
                        chunk_start:chunk_end, :].copy_(final_hidden_states[1],
                                                        non_blocking=True)

        ctx = get_forward_context()
        # flashinfer_cutlass_kernels can handle: optional DP + TP/EP
        max_tokens_across_dispatchers = ctx.dp_metadata.max_tokens_across_dp_cpu
        moe_dp_chunk_size_per_rank = self.moe_config.max_num_tokens

        # If the input to the MoE is sequence parallel then divide by sp_size
        # to find the maximum number of tokens for any individual dispatcher.
        if self.is_sequence_parallel:
            max_tokens_across_dispatchers = cdiv(max_tokens_across_dispatchers,
                                                 self.sp_size)

        num_tokens = full_hidden_states.size(0)
        for chunk_idx, chunk_start_ in enumerate(
                range(0, max_tokens_across_dispatchers,
                      moe_dp_chunk_size_per_rank)):
            chunk_start = chunk_start_
            chunk_end = min(chunk_start + moe_dp_chunk_size_per_rank,
                            max_tokens_across_dispatchers)
            # clamp start and end
            chunk_start = min(chunk_start, num_tokens - 1)
            chunk_end = min(chunk_end, num_tokens)
            with ctx.dp_metadata.chunked_sizes(moe_dp_chunk_size_per_rank,
                                               chunk_idx):
                process_chunk(chunk_start,
                              chunk_end,
                              skip_result_store=chunk_start_ >= num_tokens)

        if self.shared_experts is None:
            return full_fused_final_hidden_states
        else:
            return (full_shared_final_hidden_states,
                    full_fused_final_hidden_states)

    def forward_impl(
        self,
        hidden_states: torch.Tensor,
        router_logits: torch.Tensor,
    ) -> Union[torch.Tensor, tuple[torch.Tensor, torch.Tensor]]:
        assert self.quant_method is not None

        self.ensure_moe_quant_config()

        # Route to the chunked forward path using the FlashInfer Cutlass kernel
        # only when data parallelism (DP) is enabled.
        _use_flashinfer_cutlass_kernels = (self.dp_size > 1 and
                                           self.use_flashinfer_cutlass_kernels)

        if (self.moe_parallel_config.use_pplx_kernels
                or self.moe_parallel_config.use_deepep_ll_kernels
                or _use_flashinfer_cutlass_kernels):
            return self.forward_impl_chunked(hidden_states, router_logits)

        do_naive_dispatch_combine: bool = (
            self.dp_size > 1
            and not self.moe_parallel_config.use_deepep_ht_kernels
            and not self.moe_config.use_flashinfer_cutlass_kernels)

        # If there are shared experts but we are not using a modular kernel, the
        # shared experts must be called here
        if (not isinstance(self.quant_method.fused_experts,
                           FusedMoEModularKernel)
                and self.shared_experts is not None):
            shared_output = self.shared_experts(hidden_states)
        else:
            shared_output = None

        if do_naive_dispatch_combine:
            hidden_states, router_logits = get_ep_group().dispatch(
                hidden_states, router_logits)

        # Matrix multiply.
        final_hidden_states = self.quant_method.apply(
            layer=self,
            x=hidden_states,
            router_logits=router_logits,
            top_k=self.top_k,
            renormalize=self.renormalize,
            use_grouped_topk=self.use_grouped_topk,
            global_num_experts=self.global_num_experts,
            expert_map=self.expert_map,
            topk_group=self.topk_group,
            num_expert_group=self.num_expert_group,
            custom_routing_function=self.custom_routing_function,
            scoring_func=self.scoring_func,
            routed_scaling_factor=self.routed_scaling_factor,
            e_score_correction_bias=self.e_score_correction_bias,
            activation=self.activation,
            apply_router_weight_on_input=self.apply_router_weight_on_input,
            enable_eplb=self.enable_eplb,
            expert_load_view=self.expert_load_view,
            logical_to_physical_map=self.logical_to_physical_map,
            logical_replica_count=self.logical_replica_count,
        )

        if shared_output is not None:
            assert not isinstance(final_hidden_states, tuple)
            assert self.shared_experts is not None
            final_hidden_states = (
                shared_output,
                final_hidden_states,
            )
        elif self.zero_expert_num is not None and self.zero_expert_num > 0:
            assert isinstance(final_hidden_states, tuple)
            final_hidden_states, zero_expert_result = final_hidden_states

        def reduce_output(states: torch.Tensor,
                          do_combine: bool = True) -> torch.Tensor:
            if do_naive_dispatch_combine and do_combine:
                states = get_ep_group().combine(states)

            if self.reduce_results and (self.tp_size > 1 or self.ep_size > 1):
                states = self.maybe_all_reduce_tensor_model_parallel(states)

            return states

        if self.shared_experts is not None:
            return (
                reduce_output(final_hidden_states[0], do_combine=False),
                reduce_output(final_hidden_states[1]),
            )
        elif self.zero_expert_num is not None and self.zero_expert_num > 0:
            assert isinstance(final_hidden_states, torch.Tensor)
            return reduce_output(final_hidden_states) + zero_expert_result
        else:
            return reduce_output(final_hidden_states)

    @classmethod
    def make_expert_params_mapping(
            cls,
            ckpt_gate_proj_name: str,
            ckpt_down_proj_name: str,
            ckpt_up_proj_name: str,
            num_experts: int,
            num_redundant_experts: int = 0) -> list[tuple[str, str, int, str]]:

        num_physical_experts = num_experts + num_redundant_experts

        # In the returned mapping:
        # - `expert_id` is the physical expert id
        # - `weight_name` contains the weight name of the logical expert
        # So that we should map the expert id to logical in `weight_name`
        physical_to_logical_map = \
            EplbState.build_initial_global_physical_to_logical_map(
            num_experts, num_redundant_experts)

        return [
            # (param_name, weight_name, expert_id, shard_id)
            ("experts.w13_" if weight_name
             in [ckpt_gate_proj_name, ckpt_up_proj_name] else "experts.w2_",
             f"experts.{physical_to_logical_map[expert_id]}.{weight_name}.",
             expert_id, shard_id) for expert_id in range(num_physical_experts)
            for shard_id, weight_name in [
                ("w1", ckpt_gate_proj_name),
                ("w2", ckpt_down_proj_name),
                ("w3", ckpt_up_proj_name),
            ]
        ]

    def extra_repr(self) -> str:

        s = (
            f"global_num_experts={self.global_num_experts}, "
            f"local_num_experts={self.local_num_experts}, "
            f"top_k={self.top_k}, "
            f"intermediate_size_per_partition={self.intermediate_size_per_partition}, "  # noqa: E501
            f"tp_size={self.tp_size},\n"
            f"ep_size={self.ep_size}, "
            f"reduce_results={self.reduce_results}, "
            f"renormalize={self.renormalize}, "
            f"use_grouped_topk={self.use_grouped_topk}")

        if self.use_grouped_topk:
            s += f", num_expert_group={self.num_expert_group}, topk_group={self.topk_group}"  # noqa: E501

        s += f", scoring_func='{self.scoring_func}', activation='{self.activation}'"  # noqa: E501

        return s


def moe_forward(
    hidden_states: torch.Tensor,
    router_logits: torch.Tensor,
    layer_name: str,
) -> torch.Tensor:
    forward_context: ForwardContext = get_forward_context()
    self = forward_context.no_compile_layers[layer_name]
    assert self.shared_experts is None
    return self.forward_impl(hidden_states, router_logits)


def moe_forward_fake(
    hidden_states: torch.Tensor,
    router_logits: torch.Tensor,
    layer_name: str,
) -> torch.Tensor:
    return torch.empty_like(hidden_states)


direct_register_custom_op(
    op_name="moe_forward",
    op_func=moe_forward,
    mutates_args=["hidden_states"],
    fake_impl=moe_forward_fake,
    tags=(torch.Tag.needs_fixed_stride_order, ),
)


def moe_forward_shared(
    hidden_states: torch.Tensor,
    router_logits: torch.Tensor,
    layer_name: str,
) -> tuple[torch.Tensor, torch.Tensor]:
    forward_context: ForwardContext = get_forward_context()
    self = forward_context.no_compile_layers[layer_name]
    assert self.shared_experts is not None
    return self.forward_impl(hidden_states, router_logits)


def moe_forward_shared_fake(
    hidden_states: torch.Tensor,
    router_logits: torch.Tensor,
    layer_name: str,
) -> tuple[torch.Tensor, torch.Tensor]:
    shared_out = torch.empty_like(hidden_states)
    fused_out = torch.empty_like(hidden_states)
    return shared_out, fused_out


direct_register_custom_op(
    op_name="moe_forward_shared",
    op_func=moe_forward_shared,
    mutates_args=["hidden_states"],
    fake_impl=moe_forward_shared_fake,
    tags=(torch.Tag.needs_fixed_stride_order, ),
)

# Mark the FusedMoE weight_loader as supporting MoE-specific parameters
# to avoid expensive runtime reflection in model loading code
FusedMoE.weight_loader.supports_moe_loading = True  # type: ignore[attr-defined]<|MERGE_RESOLUTION|>--- conflicted
+++ resolved
@@ -58,9 +58,6 @@
     fused_experts = None  # type: ignore
     FusedMoEPermuteExpertsUnpermute = None  # type: ignore
     FusedMoEPrepareAndFinalize = None  # type: ignore
-<<<<<<< HEAD
-if rocm_aiter_ops.is_fused_moe_enabled():
-=======
 
     def _eplb_map_to_physical_and_record(
             topk_ids: torch.Tensor, expert_load_view: torch.Tensor,
@@ -72,8 +69,7 @@
 
     eplb_map_to_physical_and_record = _eplb_map_to_physical_and_record
 
-if is_rocm_aiter_moe_enabled():
->>>>>>> 392edee3
+if rocm_aiter_ops.is_fused_moe_enabled():
     from vllm.model_executor.layers.fused_moe.rocm_aiter_fused_moe import (  # noqa: E501
         rocm_aiter_grouped_topk as grouped_topk)
 else:
@@ -295,12 +291,8 @@
 
     def __init__(self, moe: FusedMoEConfig):
         super().__init__(moe)
-<<<<<<< HEAD
-        self.has_bias = self.moe.has_bias
+
         self.rocm_aiter_moe_enabled = rocm_aiter_ops.is_fused_moe_enabled()
-=======
-        self.rocm_aiter_moe_enabled = is_rocm_aiter_moe_enabled()
->>>>>>> 392edee3
         if self.rocm_aiter_moe_enabled:
             from .rocm_aiter_fused_moe import rocm_aiter_fused_experts
             self.rocm_aiter_fused_experts = rocm_aiter_fused_experts
