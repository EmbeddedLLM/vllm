--- conflicted
+++ resolved
@@ -986,11 +986,8 @@
         is_sequence_parallel=False,
         zero_expert_num: Optional[int] = 0,
         zero_expert_type: Optional[str] = None,
-<<<<<<< HEAD
+        expert_mapping: Optional[list[tuple[str, str, int, str]]] = None,
         n_shared_experts: Optional[int] = None,
-=======
-        expert_mapping: Optional[list[tuple[str, str, int, str]]] = None,
->>>>>>> 10d76548
     ):
         super().__init__()
         if params_dtype is None:
