--- conflicted
+++ resolved
@@ -5,12 +5,8 @@
 from collections.abc import Callable, Iterable
 from contextlib import nullcontext
 from enum import Enum
-<<<<<<< HEAD
 from functools import partial
-from typing import Callable, Literal, Optional, Union, get_args, overload
-=======
 from typing import Literal, get_args, overload
->>>>>>> 29350922
 
 import torch
 import torch.nn.functional as F
@@ -869,11 +865,7 @@
     global_num_experts: int,
     num_fused_shared_experts: int,
     expert_placement_strategy: ExpertPlacementStrategy = "linear",
-<<<<<<< HEAD
-) -> tuple[int, Optional[torch.Tensor], Optional[torch.Tensor]]:
-=======
-) -> tuple[int, torch.Tensor | None]:
->>>>>>> 29350922
+) -> tuple[int, torch.Tensor | None, torch.Tensor | None]:
     """
     Calculates how many experts should be assigned to each rank for EP and
     creates a mapping from global to local expert index. Experts are
@@ -900,6 +892,7 @@
                 containing 1 for experts assigned to the current rank
                 and 0 for sentinel.
                 Returns None if ep_size is 1.
+                Used only when AITER MOE is enabled.
     """
     assert ep_size > 0
     if ep_size == 1:
@@ -1074,16 +1067,10 @@
         num_redundant_experts: int = 0,
         has_bias: bool = False,
         is_sequence_parallel=False,
-<<<<<<< HEAD
-        zero_expert_num: Optional[int] = 0,
-        zero_expert_type: Optional[str] = None,
-        expert_mapping: Optional[list[tuple[str, str, int, str]]] = None,
-        n_shared_experts: Optional[int] = None,
-=======
         zero_expert_num: int | None = 0,
         zero_expert_type: str | None = None,
         expert_mapping: list[tuple[str, str, int, str]] | None = None,
->>>>>>> 29350922
+        n_shared_experts: int | None = None,
     ):
         super().__init__()
         if params_dtype is None:
@@ -1188,13 +1175,8 @@
                     )
                     expert_placement_strategy = "linear"
 
-<<<<<<< HEAD
-            self.expert_map: Optional[torch.Tensor]
+            self.expert_map: torch.Tensor | None
             local_num_experts, expert_map, expert_mask = determine_expert_map(
-=======
-            self.expert_map: torch.Tensor | None
-            local_num_experts, expert_map = determine_expert_map(
->>>>>>> 29350922
                 ep_size=self.ep_size,
                 ep_rank=self.ep_rank,
                 global_num_experts=self.global_num_experts,
@@ -1957,16 +1939,6 @@
         e_score_correction_bias: torch.Tensor | None = None,
         indices_type: torch.dtype | None = None,
         enable_eplb: bool = False,
-<<<<<<< HEAD
-        expert_map: Optional[torch.Tensor] = None,
-        expert_load_view: Optional[torch.Tensor] = None,
-        logical_to_physical_map: Optional[torch.Tensor] = None,
-        logical_replica_count: Optional[torch.Tensor] = None,
-        global_num_experts: Optional[int] = None,
-        zero_expert_num: Optional[int] = None,
-        zero_expert_type: Optional[str] = None,
-        num_fused_shared_experts: int = 0,
-=======
         expert_map: torch.Tensor | None = None,
         expert_load_view: torch.Tensor | None = None,
         logical_to_physical_map: torch.Tensor | None = None,
@@ -1974,7 +1946,7 @@
         global_num_experts: int | None = None,
         zero_expert_num: int | None = None,
         zero_expert_type: str | None = None,
->>>>>>> 29350922
+        num_fused_shared_experts: int = 0,
     ) -> tuple[torch.Tensor, torch.Tensor, torch.Tensor]:
         """
         Route the input hidden states to the top-k experts based on the
