--- conflicted
+++ resolved
@@ -1061,19 +1061,11 @@
     return topk_weights, topk_indices
 
 
-<<<<<<< HEAD
 def dispatch_topk_func(
-        use_rocm_aiter: bool = False
+    use_rocm_aiter: bool = False,
 ) -> Callable[..., tuple[torch.Tensor, ...]]:
     if use_rocm_aiter:
         return rocm_aiter_ops.topk_softmax
-=======
-def dispatch_topk_func() -> Callable[..., tuple[torch.Tensor, ...]]:
-    if is_rocm_aiter_moe_enabled():
-        from .rocm_aiter_fused_moe import rocm_aiter_topk_softmax
-
-        return rocm_aiter_topk_softmax
->>>>>>> d1ddf340
     return vllm_topk_softmax
 
 
@@ -1103,18 +1095,10 @@
 
     gating_output_float = gating_output.float()  # TODO(woosuk): Optimize this.
 
-<<<<<<< HEAD
-    topk_func = dispatch_topk_func(
-        use_rocm_aiter=rocm_aiter_ops.is_fused_moe_enabled())
-    topk_weights, topk_ids = topk_func(topk_weights, topk_ids,
-                                       token_expert_indices,
-                                       gating_output_float, renormalize)
-=======
-    topk_func = dispatch_topk_func()
+    topk_func = dispatch_topk_func(use_rocm_aiter=rocm_aiter_ops.is_fused_moe_enabled())
     topk_weights, topk_ids = topk_func(
         topk_weights, topk_ids, token_expert_indices, gating_output_float, renormalize
     )
->>>>>>> d1ddf340
 
     return topk_weights, topk_ids, token_expert_indices
 
