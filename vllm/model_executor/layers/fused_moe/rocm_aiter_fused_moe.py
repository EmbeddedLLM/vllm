--- conflicted
+++ resolved
@@ -7,15 +7,9 @@
 
 from vllm._aiter_ops import rocm_aiter_ops
 from vllm.model_executor.layers.fused_moe.config import (
-<<<<<<< HEAD
-    FUSED_MOE_UNQUANTIZED_CONFIG, FusedMoEQuantConfig)
-=======
     FUSED_MOE_UNQUANTIZED_CONFIG,
     FusedMoEQuantConfig,
 )
-from vllm.platforms import current_platform
-from vllm.utils import direct_register_custom_op
->>>>>>> d1ddf340
 
 
 class QuantMethod(IntEnum):
@@ -41,262 +35,6 @@
     GELU = 1
 
 
-<<<<<<< HEAD
-=======
-@cache
-def is_rocm_aiter_moe_enabled() -> bool:
-    return (
-        current_platform.is_rocm()
-        and envs.VLLM_ROCM_USE_AITER_MOE
-        and envs.VLLM_ROCM_USE_AITER
-    )
-
-
-def rocm_aiter_asm_moe_tkw1_impl(
-    hidden_states: torch.Tensor,
-    w1: torch.Tensor,
-    w2: torch.Tensor,
-    topk_weights: torch.Tensor,
-    topk_ids: torch.Tensor,
-    fc1_scale: Optional[torch.Tensor] = None,
-    fc2_scale: Optional[torch.Tensor] = None,
-    fc1_smooth_scale: Optional[torch.Tensor] = None,
-    fc2_smooth_scale: Optional[torch.Tensor] = None,
-    a16: bool = False,
-    per_tensor_quant_scale: Optional[torch.Tensor] = None,
-    expert_mask: Optional[torch.Tensor] = None,
-    activation_method: int = ActivationMethod.SILU.value,
-) -> torch.Tensor:
-    from aiter import ActivationType
-    from aiter.fused_moe_bf16_asm import asm_moe_tkw1
-
-    activation = ActivationType(activation_method)
-
-    return asm_moe_tkw1(
-        hidden_states,
-        w1,
-        w2,
-        topk_weights,
-        topk_ids,
-        fc1_scale=fc1_scale,
-        fc2_scale=fc2_scale,
-        fc1_smooth_scale=fc1_smooth_scale,
-        fc2_smooth_scale=fc2_smooth_scale,
-        a16=a16,
-        per_tensor_quant_scale=per_tensor_quant_scale,
-        expert_mask=expert_mask,
-        activation=activation,
-    )
-
-
-def rocm_aiter_asm_moe_tkw1_fake(
-    hidden_states: torch.Tensor,
-    w1: torch.Tensor,
-    w2: torch.Tensor,
-    topk_weights: torch.Tensor,
-    topk_ids: torch.Tensor,
-    fc1_scale: Optional[torch.Tensor] = None,
-    fc2_scale: Optional[torch.Tensor] = None,
-    fc1_smooth_scale: Optional[torch.Tensor] = None,
-    fc2_smooth_scale: Optional[torch.Tensor] = None,
-    a16: bool = False,
-    per_tensor_quant_scale: Optional[torch.Tensor] = None,
-    expert_mask: Optional[torch.Tensor] = None,
-    activation_method: int = ActivationMethod.SILU.value,
-) -> torch.Tensor:
-    return torch.empty_like(hidden_states)
-
-
-def rocm_aiter_topk_softmax_impl(
-    topk_weights: torch.Tensor,
-    topk_indices: torch.Tensor,
-    token_expert_indices: torch.Tensor,
-    gating_output: torch.Tensor,
-    renormalize: bool,
-) -> None:
-    from aiter import topk_softmax
-
-    topk_softmax(
-        topk_weights, topk_indices, token_expert_indices, gating_output, renormalize
-    )
-
-
-def rocm_aiter_topk_softmax_fake(
-    topk_weights: torch.Tensor,
-    topk_indices: torch.Tensor,
-    token_expert_indices: torch.Tensor,
-    gating_output: torch.Tensor,
-    renormalize: bool,
-) -> None:
-    pass
-
-
-def rocm_aiter_biased_grouped_topk_impl(
-    gating_output: torch.Tensor,
-    correction_bias: torch.Tensor,
-    topk_weights: torch.Tensor,
-    topk_ids: torch.Tensor,
-    num_expert_group: int,
-    topk_group: int,
-    need_renorm: bool,
-    routed_scaling_factor: float = 1.0,  # mul to topk_weights
-) -> None:
-    from aiter import biased_grouped_topk
-
-    biased_grouped_topk(
-        gating_output,
-        correction_bias,
-        topk_weights,
-        topk_ids,
-        num_expert_group,
-        topk_group,
-        need_renorm,
-        routed_scaling_factor,
-    )
-
-
-def rocm_aiter_biased_grouped_topk_fake(
-    gating_output: torch.Tensor,
-    correction_bias: torch.Tensor,
-    topk_weights: torch.Tensor,
-    topk_ids: torch.Tensor,
-    num_expert_group: int,
-    topk_group: int,
-    need_renorm: bool,
-    routed_scaling_factor: float = 1.0,  # mul to topk_weights
-) -> None:
-    pass
-
-
-def rocm_aiter_grouped_topk_impl(
-    gating_output: torch.Tensor,
-    topk_weights: torch.Tensor,
-    topk_ids: torch.Tensor,
-    num_expert_group: int,
-    topk_group: int,
-    need_renorm: bool,
-    scoring_func: str = "softmax",
-    routed_scaling_factor: float = 1.0,  # mul to topk_weights
-) -> None:
-    from aiter import grouped_topk
-
-    grouped_topk(
-        gating_output,
-        topk_weights,
-        topk_ids,
-        num_expert_group,
-        topk_group,
-        need_renorm,
-        scoring_func,
-        routed_scaling_factor,
-    )
-
-
-def rocm_aiter_grouped_topk_fake(
-    gating_output: torch.Tensor,
-    topk_weights: torch.Tensor,
-    topk_ids: torch.Tensor,
-    num_expert_group: int,
-    topk_group: int,
-    need_renorm: bool,
-    scoring_func: str = "softmax",
-    routed_scaling_factor: float = 1.0,  # mul to topk_weights
-) -> None:
-    pass
-
-
-def rocm_aiter_fused_moe_impl(
-    hidden_states: torch.Tensor,
-    w1: torch.Tensor,
-    w2: torch.Tensor,
-    topk_weight: torch.Tensor,
-    topk_ids: torch.Tensor,
-    expert_mask: Optional[torch.Tensor] = None,
-    activation_method: int = ActivationMethod.SILU.value,
-    quant_method: int = QuantMethod.NO.value,
-    doweight_stage1: bool = False,
-    w1_scale: Optional[torch.Tensor] = None,
-    w2_scale: Optional[torch.Tensor] = None,
-    a1_scale: Optional[torch.Tensor] = None,
-    a2_scale: Optional[torch.Tensor] = None,
-) -> torch.Tensor:
-    from aiter import ActivationType, QuantType
-    from aiter.fused_moe import fused_moe
-
-    activation = ActivationType(activation_method)
-    quant_type = QuantType(quant_method)
-
-    return fused_moe(
-        hidden_states,
-        w1,
-        w2,
-        topk_weight,
-        topk_ids,
-        expert_mask,
-        activation,
-        quant_type,
-        doweight_stage1,
-        w1_scale,
-        w2_scale,
-        a1_scale,
-        a2_scale,
-    )
-
-
-def rocm_aiter_fused_moe_fake(
-    hidden_states: torch.Tensor,
-    w1: torch.Tensor,
-    w2: torch.Tensor,
-    topk_weight: torch.Tensor,
-    topk_ids: torch.Tensor,
-    expert_mask: Optional[torch.Tensor] = None,
-    activation_method: int = ActivationMethod.SILU.value,
-    quant_method: int = QuantMethod.NO.value,
-    doweight_stage1: bool = False,
-    w1_scale: Optional[torch.Tensor] = None,
-    w2_scale: Optional[torch.Tensor] = None,
-    a1_scale: Optional[torch.Tensor] = None,
-    a2_scale: Optional[torch.Tensor] = None,
-) -> torch.Tensor:
-    return torch.empty_like(hidden_states)
-
-
-if current_platform.is_rocm():
-    direct_register_custom_op(
-        op_name="rocm_aiter_asm_moe_tkw1",
-        op_func=rocm_aiter_asm_moe_tkw1_impl,
-        fake_impl=rocm_aiter_asm_moe_tkw1_fake,
-    )
-
-    direct_register_custom_op(
-        op_name="rocm_aiter_fused_moe",
-        op_func=rocm_aiter_fused_moe_impl,
-        fake_impl=rocm_aiter_fused_moe_fake,
-    )
-
-    direct_register_custom_op(
-        op_name="rocm_aiter_topk_softmax",
-        op_func=rocm_aiter_topk_softmax_impl,
-        mutates_args=["topk_weights", "topk_indices", "token_expert_indices"],
-        fake_impl=rocm_aiter_topk_softmax_fake,
-    )
-
-    direct_register_custom_op(
-        op_name="rocm_aiter_biased_grouped_topk",
-        op_func=rocm_aiter_biased_grouped_topk_impl,
-        mutates_args=["topk_weights", "topk_ids"],
-        fake_impl=rocm_aiter_biased_grouped_topk_fake,
-    )
-
-    direct_register_custom_op(
-        op_name="rocm_aiter_grouped_topk",
-        op_func=rocm_aiter_grouped_topk_impl,
-        mutates_args=["topk_weights", "topk_ids"],
-        fake_impl=rocm_aiter_grouped_topk_fake,
-    )
-
-
->>>>>>> d1ddf340
 def rocm_aiter_grouped_topk(
     hidden_states: torch.Tensor,
     gating_output: torch.Tensor,
@@ -324,13 +62,8 @@
             renormalize,
         )
     else:
-<<<<<<< HEAD
-        assert (scoring_func == "softmax" or scoring_func == "sigmoid")
+        assert scoring_func == "softmax" or scoring_func == "sigmoid"
         rocm_aiter_ops.grouped_topk(
-=======
-        assert scoring_func == "softmax" or scoring_func == "sigmoid"
-        torch.ops.vllm.rocm_aiter_grouped_topk(
->>>>>>> d1ddf340
             gating_output,
             topk_weights,
             topk_ids,
@@ -384,22 +117,7 @@
             "Only support topk=1 when `apply_router_weight_on_input` is True"
         )
 
-<<<<<<< HEAD
-        return rocm_aiter_ops.asm_moe_tkw1(hidden_states,
-                                           w1,
-                                           w2,
-                                           topk_weights,
-                                           topk_ids,
-                                           fc1_scale=quant_config.w1_scale,
-                                           fc2_scale=quant_config.w2_scale,
-                                           fc1_smooth_scale=None,
-                                           fc2_smooth_scale=None,
-                                           a16=False,
-                                           per_tensor_quant_scale=None,
-                                           expert_mask=expert_mask,
-                                           activation_method=activation_method)
-=======
-        return torch.ops.vllm.rocm_aiter_asm_moe_tkw1(
+        return rocm_aiter_ops.asm_moe_tkw1(
             hidden_states,
             w1,
             w2,
@@ -414,7 +132,6 @@
             expert_mask=expert_mask,
             activation_method=activation_method,
         )
->>>>>>> d1ddf340
 
     else:
         quant_method = QuantMethod.NO.value
@@ -458,22 +175,6 @@
         )
 
 
-<<<<<<< HEAD
-=======
-def rocm_aiter_topk_softmax(
-    topk_weights: torch.Tensor,
-    topk_indices: torch.Tensor,
-    token_expert_indices: torch.Tensor,
-    gating_output: torch.Tensor,
-    renormalize: bool,
-) -> tuple[torch.Tensor, ...]:
-    torch.ops.vllm.rocm_aiter_topk_softmax(
-        topk_weights, topk_indices, token_expert_indices, gating_output, renormalize
-    )
-    return topk_weights, topk_indices
-
-
->>>>>>> d1ddf340
 def shuffle_weights(
     *tensors: torch.Tensor, layout: tuple[int, int] = (16, 16)
 ) -> tuple[torch.Tensor, ...]:
