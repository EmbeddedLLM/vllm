--- conflicted
+++ resolved
@@ -7,11 +7,8 @@
 from compressed_tensors.quantization import QuantizationArgs, QuantizationStrategy
 from torch.nn import Parameter
 
-<<<<<<< HEAD
+from vllm._aiter_ops import rocm_aiter_ops
 from vllm.logger import init_logger
-=======
-from vllm._aiter_ops import rocm_aiter_ops
->>>>>>> a7adbc6c
 from vllm.model_executor.layers.quantization.compressed_tensors.schemes import (
     CompressedTensorsScheme,
 )
@@ -73,24 +70,10 @@
         self.out_dtype = torch.get_default_dtype()
         self.is_static_input_scheme = is_static_input_scheme
         self.weight_block_size = self.weight_quant.block_structure
-<<<<<<< HEAD
-=======
-        if self.weight_block_size is not None:
-            self.act_q_group_shape = GroupShape(1, self.weight_block_size[0])
-        else:
-            self.act_q_group_shape = (
-                GroupShape.PER_TENSOR
-                if is_static_input_scheme
-                else GroupShape.PER_TOKEN
-            )
-
-        self.cutlass_block_fp8_supported = cutlass_block_fp8_supported()
-        self.use_aiter_and_is_supported = rocm_aiter_ops.is_linear_fp8_enaled()
->>>>>>> a7adbc6c
 
         if self.weight_block_size is not None:
             self.cutlass_block_fp8_supported = cutlass_block_fp8_supported()
-            self.use_aiter_and_is_supported = check_aiter_fp8_linear_support()
+            self.use_aiter_and_is_supported = rocm_aiter_ops.is_linear_fp8_enaled()
             assert not self.is_static_input_scheme
             self.act_q_group_shape = GroupShape(1, self.weight_block_size[0])
             self.w8a8_block_fp8_linear = W8A8BlockFp8LinearOp(
