# SPDX-License-Identifier: Apache-2.0
# SPDX-FileCopyrightText: Copyright contributors to the vLLM project

import enum
from collections.abc import Callable
from enum import Enum

import torch
from compressed_tensors import CompressionFormat
from compressed_tensors.quantization import ActivationOrdering, QuantizationStrategy

import vllm.envs as envs
import vllm.model_executor.layers.fused_moe.modular_kernel as mk
from vllm import _custom_ops as ops
from vllm._aiter_ops import rocm_aiter_ops
from vllm.distributed import get_tensor_model_parallel_world_size
from vllm.logger import init_logger
from vllm.model_executor.layers.fused_moe import (
    FusedMoE,
    FusedMoEActivationFormat,
    FusedMoEConfig,
    FusedMoEMethodBase,
    FusedMoEPermuteExpertsUnpermute,
    FusedMoeWeightScaleSupported,
)
from vllm.model_executor.layers.fused_moe.config import (
    FusedMoEQuantConfig,
    fp8_w8a8_moe_quant_config,
    int4_w4a16_moe_quant_config,
    int8_w8a8_moe_quant_config,
    int8_w8a16_moe_quant_config,
    nvfp4_moe_quant_config,
)
from vllm.model_executor.layers.fused_moe.cpu_fused_moe import select_experts
from vllm.model_executor.layers.fused_moe.flashinfer_cutlass_moe import (
    is_valid_flashinfer_cutlass_fused_moe,
)
from vllm.model_executor.layers.fused_moe.fused_marlin_moe import fused_marlin_moe
from vllm.model_executor.layers.quantization.compressed_tensors.schemes.compressed_tensors_wNa16 import (  # noqa
    WNA16_SUPPORTED_BITS,
    WNA16_SUPPORTED_TYPES_MAP,
)
from vllm.model_executor.layers.quantization.compressed_tensors.utils import (
    find_matched_target,
)
from vllm.model_executor.layers.quantization.utils import replace_parameter
from vllm.model_executor.layers.quantization.utils.flashinfer_fp4_moe import (
    build_flashinfer_fp4_cutlass_moe_prepare_finalize,
    reorder_w1w3_to_w3w1,
    select_nvfp4_gemm_impl,
)
from vllm.model_executor.layers.quantization.utils.fp8_utils import (
    expert_weight_is_col_major,
    requant_weight_ue8m0_inplace,
)
from vllm.model_executor.layers.quantization.utils.marlin_utils import (
    check_moe_marlin_supports_layer,
    marlin_make_workspace_new,
    marlin_moe_permute_scales,
)
from vllm.model_executor.layers.quantization.utils.marlin_utils_fp4 import (
    prepare_moe_fp4_layer_for_marlin,
)
from vllm.model_executor.layers.quantization.utils.marlin_utils_fp8 import (
    prepare_moe_fp8_layer_for_marlin,
)
from vllm.model_executor.layers.quantization.utils.quant_utils import swizzle_blockscale
from vllm.model_executor.layers.quantization.utils.w8a8_utils import (
    all_close_1d,
    normalize_e4m3fn_to_e4m3fnuz,
    per_tensor_dequantize,
)
from vllm.model_executor.utils import set_weight_attrs
from vllm.platforms import CpuArchEnum, current_platform
from vllm.scalar_type import scalar_types
from vllm.utils.deep_gemm import (
    get_col_major_tma_aligned_tensor,
    is_deep_gemm_e8m0_used,
)

logger = init_logger(__name__)


class GPTQMarlinState(Enum):
    REPACK = enum.auto()
    READY = enum.auto()


__all__ = [
    "CompressedTensorsMoEMethod",
    "CompressedTensorsW8A8Fp8MoEMethod",
    "CompressedTensorsW8A8Int8MoEMethod",
    "CompressedTensorsWNA16MarlinMoEMethod",
    "CompressedTensorsWNA16MoEMethod",
    "CompressedTensorsW4A4MoeMethod",
    "CompressedTensorsW4A8Int8MoEMethod",
]


class CompressedTensorsMoEMethod(FusedMoEMethodBase):
    def __init_(self, moe: FusedMoEConfig):
        super().__init__(moe)

    @staticmethod
    def get_moe_method(
        quant_config: "CompressedTensorsConfig",  # type: ignore # noqa E501
        layer: torch.nn.Module,
    ) -> "CompressedTensorsMoEMethod":
        # TODO: @dsikka: refactor this to use schemes as other kernels
        # are supported + check if the layer is being ignored.
        # Check if a using "Linear" to select schemes
        if "Linear" in quant_config.target_scheme_map:
            matched_target = "Linear"
        else:
            # May have instead defined the linear layers in the fused model

            fused_layers = ["re:.*down_proj.*", "re:.*gate_proj.*", "re:.*up_proj.*"]
            current_scheme = None
            for fused_layer in fused_layers:
                # Check if one of the fused layers are defined in quant_config
                matched_target = find_matched_target(
                    layer_name=fused_layer,
                    module=layer,
                    targets=quant_config.target_scheme_map.keys(),
                    fused_mapping=quant_config.packed_modules_mapping,
                )

                # Only valid if down_proj, gate_proj, and up_proj
                # are mapped to the same quant scheme in the quant_config
                if current_scheme is None:
                    current_scheme = quant_config.target_scheme_map.get(matched_target)
                else:
                    assert current_scheme == quant_config.target_scheme_map.get(
                        matched_target
                    )

        weight_quant = quant_config.target_scheme_map[matched_target].get("weights")
        input_quant = quant_config.target_scheme_map[matched_target].get(
            "input_activations"
        )

        if quant_config._is_wNa16_group_channel(weight_quant, input_quant):
            # group_size=None means channelwise
            group_size = weight_quant.group_size or -1
            # Prefer to use the MarlinMoE kernel when it is supported.
            if not check_moe_marlin_supports_layer(layer, group_size):
                if (
                    weight_quant.strategy == QuantizationStrategy.GROUP
                    and weight_quant.actorder
                    in (ActivationOrdering.GROUP, ActivationOrdering.DYNAMIC)
                ):
                    raise ValueError(
                        "WNA16MoE is not supported with actorder=group/dynamic."
                    )
                logger.info_once("Using CompressedTensorsWNA16MoEMethod")
                return CompressedTensorsWNA16MoEMethod(quant_config, layer.moe_config)
            else:
                logger.info_once("Using CompressedTensorsWNA16MarlinMoEMethod")
                return CompressedTensorsWNA16MarlinMoEMethod(
                    quant_config, layer.moe_config
                )
        elif quant_config._is_fp4a4_nvfp4(weight_quant, input_quant):
            return CompressedTensorsW4A4MoeMethod(layer.moe_config)
        elif (
            quant_config._is_fp8_w8a8_sm90(weight_quant, input_quant)
            or quant_config._is_fp8_w8a8_sm100(weight_quant, input_quant)
            or quant_config._is_fp8_w8a8(weight_quant, input_quant)
        ):
            return CompressedTensorsW8A8Fp8MoEMethod(quant_config, layer.moe_config)
        elif quant_config._is_dynamic_token_w8a8(weight_quant, input_quant):
            return CompressedTensorsW8A8Int8MoEMethod(quant_config, layer.moe_config)
        elif quant_config._is_dynamic_token_w4a8_int(weight_quant, input_quant):
            return CompressedTensorsW4A8Int8MoEMethod(quant_config, layer.moe_config)
        else:
            raise RuntimeError(
                f"Unsupported FusedMoe scheme: {weight_quant}, {input_quant}"
            )


class CompressedTensorsW4A4MoeMethod(CompressedTensorsMoEMethod):
    def __init__(self, moe: FusedMoEConfig):
        from vllm.model_executor.layers.quantization.utils.nvfp4_moe_support import (  # noqa: E501
            detect_nvfp4_moe_support,
        )

        super().__init__(moe)
        _nvfp4 = detect_nvfp4_moe_support(self.__class__.__name__)
        self.cutlass_nvfp4_supported = _nvfp4.cutlass_supported
        self.allow_flashinfer = _nvfp4.allow_flashinfer
        self.use_marlin = _nvfp4.use_marlin
        self.group_size = 16

    def create_weights(
        self,
        layer: torch.nn.Module,
        num_experts: int,
        hidden_size: int,
        intermediate_size_per_partition: int,
        params_dtype: torch.dtype,
        **extra_weight_attrs,
    ):
        layer.num_experts = num_experts
        layer.params_dtype = params_dtype

        w13_weight = torch.nn.Parameter(
            torch.empty(
                num_experts,
                2 * intermediate_size_per_partition,
                # 2 fp4 items are packed in the input dimension
                hidden_size // 2,
                requires_grad=False,
                dtype=torch.uint8,
            ),
            requires_grad=False,
        )
        layer.register_parameter("w13_weight_packed", w13_weight)
        set_weight_attrs(w13_weight, extra_weight_attrs)

        w2_weight = torch.nn.Parameter(
            torch.empty(
                num_experts,
                hidden_size,
                # 2 fp4 items are packed in the input dimension
                intermediate_size_per_partition // 2,
                dtype=torch.uint8,
            ),
            requires_grad=False,
        )
        layer.register_parameter("w2_weight_packed", w2_weight)
        set_weight_attrs(w2_weight, extra_weight_attrs)

        # Weight Scales
        w13_weight_scale = torch.nn.Parameter(
            torch.empty(
                num_experts,
                2 * intermediate_size_per_partition,
                # 2 fp4 items are packed in the input dimension
                hidden_size // self.group_size,
                dtype=torch.float8_e4m3fn,
            ),
            requires_grad=False,
        )
        layer.register_parameter("w13_weight_scale", w13_weight_scale)
        extra_weight_attrs.update(
            {"quant_method": FusedMoeWeightScaleSupported.GROUP.value}
        )
        set_weight_attrs(w13_weight_scale, extra_weight_attrs)

        w2_weight_scale = torch.nn.Parameter(
            torch.empty(
                num_experts,
                hidden_size,
                # 2 fp4 items are packed in the input dimension
                intermediate_size_per_partition // self.group_size,
                dtype=torch.float8_e4m3fn,
            ),
            requires_grad=False,
        )
        layer.register_parameter("w2_weight_scale", w2_weight_scale)
        extra_weight_attrs.update(
            {"quant_method": FusedMoeWeightScaleSupported.GROUP.value}
        )
        set_weight_attrs(w2_weight_scale, extra_weight_attrs)

        # Weight Global Scales
        w13_weight_scale_2 = torch.nn.Parameter(
            torch.empty(num_experts, 2, dtype=torch.float32), requires_grad=False
        )
        layer.register_parameter("w13_weight_global_scale", w13_weight_scale_2)
        extra_weight_attrs.update(
            {"quant_method": FusedMoeWeightScaleSupported.TENSOR.value}
        )
        set_weight_attrs(w13_weight_scale_2, extra_weight_attrs)

        w2_weight_scale_2 = torch.nn.Parameter(
            torch.empty(num_experts, dtype=torch.float32), requires_grad=False
        )
        layer.register_parameter("w2_weight_global_scale", w2_weight_scale_2)
        extra_weight_attrs.update(
            {"quant_method": FusedMoeWeightScaleSupported.TENSOR.value}
        )
        set_weight_attrs(w2_weight_scale_2, extra_weight_attrs)

        # Input Global Scales
        w13_input_scale = torch.nn.Parameter(
            torch.empty(num_experts, 2, dtype=torch.float32), requires_grad=False
        )
        layer.register_parameter("w13_input_global_scale", w13_input_scale)
        extra_weight_attrs.update(
            {"quant_method": FusedMoeWeightScaleSupported.TENSOR.value}
        )
        set_weight_attrs(w13_input_scale, extra_weight_attrs)

        w2_input_scale = torch.nn.Parameter(
            torch.empty(num_experts, dtype=torch.float32), requires_grad=False
        )
        layer.register_parameter("w2_input_global_scale", w2_input_scale)
        extra_weight_attrs.update(
            {"quant_method": FusedMoeWeightScaleSupported.TENSOR.value}
        )
        set_weight_attrs(w2_input_scale, extra_weight_attrs)

    def process_weights_after_loading(self, layer: torch.nn.Module) -> None:
        # From packed to weight
        layer.w13_weight = torch.nn.Parameter(
            layer.w13_weight_packed.data, requires_grad=False
        )

        layer.w2_weight = torch.nn.Parameter(
            layer.w2_weight_packed.data, requires_grad=False
        )

        # reorder GEMM1 weights and block scales for FlashInfer CUTLASS kernel.
        if self.allow_flashinfer:
            w, s = reorder_w1w3_to_w3w1(
                layer.w13_weight.data, layer.w13_weight_scale.data, dim=-2
            )
            layer.w13_weight = torch.nn.Parameter(w, requires_grad=False)
            layer.w13_weight_scale = torch.nn.Parameter(s, requires_grad=False)

        if not torch.allclose(
            layer.w13_weight_global_scale[:, 0], layer.w13_weight_global_scale[:, 1]
        ):
            logger.warning_once(
                "w1_weight_global_scale must match w3_weight_global_scale. "
                "Accuracy may be affected."
            )

        # Take inverse of global scale saved to disk
        layer.w13_weight_scale_2 = torch.nn.Parameter(
            1 / layer.w13_weight_global_scale[:, 0], requires_grad=False
        )

        layer.w2_weight_scale_2 = torch.nn.Parameter(
            1 / layer.w2_weight_global_scale.data, requires_grad=False
        )

        if self.use_marlin:
            prepare_moe_fp4_layer_for_marlin(layer)
            return

        # swizzle weight scales
        layer.w13_weight_scale = torch.nn.Parameter(
            swizzle_blockscale(layer.w13_weight_scale), requires_grad=False
        )

        layer.w2_weight_scale = torch.nn.Parameter(
            swizzle_blockscale(layer.w2_weight_scale), requires_grad=False
        )

        # w13
        w13_input_global_scale = layer.w13_input_global_scale.max(dim=1).values.to(
            torch.float32
        )

        layer.g1_alphas = torch.nn.Parameter(
            ((1 / w13_input_global_scale) * layer.w13_weight_scale_2),
            requires_grad=False,
        )

        layer.w13_input_scale_quant = torch.nn.Parameter(
            (w13_input_global_scale), requires_grad=False
        )

        # w2
        layer.g2_alphas = torch.nn.Parameter(
            ((1 / layer.w2_input_global_scale) * layer.w2_weight_scale_2).to(
                torch.float32
            ),
            requires_grad=False,
        )

        layer.w2_input_scale_quant = torch.nn.Parameter(
            (layer.w2_input_global_scale), requires_grad=False
        )

    def maybe_make_prepare_finalize(self) -> mk.FusedMoEPrepareAndFinalize | None:
        if self.use_marlin:
            return None
        elif not self.allow_flashinfer:
            return super().maybe_make_prepare_finalize()

        prepare_finalize = build_flashinfer_fp4_cutlass_moe_prepare_finalize(self.moe)
        logger.debug_once("%s", prepare_finalize.__class__.__name__)
        return prepare_finalize

    def select_gemm_impl(
        self,
        prepare_finalize: mk.FusedMoEPrepareAndFinalize,
        layer: torch.nn.Module,
    ) -> mk.FusedMoEPermuteExpertsUnpermute:
        assert self.moe_quant_config is not None
        """Return the appropriate GEMM experts implementation."""
        experts = select_nvfp4_gemm_impl(
            self.moe,
            self.moe_quant_config,
            allow_flashinfer=self.allow_flashinfer,
        )
        logger.debug_once("Using %s", experts.__class__.__name__)
        return experts

    def get_fused_moe_quant_config(
        self, layer: torch.nn.Module
    ) -> FusedMoEQuantConfig | None:
        if self.use_marlin:
            return None

        return nvfp4_moe_quant_config(
            g1_alphas=layer.g1_alphas,
            g2_alphas=layer.g2_alphas,
            a1_gscale=layer.w13_input_scale_quant,
            a2_gscale=layer.w2_input_scale_quant,
            w1_scale=layer.w13_weight_scale,
            w2_scale=layer.w2_weight_scale,
        )

    def apply(
        self,
        layer: torch.nn.Module,
        x: torch.Tensor,
        router_logits: torch.Tensor,
        top_k: int,
        renormalize: bool,
        use_grouped_topk: bool = False,
        topk_group: int | None = None,
        num_expert_group: int | None = None,
        global_num_experts: int = -1,
        expert_map: torch.Tensor | None = None,
        custom_routing_function: Callable | None = None,
        scoring_func: str = "softmax",
        routed_scaling_factor: float = 1.0,
        e_score_correction_bias: torch.Tensor | None = None,
        apply_router_weight_on_input: bool = False,
        activation: str = "silu",
        enable_eplb: bool = False,
        expert_load_view: torch.Tensor | None = None,
        logical_to_physical_map: torch.Tensor | None = None,
        logical_replica_count: torch.Tensor | None = None,
    ) -> torch.Tensor | tuple[torch.Tensor, torch.Tensor]:
        if enable_eplb:
            raise NotImplementedError(
                "EPLB not supported for `CompressedTensorsW4A4MoeMethod` yet."
            )
        assert activation == "silu", "Only SiLU activation is supported."

        topk_weights, topk_ids, _ = FusedMoE.select_experts(
            hidden_states=x,
            router_logits=router_logits,
            use_grouped_topk=use_grouped_topk,
            top_k=top_k,
            renormalize=renormalize,
            topk_group=topk_group,
            num_expert_group=num_expert_group,
            custom_routing_function=custom_routing_function,
            scoring_func=scoring_func,
            routed_scaling_factor=routed_scaling_factor,
            e_score_correction_bias=e_score_correction_bias,
            indices_type=self.topk_indices_dtype,
        )

        #
        # Note: the order here is important. self.fused_experts can override
        # flashinfer cutlass, cutlass fp4 or fused_experts but not marlin.
        #
        if self.use_marlin:
            assert self.fused_experts is None
            return fused_marlin_moe(
                x,
                layer.w13_weight,
                layer.w2_weight,
                None,
                None,
                layer.w13_weight_scale,
                layer.w2_weight_scale,
                router_logits,
                topk_weights,
                topk_ids,
                global_scale1=layer.w13_weight_scale_2,
                global_scale2=layer.w2_weight_scale_2,
                quant_type_id=scalar_types.float4_e2m1f.id,
                apply_router_weight_on_input=apply_router_weight_on_input,
                global_num_experts=global_num_experts,
                expert_map=expert_map,
                workspace=layer.workspace,
            )

        elif self.fused_experts is not None:
            assert is_valid_flashinfer_cutlass_fused_moe(
                x, layer.w13_weight, layer.w2_weight
            ), "Flashinfer CUTLASS Fused MoE not applicable!"

            return self.fused_experts(
                hidden_states=x,
                w1=layer.w13_weight,
                w2=layer.w2_weight,
                topk_weights=topk_weights,
                topk_ids=topk_ids,
                inplace=False,  # TODO(shuw): fix later, now output is high prec
                activation=activation,
                global_num_experts=global_num_experts,
                expert_map=expert_map,
                apply_router_weight_on_input=apply_router_weight_on_input,
            )

        # FlashInfer fused experts path
        elif self.allow_flashinfer:
            from vllm.model_executor.layers.fused_moe.flashinfer_cutlass_moe import (  # noqa: E501
                flashinfer_cutlass_moe_fp4,
            )

            assert is_valid_flashinfer_cutlass_fused_moe(
                x, layer.w13_weight, layer.w2_weight
            ), "Flashinfer CUTLASS Fused MoE not applicable!"

            assert self.moe_quant_config is not None

            return flashinfer_cutlass_moe_fp4(
                hidden_states=x,
                w1=layer.w13_weight,
                w2=layer.w2_weight,
                topk_weights=topk_weights,
                topk_ids=topk_ids,
                quant_config=self.moe_quant_config,
                inplace=False,  # TODO(shuw): fix later, now output is high prec
                activation=activation,
                global_num_experts=global_num_experts,
                expert_map=expert_map,
                apply_router_weight_on_input=apply_router_weight_on_input,
            )
        else:
            from vllm.model_executor.layers.fused_moe.cutlass_moe import cutlass_moe_fp4

            assert expert_map is None, (
                "Expert Parallelism / expert_map "
                "is currently not supported for "
                "CompressedTensorsW4A4MoeMethod."
            )
            assert self.moe_quant_config is not None

            # Cutlass moe takes in activations in BF16/Half precision
            # and fp4 quantized weights loaded from the checkpoint
            return cutlass_moe_fp4(
                a=x,
                w1_fp4=layer.w13_weight,
                w2_fp4=layer.w2_weight,
                topk_weights=topk_weights,
                topk_ids=topk_ids,
                quant_config=self.moe_quant_config,
                apply_router_weight_on_input=apply_router_weight_on_input,
                # TODO(bnell): derive these from arguments
                m=x.shape[0],
                n=layer.w2_weight.shape[2] * 2,
                k=x.shape[1],
                e=layer.w13_weight.shape[0],
            ).to(x.dtype)


class CompressedTensorsW8A8Fp8MoEMethod(CompressedTensorsMoEMethod):
    def __init__(
        self,
        quant_config: "CompressedTensorsConfig",  # type: ignore # noqa E501
        moe: FusedMoEConfig,
    ):
        super().__init__(moe)
        self.quant_config = quant_config
        self.weight_quant = self.quant_config.target_scheme_map["Linear"].get("weights")
        self.input_quant = self.quant_config.target_scheme_map["Linear"].get(
            "input_activations"
        )

        per_tensor = (
            self.weight_quant.strategy == QuantizationStrategy.TENSOR
            and self.input_quant.strategy == QuantizationStrategy.TENSOR
        )
        per_channel = (
            self.weight_quant.strategy == QuantizationStrategy.CHANNEL
            and self.input_quant.strategy == QuantizationStrategy.TOKEN
        )
        if not (per_tensor or per_channel):
            assert self.weight_quant.strategy == QuantizationStrategy.BLOCK
            self.weight_block_size = self.weight_quant.block_structure
            assert self.weight_quant.dynamic is not None
        else:
            self.weight_block_size = None
        self.block_quant = self.weight_block_size is not None

        self.static_input_scales = not self.input_quant.dynamic
        if self.static_input_scales and per_channel:
            raise ValueError(
                "For FP8 Fused MoE layer, we require either per tensor or "
                "channelwise, dynamic per token quantization."
            )

        # For GPUs that lack FP8 hardware support, we can leverage the Marlin
        # kernel for fast weight-only FP8 quantization
        self.use_marlin = (
            not current_platform.has_device_capability(89)
            or envs.VLLM_TEST_FORCE_FP8_MARLIN
            and not self.block_quant
        )
        # Disable marlin for rocm
        if current_platform.is_rocm():
            self.use_marlin = False

        self.rocm_aiter_moe_enabled = rocm_aiter_ops.is_fused_moe_enabled()

        # cutlass path
        self.is_fp8_w8a8_sm100 = quant_config._is_fp8_w8a8_sm100(
            self.weight_quant, self.input_quant
        )
        self.use_cutlass = not self.block_quant and (
            quant_config._is_fp8_w8a8_sm90(self.weight_quant, self.input_quant)
            or self.is_fp8_w8a8_sm100
        )
        self.disable_expert_map = False

    def create_weights(
        self,
        layer: torch.nn.Module,
        num_experts: int,
        hidden_size: int,
        intermediate_size_per_partition: int,
        params_dtype: torch.dtype,
        **extra_weight_attrs,
    ):
        layer.intermediate_size_per_partition = intermediate_size_per_partition
        layer.hidden_size = hidden_size
        layer.num_experts = num_experts
        layer.orig_dtype = params_dtype
        layer.weight_block_size = None

        params_dtype = torch.float8_e4m3fn

        if self.block_quant:
            assert self.weight_block_size is not None
            layer.weight_block_size = self.weight_block_size
            tp_size = get_tensor_model_parallel_world_size()
            block_n, block_k = (
                self.weight_block_size[0],
                self.weight_block_size[1],
            )
            # NOTE: To ensure proper alignment of the block-wise quantization
            # scales, the output_size of the weights for both the gate and up
            # layers must be divisible by block_n.
            # Required by column parallel or enabling merged weights
            if intermediate_size_per_partition % block_n != 0:
                raise ValueError(
                    f"The output_size of gate's and up's weight = "
                    f"{intermediate_size_per_partition} is not divisible by "
                    f"weight quantization block_n = {block_n}."
                )
            if tp_size > 1 and intermediate_size_per_partition % block_k != 0:
                # Required by row parallel
                raise ValueError(
                    f"The input_size of down's weight = "
                    f"{intermediate_size_per_partition} is not divisible by "
                    f"weight quantization block_k = {block_k}."
                )

        # WEIGHTS
        w13_weight = torch.nn.Parameter(
            torch.empty(
                num_experts,
                2 * intermediate_size_per_partition,
                hidden_size,
                dtype=params_dtype,
            ),
            requires_grad=False,
        )
        layer.register_parameter("w13_weight", w13_weight)
        set_weight_attrs(w13_weight, extra_weight_attrs)

        w2_weight = torch.nn.Parameter(
            torch.empty(
                num_experts,
                hidden_size,
                intermediate_size_per_partition,
                dtype=params_dtype,
            ),
            requires_grad=False,
        )
        layer.register_parameter("w2_weight", w2_weight)
        set_weight_attrs(w2_weight, extra_weight_attrs)

        # WEIGHT_SCALES
        if self.weight_quant.strategy == QuantizationStrategy.TENSOR:
            # Allocate 2 scales for w1 and w3 respectively.
            # They are combined to a single scale after weight loading.
            w13_weight_scale = torch.nn.Parameter(
                torch.ones(num_experts, 2, dtype=torch.float32), requires_grad=False
            )
            layer.register_parameter("w13_weight_scale", w13_weight_scale)
            w2_weight_scale = torch.nn.Parameter(
                torch.ones(num_experts, dtype=torch.float32), requires_grad=False
            )
            layer.register_parameter("w2_weight_scale", w2_weight_scale)
            # Add PER-TENSOR quantization for FusedMoE.weight_loader.
            extra_weight_attrs.update(
                {"quant_method": FusedMoeWeightScaleSupported.TENSOR.value}
            )
            set_weight_attrs(w13_weight_scale, extra_weight_attrs)
            set_weight_attrs(w2_weight_scale, extra_weight_attrs)

        elif self.weight_quant.strategy == QuantizationStrategy.CHANNEL:
            w13_weight_scale = torch.nn.Parameter(
                torch.ones(
                    num_experts,
                    2 * intermediate_size_per_partition,
                    1,
                    dtype=torch.float32,
                ),
                requires_grad=False,
            )
            layer.register_parameter("w13_weight_scale", w13_weight_scale)
            w2_weight_scale = torch.nn.Parameter(
                torch.ones(num_experts, hidden_size, 1, dtype=torch.float32),
                requires_grad=False,
            )
            layer.register_parameter("w2_weight_scale", w2_weight_scale)
            # Add PER-CHANNEL quantization for FusedMoE.weight_loader.
            extra_weight_attrs.update(
                {"quant_method": FusedMoeWeightScaleSupported.CHANNEL.value}
            )
            set_weight_attrs(w13_weight_scale, extra_weight_attrs)
            set_weight_attrs(w2_weight_scale, extra_weight_attrs)

        elif self.weight_quant.strategy == QuantizationStrategy.BLOCK:
            w13_weight_scale = torch.nn.Parameter(
                torch.ones(
                    num_experts,
                    2 * ((intermediate_size_per_partition + block_n - 1) // block_n),
                    (hidden_size + block_k - 1) // block_k,
                    dtype=torch.float32,
                ),
                requires_grad=False,
            )
            layer.register_parameter("w13_weight_scale", w13_weight_scale)
            w2_weight_scale = torch.nn.Parameter(
                torch.ones(
                    num_experts,
                    (hidden_size + block_n - 1) // block_n,
                    (intermediate_size_per_partition + block_k - 1) // block_k,
                    dtype=torch.float32,
                ),
                requires_grad=False,
            )
            layer.register_parameter("w2_weight_scale", w2_weight_scale)
            # Add PER-CHANNEL quantization for FusedMoE.weight_loader.
            extra_weight_attrs.update(
                {"quant_method": FusedMoeWeightScaleSupported.BLOCK.value}
            )
            set_weight_attrs(w13_weight_scale, extra_weight_attrs)
            set_weight_attrs(w2_weight_scale, extra_weight_attrs)

        # INPUT_SCALES
        if self.static_input_scales:
            w13_input_scale = torch.nn.Parameter(
                torch.ones(num_experts, dtype=torch.float32), requires_grad=False
            )
            layer.register_parameter("w13_input_scale", w13_input_scale)
            set_weight_attrs(w13_input_scale, extra_weight_attrs)

            w2_input_scale = torch.nn.Parameter(
                torch.ones(num_experts, dtype=torch.float32), requires_grad=False
            )
            layer.register_parameter("w2_input_scale", w2_input_scale)
            set_weight_attrs(w2_input_scale, extra_weight_attrs)
        else:
            layer.w13_input_scale = None
            layer.w2_input_scale = None

    def process_weights_after_loading(self, layer: torch.nn.Module) -> None:
        # Fp8 moe kernels require a single activation scale.
        # We take the max of all the scales in case they differ.
        if self.static_input_scales:
            assert self.input_quant.strategy == QuantizationStrategy.TENSOR
            if layer.w13_input_scale is None or layer.w2_input_scale is None:
                raise ValueError(
                    "QuantConfig has static quantization, but found "
                    "activation scales are None."
                )
            if not all_close_1d(layer.w13_input_scale) or not all_close_1d(
                layer.w2_input_scale
            ):
                logger.warning_once(
                    "Found input_scales that are not equal for "
                    "fp8 MoE layer. Using the maximum across experts "
                    "for each layer."
                )
            layer.w13_input_scale = torch.nn.Parameter(
                layer.w13_input_scale.max(), requires_grad=False
            )
            layer.w2_input_scale = torch.nn.Parameter(
                layer.w2_input_scale.max(), requires_grad=False
            )

        if current_platform.is_fp8_fnuz():
            # Normalize the weights and scales
            w13_weight, w13_weight_scale, w13_input_scale = (
                normalize_e4m3fn_to_e4m3fnuz(
                    layer.w13_weight, layer.w13_weight_scale, layer.w13_input_scale
                )
            )
            w2_weight, w2_weight_scale, w2_input_scale = normalize_e4m3fn_to_e4m3fnuz(
                layer.w2_weight, layer.w2_weight_scale, layer.w2_input_scale
            )
            # Reset the parameter
            layer.w13_weight = torch.nn.Parameter(w13_weight, requires_grad=False)
            layer.w13_weight_scale = torch.nn.Parameter(
                w13_weight_scale, requires_grad=False
            )
            if w13_input_scale is not None:
                layer.w13_input_scale = torch.nn.Parameter(
                    w13_input_scale, requires_grad=False
                )
            layer.w2_weight = torch.nn.Parameter(w2_weight, requires_grad=False)
            layer.w2_weight_scale = torch.nn.Parameter(
                w2_weight_scale, requires_grad=False
            )
            if w2_input_scale is not None:
                layer.w2_input_scale = torch.nn.Parameter(
                    w2_input_scale, requires_grad=False
                )

        # For Per-TENSOR case, Fp8 moe kernel needs single weight scale
        # for w13 per expert. Use max then dequant and requant each expert.
        if self.weight_quant.strategy == QuantizationStrategy.TENSOR:
            assert layer.w13_weight_scale is not None
            shard_size = layer.intermediate_size_per_partition
            max_w13_scales = layer.w13_weight_scale.max(dim=1).values
            for expert_id in range(layer.local_num_experts):
                start = 0
                for shard_id in range(2):
                    dq_weight = per_tensor_dequantize(
                        layer.w13_weight[expert_id][start : start + shard_size, :],
                        layer.w13_weight_scale[expert_id][shard_id],
                    )
                    layer.w13_weight[expert_id][start : start + shard_size, :], _ = (
                        ops.scaled_fp8_quant(dq_weight, max_w13_scales[expert_id])
                    )
                    start += shard_size
            layer.w13_weight_scale = torch.nn.Parameter(
                max_w13_scales, requires_grad=False
            )

        # Property to determine if AITER is used
        if self.rocm_aiter_moe_enabled:
<<<<<<< HEAD
=======
            from vllm.model_executor.layers.fused_moe.rocm_aiter_fused_moe import (  # noqa E501
                shuffle_weights,
            )

>>>>>>> 9fce7bee
            # reshaping weights is required for aiter moe kernel.
            shuffled_w13, shuffled_w2 = rocm_aiter_ops.shuffle_weights(
                layer.w13_weight.data, layer.w2_weight.data
            )

            layer.w13_weight = torch.nn.Parameter(shuffled_w13, requires_grad=False)
            layer.w2_weight = torch.nn.Parameter(shuffled_w2, requires_grad=False)

        elif self.use_marlin:
            prepare_moe_fp8_layer_for_marlin(layer, False)
            # Activations not quantized for marlin.
            del layer.w13_input_scale
            del layer.w2_input_scale

        if self.use_cutlass:
            assert self.weight_quant.strategy != QuantizationStrategy.BLOCK
            device = layer.w13_weight.device
            # ab_strides1 and c_strides2 are the same
            self.ab_strides1_c_strides2 = torch.full(
                (layer.local_num_experts,),
                layer.hidden_size,
                device=device,
                dtype=torch.int64,
            )
            self.ab_strides2 = torch.full(
                (layer.local_num_experts,),
                layer.intermediate_size_per_partition,
                device=device,
                dtype=torch.int64,
            )
            self.c_strides1 = torch.full(
                (layer.local_num_experts,),
                2 * layer.intermediate_size_per_partition,
                device=device,
                dtype=torch.int64,
            )

        if is_deep_gemm_e8m0_used() and self.block_quant:
            assert layer.weight_block_size is not None
            # Re-quantise the expert weights so their scales are UE8M0.
            block_sz = tuple(layer.weight_block_size)
            requant_weight_ue8m0_inplace(
                layer.w13_weight.data,
                layer.w13_weight_scale.data,
                block_sz,
            )
            requant_weight_ue8m0_inplace(
                layer.w2_weight.data,
                layer.w2_weight_scale.data,
                block_sz,
            )

            # Ensure column-major TMA alignment expected by DeepGEMM.
            if expert_weight_is_col_major(layer.w13_weight_scale):
                layer.w13_weight_scale = get_col_major_tma_aligned_tensor(
                    layer.w13_weight_scale
                )
            if expert_weight_is_col_major(layer.w2_weight_scale):
                layer.w2_weight_scale = get_col_major_tma_aligned_tensor(
                    layer.w2_weight_scale
                )

    def maybe_make_prepare_finalize(self) -> mk.FusedMoEPrepareAndFinalize | None:
        if self.use_marlin or self.rocm_aiter_moe_enabled:
            return None
        else:
            return super().maybe_make_prepare_finalize()

    def select_gemm_impl(
        self,
        prepare_finalize: mk.FusedMoEPrepareAndFinalize,
        layer: torch.nn.Module,
    ) -> FusedMoEPermuteExpertsUnpermute:
        # cutlass path
        assert self.moe_quant_config is not None
        if self.use_cutlass:
            from vllm.model_executor.layers.fused_moe import (
                CutlassBatchedExpertsFp8,
                CutlassExpertsFp8,
            )

            experts: FusedMoEPermuteExpertsUnpermute

            num_dispatchers = prepare_finalize.num_dispatchers()

            if (
                prepare_finalize.activation_format
                == FusedMoEActivationFormat.BatchedExperts
            ):
                logger.debug("CutlassBatchedExpertsFp8(%s)", self.__class__.__name__)
                experts = CutlassBatchedExpertsFp8(
                    self.moe.num_local_experts,
                    num_dispatchers,
                    self.moe.in_dtype,
                    ab_strides1=self.ab_strides1_c_strides2,
                    ab_strides2=self.ab_strides2,
                    c_strides1=self.c_strides1,
                    c_strides2=self.ab_strides1_c_strides2,
                    quant_config=self.moe_quant_config,
                )
            else:
                logger.debug("CutlassExpertsFp8(%s)", self.__class__.__name__)
                experts = CutlassExpertsFp8(
                    self.moe.in_dtype,
                    ab_strides1=self.ab_strides1_c_strides2,
                    ab_strides2=self.ab_strides2,
                    c_strides1=self.c_strides1,
                    c_strides2=self.ab_strides1_c_strides2,
                    quant_config=self.moe_quant_config,
                )

            self.disable_expert_map = (
                num_dispatchers > 1 or not experts.supports_expert_map()
            )

            return experts

        # triton path
        from vllm.model_executor.layers.fused_moe.batched_triton_or_deep_gemm_moe import (  # noqa: E501
            BatchedTritonOrDeepGemmExperts,
        )
        from vllm.model_executor.layers.fused_moe.triton_deep_gemm_moe import (
            TritonOrDeepGemmExperts,
        )

        assert not self.rocm_aiter_moe_enabled and not self.use_marlin

        if (
            prepare_finalize.activation_format
            == FusedMoEActivationFormat.BatchedExperts
        ):
            max_num_tokens_per_rank = prepare_finalize.max_num_tokens_per_rank()
            assert max_num_tokens_per_rank is not None

            logger.debug("BatchedTritonExperts(%s)", self.__class__.__name__)
            return BatchedTritonOrDeepGemmExperts(
                max_num_tokens=max_num_tokens_per_rank,
                num_dispatchers=prepare_finalize.num_dispatchers(),
                quant_config=self.moe_quant_config,
            )
        else:
            logger.debug("TritonOrDeepGemmExperts(%s)", self.__class__.__name__)
            return TritonOrDeepGemmExperts(self.moe_quant_config, allow_deep_gemm=True)

    def get_fused_moe_quant_config(
        self, layer: torch.nn.Module
    ) -> FusedMoEQuantConfig | None:
        if self.use_marlin:
            return None

        per_act_token = self.input_quant.strategy == QuantizationStrategy.TOKEN
        per_channel_quant = self.weight_quant.strategy == QuantizationStrategy.CHANNEL

        return fp8_w8a8_moe_quant_config(
            w1_scale=layer.w13_weight_scale,
            w2_scale=layer.w2_weight_scale,
            a1_scale=layer.w13_input_scale,
            a2_scale=layer.w2_input_scale,
            per_act_token_quant=per_act_token,
            per_out_ch_quant=per_channel_quant,
            block_shape=layer.weight_block_size,
        )

    def apply(
        self,
        layer: torch.nn.Module,
        x: torch.Tensor,
        router_logits: torch.Tensor,
        top_k: int,
        renormalize: bool,
        use_grouped_topk: bool = False,
        topk_group: int | None = None,
        num_expert_group: int | None = None,
        global_num_experts: int = -1,
        expert_map: torch.Tensor | None = None,
        custom_routing_function: Callable | None = None,
        scoring_func: str = "softmax",
        routed_scaling_factor: float = 1.0,
        e_score_correction_bias: torch.Tensor | None = None,
        apply_router_weight_on_input: bool = False,
        activation: str = "silu",
        enable_eplb: bool = False,
        expert_load_view: torch.Tensor | None = None,
        logical_to_physical_map: torch.Tensor | None = None,
        logical_replica_count: torch.Tensor | None = None,
    ) -> torch.Tensor | tuple[torch.Tensor, torch.Tensor]:
        if enable_eplb:
            raise NotImplementedError(
                "EPLB not supported for `CompressedTensorsW8A8Fp8MoEMethod` yet."
            )

        topk_weights, topk_ids, _ = FusedMoE.select_experts(
            hidden_states=x,
            router_logits=router_logits,
            use_grouped_topk=use_grouped_topk,
            top_k=top_k,
            renormalize=renormalize,
            topk_group=topk_group,
            num_expert_group=num_expert_group,
            custom_routing_function=custom_routing_function,
            scoring_func=scoring_func,
            routed_scaling_factor=routed_scaling_factor,
            e_score_correction_bias=e_score_correction_bias,
            indices_type=self.topk_indices_dtype,
            num_fused_shared_experts=layer.num_fused_shared_experts,
        )

        per_act_token = self.input_quant.strategy == QuantizationStrategy.TOKEN
        per_channel_quant = self.weight_quant.strategy == QuantizationStrategy.CHANNEL

        #
        # Note: the order here is important. self.fused_experts can override
        # cutlass fp8 or fused_experts but not marlin or rocm.
        #
        if self.use_marlin:
            assert activation == "silu", f"{activation} not supported for Marlin MoE."
            assert self.fused_experts is None
            return fused_marlin_moe(
                x,
                layer.w13_weight,
                layer.w2_weight,
                None,
                None,
                layer.w13_weight_scale,
                layer.w2_weight_scale,
                router_logits,
                topk_weights,
                topk_ids,
                quant_type_id=scalar_types.float8_e4m3fn.id,
                apply_router_weight_on_input=apply_router_weight_on_input,
                global_num_experts=global_num_experts,
                expert_map=expert_map,
                workspace=layer.workspace,
            )

        elif self.rocm_aiter_moe_enabled:
            from vllm.model_executor.layers.fused_moe.rocm_aiter_fused_moe import (  # noqa E501
                rocm_aiter_fused_experts,
            )

            assert per_act_token == per_channel_quant
            assert self.moe_quant_config is not None
            assert self.fused_experts is None
            return rocm_aiter_fused_experts(
                hidden_states=x,
                w1=layer.w13_weight,
                w2=layer.w2_weight,
                topk_weights=topk_weights,
                topk_ids=topk_ids,
                activation=activation,
                apply_router_weight_on_input=apply_router_weight_on_input,
                expert_map=expert_map,
                quant_config=self.moe_quant_config,
            )

        elif self.fused_experts is not None:
            return self.fused_experts(
                x,
                layer.w13_weight,
                layer.w2_weight,
                topk_weights,
                topk_ids,
                activation=activation,
                global_num_experts=global_num_experts,
                expert_map=None if self.disable_expert_map else expert_map,
            )

        # cutlass path
        elif self.use_cutlass:
            assert self.moe_quant_config is not None

            # small-batch fallback on SM100
            if self.is_fp8_w8a8_sm100 and topk_ids.shape[0] <= 8:
                from vllm.model_executor.layers.fused_moe import fused_experts

                assert per_act_token == per_channel_quant
                return fused_experts(
                    hidden_states=x,
                    w1=layer.w13_weight,
                    w2=layer.w2_weight,
                    topk_weights=topk_weights,
                    topk_ids=topk_ids,
                    inplace=True,
                    activation=activation,
                    apply_router_weight_on_input=apply_router_weight_on_input,
                    global_num_experts=global_num_experts,
                    expert_map=None if self.disable_expert_map else expert_map,
                    quant_config=self.moe_quant_config,
                )
            else:
                from vllm.model_executor.layers.fused_moe.cutlass_moe import (
                    cutlass_moe_fp8,
                )

                assert per_act_token == per_channel_quant
                assert self.moe_quant_config is not None
                return cutlass_moe_fp8(
                    x,
                    layer.w13_weight,
                    layer.w2_weight,
                    topk_weights,
                    topk_ids,
                    quant_config=self.moe_quant_config,
                    activation=activation,
                    global_num_experts=global_num_experts,
                    expert_map=None if self.disable_expert_map else expert_map,
                    ab_strides1=self.ab_strides1_c_strides2,
                    ab_strides2=self.ab_strides2,
                    c_strides1=self.c_strides1,
                    c_strides2=self.ab_strides1_c_strides2,
                )

        else:
            from vllm.model_executor.layers.fused_moe import fused_experts

            assert per_act_token == per_channel_quant
            assert self.moe_quant_config is not None
            return fused_experts(
                hidden_states=x,
                w1=layer.w13_weight,
                w2=layer.w2_weight,
                topk_weights=topk_weights,
                topk_ids=topk_ids,
                inplace=True,
                activation=activation,
                apply_router_weight_on_input=apply_router_weight_on_input,
                global_num_experts=global_num_experts,
                expert_map=expert_map,
                quant_config=self.moe_quant_config,
            )


class CompressedTensorsW8A8Int8MoEMethod(CompressedTensorsMoEMethod):
    def __init__(
        self,
        quant_config: "CompressedTensorsConfig",  # type: ignore # noqa E501
        moe: FusedMoEConfig,
    ):
        super().__init__(moe)
        self.quant_config = quant_config
        self.weight_quant = self.quant_config.target_scheme_map["Linear"].get("weights")
        self.input_quant = self.quant_config.target_scheme_map["Linear"].get(
            "input_activations"
        )

        per_channel = (
            self.weight_quant.strategy == QuantizationStrategy.CHANNEL
            and self.input_quant.strategy == QuantizationStrategy.TOKEN
        )
        if not per_channel:
            raise ValueError(
                "For INT8 Fused MoE layers, we require channelwise, "
                "dynamic per token quantization. Found "
                f"{self.weight_quant}, {self.input_quant}"
            )

        self.static_input_scales = not self.input_quant.dynamic
        if self.static_input_scales:
            raise ValueError(
                "For INT8 Fused MoE layers, we require channelwise, "
                "dynamic per token quantization. Found static input scales."
            )

    def create_weights(
        self,
        layer: torch.nn.Module,
        num_experts: int,
        hidden_size: int,
        intermediate_size_per_partition: int,
        params_dtype: torch.dtype,
        **extra_weight_attrs,
    ):
        params_dtype = torch.int8

        # WEIGHTS
        w13_weight = torch.nn.Parameter(
            torch.empty(
                num_experts,
                2 * intermediate_size_per_partition,
                hidden_size,
                dtype=params_dtype,
            ),
            requires_grad=False,
        )
        layer.register_parameter("w13_weight", w13_weight)
        set_weight_attrs(w13_weight, extra_weight_attrs)

        w2_weight = torch.nn.Parameter(
            torch.empty(
                num_experts,
                hidden_size,
                intermediate_size_per_partition,
                dtype=params_dtype,
            ),
            requires_grad=False,
        )
        layer.register_parameter("w2_weight", w2_weight)
        set_weight_attrs(w2_weight, extra_weight_attrs)

        # WEIGHT_SCALES
        assert self.weight_quant.strategy == QuantizationStrategy.CHANNEL
        w13_weight_scale = torch.nn.Parameter(
            torch.ones(
                num_experts, 2 * intermediate_size_per_partition, 1, dtype=torch.float32
            ),
            requires_grad=False,
        )
        layer.register_parameter("w13_weight_scale", w13_weight_scale)
        w2_weight_scale = torch.nn.Parameter(
            torch.ones(num_experts, hidden_size, 1, dtype=torch.float32),
            requires_grad=False,
        )
        layer.register_parameter("w2_weight_scale", w2_weight_scale)
        # Add PER-CHANNEL quantization for FusedMoE.weight_loader.
        extra_weight_attrs.update(
            {"quant_method": FusedMoeWeightScaleSupported.CHANNEL.value}
        )
        set_weight_attrs(w13_weight_scale, extra_weight_attrs)
        set_weight_attrs(w2_weight_scale, extra_weight_attrs)

        # INPUT_SCALES
        assert not self.static_input_scales
        layer.w13_input_scale = None
        layer.w2_input_scale = None

    def process_weights_after_loading(self, layer: torch.nn.Module) -> None:
        pass

    def get_fused_moe_quant_config(
        self, layer: torch.nn.Module
    ) -> FusedMoEQuantConfig | None:
        return int8_w8a8_moe_quant_config(
            w1_scale=layer.w13_weight_scale,
            w2_scale=layer.w2_weight_scale,
            a1_scale=layer.w13_input_scale,
            a2_scale=layer.w2_input_scale,
            per_act_token_quant=True,
        )

    def apply(
        self,
        layer: torch.nn.Module,
        x: torch.Tensor,
        router_logits: torch.Tensor,
        top_k: int,
        renormalize: bool,
        use_grouped_topk: bool = False,
        topk_group: int | None = None,
        num_expert_group: int | None = None,
        global_num_experts: int = -1,
        expert_map: torch.Tensor | None = None,
        custom_routing_function: Callable | None = None,
        scoring_func: str = "softmax",
        routed_scaling_factor: float = 1.0,
        e_score_correction_bias: torch.Tensor | None = None,
        apply_router_weight_on_input: bool = False,
        activation: str = "silu",
        enable_eplb: bool = False,
        expert_load_view: torch.Tensor | None = None,
        logical_to_physical_map: torch.Tensor | None = None,
        logical_replica_count: torch.Tensor | None = None,
    ) -> torch.Tensor | tuple[torch.Tensor, torch.Tensor]:
        assert self.fused_experts is None

        if enable_eplb:
            raise NotImplementedError(
                "EPLB not supported for `CompressedTensorsW8A8Int8MoEMethod` yet."
            )

        from vllm.model_executor.layers.fused_moe import fused_experts

        topk_weights, topk_ids, _ = FusedMoE.select_experts(
            hidden_states=x,
            router_logits=router_logits,
            use_grouped_topk=use_grouped_topk,
            top_k=top_k,
            renormalize=renormalize,
            topk_group=topk_group,
            num_expert_group=num_expert_group,
            custom_routing_function=custom_routing_function,
            scoring_func=scoring_func,
            routed_scaling_factor=routed_scaling_factor,
            e_score_correction_bias=e_score_correction_bias,
            indices_type=self.topk_indices_dtype,
        )

        return fused_experts(
            hidden_states=x,
            w1=layer.w13_weight,
            w2=layer.w2_weight,
            topk_weights=topk_weights,
            topk_ids=topk_ids,
            inplace=True,
            activation=activation,
            apply_router_weight_on_input=apply_router_weight_on_input,
            global_num_experts=global_num_experts,
            expert_map=expert_map,
            quant_config=self.moe_quant_config,
        )


class CompressedTensorsWNA16MarlinMoEMethod(CompressedTensorsMoEMethod):
    def __init__(
        self,
        quant_config: "CompressedTensorsConfig",  # type: ignore # noqa E501
        moe: FusedMoEConfig,
    ):
        super().__init__(moe)
        self.quant_config = quant_config
        # TODO: @dsikka: refactor this to use schemes as other kernels
        # are supported + check if the layer is being ignored.
        config = self.quant_config.target_scheme_map["Linear"].get("weights")
        self.num_bits = config.num_bits
        self.packed_factor = 32 // config.num_bits
        self.strategy = config.strategy
        self.group_size = config.group_size
        self.actorder = config.actorder
        assert config.symmetric, "Only symmetric quantization is supported for MoE"

        if not (
            self.quant_config.quant_format == CompressionFormat.pack_quantized.value
            and self.num_bits in WNA16_SUPPORTED_BITS
        ):
            raise ValueError(
                "For Fused MoE layers, only ",
                f"{CompressionFormat.pack_quantized.value} ",
                "is supported for the following bits: ",
                f"{WNA16_SUPPORTED_BITS}",
            )
        self.quant_type = WNA16_SUPPORTED_TYPES_MAP[self.num_bits]

    def create_weights(
        self,
        layer: torch.nn.Module,
        num_experts: int,
        hidden_size: int,
        intermediate_size_per_partition: int,
        params_dtype: torch.dtype,
        **extra_weight_attrs,
    ):
        intermediate_size_full = extra_weight_attrs.pop("intermediate_size_full")

        # Will transpose the loaded weight along the
        # intermediate and hidden dim sizes. Will
        # shard for TP along the transposed dims
        extra_weight_attrs.update(
            {"is_transposed": True, "quant_method": self.strategy}
        )
        w13_weight = torch.nn.Parameter(
            torch.empty(
                num_experts,
                hidden_size // self.packed_factor,
                2 * intermediate_size_per_partition,
                dtype=torch.int32,
            ),
            requires_grad=False,
        )
        layer.register_parameter("w13_weight_packed", w13_weight)
        set_weight_attrs(w13_weight, extra_weight_attrs)

        w2_weight = torch.nn.Parameter(
            torch.empty(
                num_experts,
                intermediate_size_per_partition // self.packed_factor,
                hidden_size,
                dtype=torch.int32,
            ),
            requires_grad=False,
        )
        layer.register_parameter("w2_weight_packed", w2_weight)
        set_weight_attrs(w2_weight, extra_weight_attrs)

        # In the case where we have actorder/g_idx,
        # we do not partition the w2 scales
        load_full_w2 = self.actorder and self.group_size != -1
        w2_scales_size = (
            intermediate_size_full if load_full_w2 else intermediate_size_per_partition
        )

        self.is_k_full = (not self.actorder) or (
            intermediate_size_per_partition == intermediate_size_full
        )

        if self.strategy == "channel":
            num_groups_w2 = num_groups_w13 = 1
            self.group_size = -1
        else:
            num_groups_w2 = w2_scales_size // self.group_size
            num_groups_w13 = hidden_size // self.group_size

        w13_scale = torch.nn.Parameter(
            torch.ones(
                num_experts,
                num_groups_w13,
                2 * intermediate_size_per_partition,
                dtype=params_dtype,
            ),
            requires_grad=False,
        )
        layer.register_parameter("w13_weight_scale", w13_scale)
        set_weight_attrs(w13_scale, extra_weight_attrs)

        w2_scale = torch.nn.Parameter(
            torch.ones(num_experts, num_groups_w2, hidden_size, dtype=params_dtype),
            requires_grad=False,
        )
        layer.register_parameter("w2_weight_scale", w2_scale)
        set_weight_attrs(w2_scale, extra_weight_attrs)
        set_weight_attrs(w2_scale, {"load_full_w2": load_full_w2})

        w2_weight_shape = torch.nn.Parameter(
            torch.empty(num_experts, 2), requires_grad=False
        )
        layer.register_parameter("w2_weight_shape", w2_weight_shape)
        set_weight_attrs(w2_weight_shape, extra_weight_attrs)
        w13_weight_shape = torch.nn.Parameter(
            torch.empty(num_experts, 2), requires_grad=False
        )

        layer.register_parameter("w13_weight_shape", w13_weight_shape)
        set_weight_attrs(w13_weight_shape, extra_weight_attrs)

        w13_g_idx = torch.nn.Parameter(
            torch.empty(
                num_experts,
                hidden_size,
                dtype=torch.int32,
            ),
            requires_grad=False,
        )
        layer.register_parameter("w13_weight_g_idx", w13_g_idx)
        set_weight_attrs(w13_g_idx, extra_weight_attrs)

        w2_g_idx = torch.nn.Parameter(
            torch.empty(
                num_experts,
                intermediate_size_per_partition,
                dtype=torch.int32,
            ),
            requires_grad=False,
        )
        layer.register_parameter("w2_weight_g_idx", w2_g_idx)
        set_weight_attrs(w2_g_idx, extra_weight_attrs)

        w13_g_idx_sort_indices = torch.nn.Parameter(
            torch.empty(
                num_experts,
                hidden_size,
                dtype=torch.int32,
            ),
            requires_grad=False,
        )
        layer.register_parameter("w13_g_idx_sort_indices", w13_g_idx_sort_indices)
        set_weight_attrs(w13_g_idx_sort_indices, extra_weight_attrs)

        w2_g_idx_sort_indices = torch.nn.Parameter(
            torch.empty(
                num_experts,
                intermediate_size_per_partition,
                dtype=torch.int32,
            ),
            requires_grad=False,
        )
        layer.register_parameter("w2_g_idx_sort_indices", w2_g_idx_sort_indices)
        set_weight_attrs(w2_g_idx_sort_indices, extra_weight_attrs)

        layer.a13_scale = None
        layer.a2_scale = None
        layer.marlin_state = GPTQMarlinState.REPACK

    def process_weights_after_loading(self, layer: torch.nn.Module) -> None:
        num_experts = layer.w13_weight_g_idx.shape[0]
        device = layer.w13_weight_g_idx.device

        # when running models with grouped act order,
        # resort to g_idx values provided in checkpoint
        if self.actorder == "group":
            w13_g_idx_sort_indices = torch.empty_like(layer.w13_weight_g_idx)
            w2_g_idx_sort_indices = torch.empty_like(layer.w2_weight_g_idx)
            w13_sorted_g_idx = torch.empty_like(layer.w13_weight_g_idx)
            w2_sorted_g_idx = torch.empty_like(layer.w2_weight_g_idx)

            for e in range(num_experts):
                w13_g_idx_sort_indices[e] = torch.argsort(layer.w13_weight_g_idx[e]).to(
                    torch.int32
                )
                w2_g_idx_sort_indices[e] = torch.argsort(layer.w2_weight_g_idx[e]).to(
                    torch.int32
                )
                w13_sorted_g_idx[e] = layer.w13_weight_g_idx[e][
                    w13_g_idx_sort_indices[e]
                ]
                w2_sorted_g_idx[e] = layer.w2_weight_g_idx[e][w2_g_idx_sort_indices[e]]

            replace_parameter(layer, "w13_weight_g_idx", w13_sorted_g_idx)
            replace_parameter(layer, "w2_weight_g_idx", w2_sorted_g_idx)
            replace_parameter(layer, "w13_g_idx_sort_indices", w13_g_idx_sort_indices)
            replace_parameter(layer, "w2_g_idx_sort_indices", w2_g_idx_sort_indices)

        else:
            layer.w13_weight_g_idx = torch.nn.Parameter(
                torch.empty((num_experts, 0), dtype=torch.int32, device=device),
                requires_grad=False,
            )
            layer.w2_weight_g_idx = torch.nn.Parameter(
                torch.empty((num_experts, 0), dtype=torch.int32, device=device),
                requires_grad=False,
            )
            layer.w13_g_idx_sort_indices = torch.nn.Parameter(
                torch.empty((num_experts, 0), dtype=torch.int32, device=device),
                requires_grad=False,
            )
            layer.w2_g_idx_sort_indices = torch.nn.Parameter(
                torch.empty((num_experts, 0), dtype=torch.int32, device=device),
                requires_grad=False,
            )

        marlin_w13_qweight = ops.gptq_marlin_moe_repack(
            layer.w13_weight_packed,
            layer.w13_g_idx_sort_indices,
            layer.w13_weight_packed.shape[1] * self.packed_factor,
            layer.w13_weight_packed.shape[2],
            self.num_bits,
        )
        replace_parameter(layer, "w13_weight_packed", marlin_w13_qweight)
        marlin_w2_qweight = ops.gptq_marlin_moe_repack(
            layer.w2_weight_packed,
            layer.w2_g_idx_sort_indices,
            layer.w2_weight_packed.shape[1] * self.packed_factor,
            layer.w2_weight_packed.shape[2],
            self.num_bits,
        )
        replace_parameter(layer, "w2_weight_packed", marlin_w2_qweight)
        # Repack scales
        marlin_w13_scales = marlin_moe_permute_scales(
            s=layer.w13_weight_scale,
            size_k=layer.w13_weight_packed.shape[2],
            size_n=layer.w13_weight_scale.shape[2],
            group_size=self.group_size,
        )
        replace_parameter(layer, "w13_weight_scale", marlin_w13_scales)
        marlin_w2_scales = marlin_moe_permute_scales(
            s=layer.w2_weight_scale,
            size_k=layer.w2_weight_scale.shape[1]
            * (self.group_size if self.group_size != -1 else self.packed_factor),
            size_n=layer.w2_weight_scale.shape[2],
            group_size=self.group_size,
        )
        replace_parameter(layer, "w2_weight_scale", marlin_w2_scales)

        layer.workspace = marlin_make_workspace_new(device, 4)

    def get_fused_moe_quant_config(
        self, layer: torch.nn.Module
    ) -> FusedMoEQuantConfig | None:
        return None

    def apply(
        self,
        layer: torch.nn.Module,
        x: torch.Tensor,
        router_logits: torch.Tensor,
        top_k: int,
        renormalize: bool,
        use_grouped_topk: bool = False,
        topk_group: int | None = None,
        num_expert_group: int | None = None,
        global_num_experts: int = -1,
        expert_map: torch.Tensor | None = None,
        custom_routing_function: Callable | None = None,
        scoring_func: str = "softmax",
        routed_scaling_factor: float = 1.0,
        e_score_correction_bias: torch.Tensor | None = None,
        apply_router_weight_on_input: bool = False,
        activation: str = "silu",
        enable_eplb: bool = False,
        expert_load_view: torch.Tensor | None = None,
        logical_to_physical_map: torch.Tensor | None = None,
        logical_replica_count: torch.Tensor | None = None,
    ) -> torch.Tensor | tuple[torch.Tensor, torch.Tensor]:
        assert self.fused_experts is None

        if enable_eplb:
            raise NotImplementedError(
                "EPLB not supported for `CompressedTensorsWNA16MarlinMoEMethod` yet."
            )

        assert activation == "silu", f"{activation} not supported for Marlin MoE."

        topk_weights, topk_ids, _ = FusedMoE.select_experts(
            hidden_states=x,
            router_logits=router_logits,
            use_grouped_topk=use_grouped_topk,
            top_k=top_k,
            renormalize=renormalize,
            topk_group=topk_group,
            num_expert_group=num_expert_group,
            custom_routing_function=custom_routing_function,
            scoring_func=scoring_func,
            routed_scaling_factor=routed_scaling_factor,
            e_score_correction_bias=e_score_correction_bias,
            indices_type=self.topk_indices_dtype,
        )

        return fused_marlin_moe(
            x,
            layer.w13_weight_packed,
            layer.w2_weight_packed,
            None,
            None,
            layer.w13_weight_scale,
            layer.w2_weight_scale,
            router_logits,
            topk_weights,
            topk_ids,
            quant_type_id=self.quant_type.id,
            apply_router_weight_on_input=apply_router_weight_on_input,
            global_num_experts=global_num_experts,
            expert_map=expert_map,
            g_idx1=layer.w13_weight_g_idx,
            g_idx2=layer.w2_weight_g_idx,
            sort_indices1=layer.w13_g_idx_sort_indices,
            sort_indices2=layer.w2_g_idx_sort_indices,
            workspace=layer.workspace,
            is_k_full=self.is_k_full,
        )


class CompressedTensorsWNA16MoEMethod(CompressedTensorsMoEMethod):
    def __init__(
        self,
        quant_config: "CompressedTensorsConfig",  # type: ignore # noqa E501
        moe: FusedMoEConfig,
    ):
        super().__init__(moe)
        self.quant_config = quant_config
        # TODO: @dsikka: refactor this to use schemes as other kernels
        # are supported + check if the layer is being ignored.
        config = self.quant_config.target_scheme_map["Linear"].get("weights")
        self.num_bits = config.num_bits
        self.packed_factor = 32 // config.num_bits
        self.strategy = config.strategy
        # channelwise is not supported by this kernel
        assert config.strategy == "group"
        self.group_size = config.group_size
        # grouped actorder isn't supported by this kernel
        assert config.actorder != "group"
        assert config.symmetric, "Only symmetric quantization is supported for MoE"

        if not (
            self.quant_config.quant_format == CompressionFormat.pack_quantized.value
            and self.num_bits in WNA16_SUPPORTED_BITS
        ):
            raise ValueError(
                "For Fused MoE layers, only ",
                f"{CompressionFormat.pack_quantized.value} ",
                "is supported for the following bits: ",
                f"{WNA16_SUPPORTED_BITS}",
            )

    def create_weights(
        self,
        layer: torch.nn.Module,
        num_experts: int,
        hidden_size: int,
        intermediate_size_per_partition: int,
        params_dtype: torch.dtype,
        **extra_weight_attrs,
    ):
        # Will transpose the loaded weight along the
        # intermediate and hidden dim sizes. Will
        # shard for TP along the transposed dims
        extra_weight_attrs.update(
            {"is_transposed": True, "quant_method": self.strategy}
        )
        w13_weight = torch.nn.Parameter(
            torch.empty(
                num_experts,
                hidden_size // self.packed_factor,
                2 * intermediate_size_per_partition,
                dtype=torch.int32,
            ),
            requires_grad=False,
        )
        layer.register_parameter("w13_weight_packed", w13_weight)
        set_weight_attrs(w13_weight, extra_weight_attrs)

        w2_weight = torch.nn.Parameter(
            torch.empty(
                num_experts,
                intermediate_size_per_partition // self.packed_factor,
                hidden_size,
                dtype=torch.int32,
            ),
            requires_grad=False,
        )
        layer.register_parameter("w2_weight_packed", w2_weight)
        set_weight_attrs(w2_weight, extra_weight_attrs)

        w2_scales_size = intermediate_size_per_partition

        if self.strategy == "channel":
            num_groups_w2 = num_groups_w13 = 1
            self.group_size = -1
        else:
            num_groups_w2 = w2_scales_size // self.group_size
            num_groups_w13 = hidden_size // self.group_size

        w13_scale = torch.nn.Parameter(
            torch.ones(
                num_experts,
                num_groups_w13,
                2 * intermediate_size_per_partition,
                dtype=params_dtype,
            ),
            requires_grad=False,
        )
        layer.register_parameter("w13_weight_scale", w13_scale)
        set_weight_attrs(w13_scale, extra_weight_attrs)

        w2_scale = torch.nn.Parameter(
            torch.ones(num_experts, num_groups_w2, hidden_size, dtype=params_dtype),
            requires_grad=False,
        )
        layer.register_parameter("w2_weight_scale", w2_scale)
        set_weight_attrs(w2_scale, extra_weight_attrs)
        set_weight_attrs(w2_scale, {"load_full_w2": False})

        w2_weight_shape = torch.nn.Parameter(
            torch.empty(num_experts, 2), requires_grad=False
        )
        layer.register_parameter("w2_weight_shape", w2_weight_shape)
        set_weight_attrs(w2_weight_shape, extra_weight_attrs)
        w13_weight_shape = torch.nn.Parameter(
            torch.empty(num_experts, 2), requires_grad=False
        )

        layer.register_parameter("w13_weight_shape", w13_weight_shape)
        set_weight_attrs(w13_weight_shape, extra_weight_attrs)

        w13_g_idx = torch.nn.Parameter(
            torch.empty(
                num_experts,
                hidden_size,
                dtype=torch.int32,
            ),
            requires_grad=False,
        )
        layer.register_parameter("w13_weight_g_idx", w13_g_idx)
        set_weight_attrs(w13_g_idx, extra_weight_attrs)

        w2_g_idx = torch.nn.Parameter(
            torch.empty(
                num_experts,
                intermediate_size_per_partition,
                dtype=torch.int32,
            ),
            requires_grad=False,
        )
        layer.register_parameter("w2_weight_g_idx", w2_g_idx)
        set_weight_attrs(w2_g_idx, extra_weight_attrs)

        w13_g_idx_sort_indices = torch.nn.Parameter(
            torch.empty(
                num_experts,
                hidden_size,
                dtype=torch.int32,
            ),
            requires_grad=False,
        )
        layer.register_parameter("w13_g_idx_sort_indices", w13_g_idx_sort_indices)
        set_weight_attrs(w13_g_idx_sort_indices, extra_weight_attrs)

        w2_g_idx_sort_indices = torch.nn.Parameter(
            torch.empty(
                num_experts,
                intermediate_size_per_partition,
                dtype=torch.int32,
            ),
            requires_grad=False,
        )
        layer.register_parameter("w2_g_idx_sort_indices", w2_g_idx_sort_indices)
        set_weight_attrs(w2_g_idx_sort_indices, extra_weight_attrs)

        layer.a13_scale = None
        layer.a2_scale = None

    def process_weights_after_loading(self, layer: torch.nn.Module) -> None:
        # Reconfigure packed weights and scales to match moe_wna16 format
        layer.w13_weight_packed = torch.nn.Parameter(
            layer.w13_weight_packed.transpose(1, 2).contiguous().view(torch.uint8),
            requires_grad=False,
        )
        layer.w2_weight_packed = torch.nn.Parameter(
            layer.w2_weight_packed.transpose(1, 2).contiguous().view(torch.uint8),
            requires_grad=False,
        )
        layer.w13_weight_scale = torch.nn.Parameter(
            layer.w13_weight_scale.transpose(1, 2).contiguous(), requires_grad=False
        )
        layer.w2_weight_scale = torch.nn.Parameter(
            layer.w2_weight_scale.transpose(1, 2).contiguous(), requires_grad=False
        )

    def get_fused_moe_quant_config(
        self, layer: torch.nn.Module
    ) -> FusedMoEQuantConfig | None:
        assert self.num_bits == 4 or self.num_bits == 8
        config_builder = (
            int4_w4a16_moe_quant_config
            if self.num_bits == 4
            else int8_w8a16_moe_quant_config
        )

        return config_builder(
            w1_scale=layer.w13_weight_scale,
            w2_scale=layer.w2_weight_scale,
            w1_zp=None,
            w2_zp=None,
            block_shape=[0, self.group_size],
        )

    def apply(
        self,
        layer: torch.nn.Module,
        x: torch.Tensor,
        router_logits: torch.Tensor,
        top_k: int,
        renormalize: bool,
        use_grouped_topk: bool = False,
        topk_group: int | None = None,
        num_expert_group: int | None = None,
        global_num_experts: int = -1,
        expert_map: torch.Tensor | None = None,
        custom_routing_function: Callable | None = None,
        scoring_func: str = "softmax",
        routed_scaling_factor: float = 1.0,
        e_score_correction_bias: torch.Tensor | None = None,
        apply_router_weight_on_input: bool = False,
        activation: str = "silu",
        enable_eplb: bool = False,
        expert_load_view: torch.Tensor | None = None,
        logical_to_physical_map: torch.Tensor | None = None,
        logical_replica_count: torch.Tensor | None = None,
    ) -> torch.Tensor | tuple[torch.Tensor, torch.Tensor]:
        assert self.fused_experts is None

        if enable_eplb:
            raise NotImplementedError(
                "EPLB not supported for `CompressedTensorsWNA16MoEMethod` yet."
            )

        from vllm.model_executor.layers.fused_moe import fused_experts

        topk_weights, topk_ids, _ = FusedMoE.select_experts(
            hidden_states=x,
            router_logits=router_logits,
            use_grouped_topk=use_grouped_topk,
            top_k=top_k,
            renormalize=renormalize,
            topk_group=topk_group,
            num_expert_group=num_expert_group,
            custom_routing_function=custom_routing_function,
            scoring_func=scoring_func,
            routed_scaling_factor=routed_scaling_factor,
            e_score_correction_bias=e_score_correction_bias,
            indices_type=self.topk_indices_dtype,
        )

        return fused_experts(
            x,
            layer.w13_weight_packed,
            layer.w2_weight_packed,
            topk_weights=topk_weights,
            topk_ids=topk_ids,
            inplace=True,
            activation=activation,
            apply_router_weight_on_input=apply_router_weight_on_input,
            global_num_experts=global_num_experts,
            expert_map=expert_map,
            quant_config=self.moe_quant_config,
        )


class CompressedTensorsW4A8Int8MoEMethod(CompressedTensorsMoEMethod):
    """
    CPU-only MoE method using dynamic 4-bit matmul kernels on Arm Platform
    - Weights: int4 (stored as int8 values in [-8,7], packed to uint8 nibbles)
    - Scales: Fp32 for Channelwise , bf16 for groupwise quantization
    - Bias: Same data type as original weights
    - Activations: FP32/Bf16 dynamic per-token (A8 Int),
      quantized inside the kernel
    """

    def __init__(
        self,
        quant_config: "CompressedTensorsConfig",  # type: ignore # noqa E501
        moe: FusedMoEConfig,
    ):
        super().__init__(moe)
        self.has_bias = self.moe.has_bias
        self.quant_config = quant_config

        # Validate scheme: weights=W4 (channel or group),
        # activations=dynamic TOKEN (A8)
        wq = self.quant_config.target_scheme_map["Linear"].get("weights")
        aq = self.quant_config.target_scheme_map["Linear"].get("input_activations")

        # Must be dynamic per-token activations
        if aq.strategy != QuantizationStrategy.TOKEN or not aq.dynamic:
            raise ValueError(
                "W4A8-int MoE needs dynamic per-token activation quantization."
            )

        # Weight can be channel-wise (group_size=None) or group-wise
        self.group_size = wq.group_size if (wq.group_size is not None) else -1
        if wq.num_bits != 4:
            raise ValueError("This method only supports 4-bit weights (num_bits=4).")

        # CPU only
        if not current_platform.is_cpu():
            raise ValueError("CompressedTensorsW4A8Int8MoEMethod is CPU-only.")

        # Arm: check _dyn ops availability
        if current_platform.get_cpu_architecture() == CpuArchEnum.ARM:
            try:
                _ = torch.ops.aten._dyn_quant_matmul_4bit
                _ = torch.ops.aten._dyn_quant_pack_4bit_weight
            except AttributeError as err:
                raise RuntimeError(
                    f"""PyTorch {torch.__version__} lacks _dyn_quant_* 4bit ops;
                    install a newer build."""
                ) from err
        self.static_input_scales = False  # always dynamic per token

    # ---- parameter creation ----
    def create_weights(
        self,
        layer: torch.nn.Module,
        num_experts: int,
        hidden_size: int,
        intermediate_size_per_partition: int,
        params_dtype: torch.dtype,
        **extra_weight_attrs,
    ):
        # Shapes per local rank (TP/EP):
        #   w13: [E, 2*I_local, H]  int8  (int4 values in [-8,7])
        #   w2 : [E, H, I_local]    int8
        # Scales:
        #   channel-wise: group_size=-1 -> per-output-row, single scale per row
        #   group-wise  : group_size=g   ->
        #   per-output-row, (in_features/g) scales

        E = num_experts
        H = hidden_size
        IN = intermediate_size_per_partition
        g = self.group_size

        # Per-row scale columns
        def _n_scale_cols(in_features: int) -> int:
            return 1 if g == -1 else (in_features // g)

        # Register unpacked int4-as-int8 weights the loader will fill.
        w13 = torch.nn.Parameter(
            torch.empty(E, 2 * IN, H, dtype=torch.int8), requires_grad=False
        )
        set_weight_attrs(w13, extra_weight_attrs)
        layer.register_parameter("w13_weight", w13)

        w2 = torch.nn.Parameter(
            torch.empty(E, H, IN, dtype=torch.int8), requires_grad=False
        )
        set_weight_attrs(w2, extra_weight_attrs)
        layer.register_parameter("w2_weight", w2)

        # Register scales
        # KleidiAI groupwise kernels accepts float32 scales
        # KleidiAI groupwise kernels accepts bfloat16 scales
        scale_dtype = torch.float32 if g == -1 else torch.bfloat16

        w13_s = torch.nn.Parameter(
            torch.ones(E, 2 * IN, _n_scale_cols(H), dtype=scale_dtype),
            requires_grad=False,
        )
        set_weight_attrs(
            w13_s,
            {"quant_method": "channel" if g == -1 else "group", **extra_weight_attrs},
        )
        layer.register_parameter("w13_weight_scale", w13_s)

        w2_s = torch.nn.Parameter(
            torch.ones(E, H, _n_scale_cols(IN), dtype=scale_dtype), requires_grad=False
        )
        set_weight_attrs(
            w2_s,
            {"quant_method": "channel" if g == -1 else "group", **extra_weight_attrs},
        )
        layer.register_parameter("w2_weight_scale", w2_s)

        if self.has_bias:
            w13_bias = torch.nn.Parameter(
                torch.zeros(E, 2 * IN, dtype=params_dtype), requires_grad=False
            )
            layer.register_parameter("w13_bias", w13_bias)
            set_weight_attrs(w13_bias, extra_weight_attrs)

            w2_bias = torch.nn.Parameter(
                torch.zeros(num_experts, hidden_size, dtype=params_dtype),
                requires_grad=False,
            )
            layer.register_parameter("w2_bias", w2_bias)
            set_weight_attrs(w2_bias, extra_weight_attrs)

        # Placeholders for packed weights (will be replaced after packing)
        layer.register_parameter(
            "w13_weight_packed", torch.nn.Parameter(torch.empty(0), requires_grad=False)
        )
        set_weight_attrs(layer.w13_weight_packed, extra_weight_attrs)

        layer.register_parameter(
            "w2_weight_packed", torch.nn.Parameter(torch.empty(0), requires_grad=False)
        )
        set_weight_attrs(layer.w2_weight_packed, extra_weight_attrs)

        # dims for 4 bit fused matmuls
        layer.w13_in_features = H
        layer.w13_out_features = 2 * IN
        layer.w2_in_features = IN
        layer.w2_out_features = H
        layer.group_size = g

    # post-load packing to dyn-4bit KleidiAI kernel's format
    def process_weights_after_loading(self, layer: torch.nn.Module) -> None:
        E = layer.w13_weight.shape[0]
        H = layer.w13_in_features
        I2 = layer.w13_out_features
        IN = layer.w2_in_features
        g = layer.group_size

        def _pack_matrix(
            int4_as_int8_2d: torch.Tensor,
            scales_2d: torch.Tensor,
            bias_1d: torch.Tensor | None,
            in_features: int,
            out_features: int,
        ) -> torch.Tensor:
            # int4 values are stored as int8 in [-8,7].
            # Shift to unsigned nibble and pack pairs along input-dim.
            tmp = int4_as_int8_2d.add(8)  # [out, in]
            uint8_nibbles = ((tmp[:, 1::2] << 4) | tmp[:, ::2]).to(
                torch.uint8
            )  # [out, in//2]

            # KleidiAI groupwise kernels accepts float32 scales
            # KleidiAI groupwise kernels accepts bfloat16 scales
            scale_dtype = torch.float32 if g == -1 else torch.bfloat16
            scales = scales_2d.to(scale_dtype)
            bias = None if bias_1d is None else bias_1d.to(torch.float32)
            return torch.ops.aten._dyn_quant_pack_4bit_weight(
                uint8_nibbles,
                scales,
                bias,
                g if g != -1 else in_features,
                in_features,
                out_features,
            )

        # Pack per expert
        w13_packed_list = []
        w2_packed_list = []

        has_w13_bias = hasattr(layer, "w13_bias") and layer.w13_bias is not None
        has_w2_bias = hasattr(layer, "w2_bias") and layer.w2_bias is not None

        for e in range(E):
            w13_packed_list.append(
                _pack_matrix(
                    layer.w13_weight[e],  # [2I, H]
                    layer.w13_weight_scale[e],  # [2I, H/g or 1]
                    layer.w13_bias[e] if has_w13_bias else None,  # [2I]
                    H,
                    I2,
                )
            )
            w2_packed_list.append(
                _pack_matrix(
                    # w2 shape is [H, IN]; we need [out, in] == [H, IN].
                    layer.w2_weight[e],  # [H, IN]
                    layer.w2_weight_scale[e],  # [H, IN/g or 1]
                    layer.w2_bias[e] if has_w2_bias else None,  # [H]
                    IN,
                    layer.w2_out_features,  # in_features=IN, out_features=H
                )
            )

        # each packed tensor has identical shape per expert; stack on dim 0
        w13_packed = torch.stack(w13_packed_list, dim=0)
        w2_packed = torch.stack(w2_packed_list, dim=0)

        replace_parameter(
            layer,
            "w13_weight_packed",
            torch.nn.Parameter(w13_packed, requires_grad=False),
        )
        replace_parameter(
            layer,
            "w2_weight_packed",
            torch.nn.Parameter(w2_packed, requires_grad=False),
        )

        # free raw tensors/scales/bias now that they're packed into the payload.
        replace_parameter(
            layer, "w13_weight", torch.nn.Parameter(torch.empty(0), requires_grad=False)
        )
        replace_parameter(
            layer, "w2_weight", torch.nn.Parameter(torch.empty(0), requires_grad=False)
        )
        replace_parameter(
            layer,
            "w13_weight_scale",
            torch.nn.Parameter(torch.empty(0), requires_grad=False),
        )
        replace_parameter(
            layer,
            "w2_weight_scale",
            torch.nn.Parameter(torch.empty(0), requires_grad=False),
        )
        if has_w13_bias:
            replace_parameter(
                layer,
                "w13_bias",
                torch.nn.Parameter(torch.empty(0), requires_grad=False),
            )
        if has_w2_bias:
            replace_parameter(
                layer,
                "w2_bias",
                torch.nn.Parameter(torch.empty(0), requires_grad=False),
            )

    def get_fused_moe_quant_config(
        self, layer: torch.nn.Module
    ) -> FusedMoEQuantConfig | None:
        # CPU dynamic 4-bit MoE path does not use modular kernels or
        # fused_experts; quant config is not needed.
        return None

    def apply(
        self,
        layer: torch.nn.Module,
        x: torch.Tensor,
        router_logits: torch.Tensor,
        top_k: int,
        renormalize: bool,
        use_grouped_topk: bool = False,
        topk_group: int | None = None,
        num_expert_group: int | None = None,
        global_num_experts: int = -1,
        expert_map: torch.Tensor | None = None,
        custom_routing_function: Callable | None = None,
        scoring_func: str = "softmax",
        routed_scaling_factor: float = 1.0,
        e_score_correction_bias: torch.Tensor | None = None,
        apply_router_weight_on_input: bool = False,
        activation: str = "silu",
        enable_eplb: bool = False,
        expert_load_view: torch.Tensor | None = None,
        logical_to_physical_map: torch.Tensor | None = None,
        logical_replica_count: torch.Tensor | None = None,
    ) -> torch.Tensor:
        assert not enable_eplb, "EPLB not supported for W4A8-int MoE yet."
        assert activation in ("silu", "swigluoai", "swiglu"), (
            "Only SiLU/SwiGLUGU/SwiGLUUG are supported."
        )
        assert expert_map is None, """expert_map/EP not implemented
        for CPU dyn-4bit MoE."""

        def _act_kind(s: str) -> int:
            # 0 = SwiGLU_Gu (SiLU(g)*u), 1 = SwiGLU_Ug (SiLU(u)*g), 2 = SiLU
            if s == "swiglu":
                return 0
            if s == "swigluoai":
                return 1
            if s == "silu":
                return 2
            raise ValueError(f"Unknown activation '{s}'")

        # Apply topk softmax on router output
        topk_weights, topk_ids = select_experts(
            hidden_states=x,
            router_logits=router_logits,
            use_grouped_topk=use_grouped_topk,
            top_k=top_k,
            renormalize=renormalize,
            topk_group=topk_group,
            num_expert_group=num_expert_group,
            custom_routing_function=custom_routing_function,
            scoring_func=scoring_func,
            routed_scaling_factor=routed_scaling_factor,
            e_score_correction_bias=e_score_correction_bias,
        )

        return torch.ops._C.dynamic_4bit_int_moe(
            x,
            topk_ids.to(torch.long),
            topk_weights,
            layer.w13_weight_packed,
            layer.w2_weight_packed,
            layer.w2_out_features,
            layer.w2_in_features,
            layer.w13_out_features,
            layer.group_size,
            apply_router_weight_on_input,
            int(_act_kind(activation)),
        )<|MERGE_RESOLUTION|>--- conflicted
+++ resolved
@@ -845,13 +845,6 @@
 
         # Property to determine if AITER is used
         if self.rocm_aiter_moe_enabled:
-<<<<<<< HEAD
-=======
-            from vllm.model_executor.layers.fused_moe.rocm_aiter_fused_moe import (  # noqa E501
-                shuffle_weights,
-            )
-
->>>>>>> 9fce7bee
             # reshaping weights is required for aiter moe kernel.
             shuffled_w13, shuffled_w2 = rocm_aiter_ops.shuffle_weights(
                 layer.w13_weight.data, layer.w2_weight.data
