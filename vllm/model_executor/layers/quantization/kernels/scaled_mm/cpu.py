# SPDX-License-Identifier: Apache-2.0
# SPDX-FileCopyrightText: Copyright contributors to the vLLM project


import torch

from vllm import _custom_ops as ops
from vllm import envs
from vllm.model_executor.layers.quantization.utils import replace_parameter
from vllm.model_executor.layers.quantization.utils.w8a8_utils import (
    convert_to_channelwise,
)
from vllm.model_executor.layers.utils import check_cpu_sgl_kernel
from vllm.platforms import current_platform
from vllm.platforms.interface import CpuArchEnum

from .ScaledMMLinearKernel import (
    Int8ScaledMMLinearKernel,
    Int8ScaledMMLinearLayerConfig,
)


class CPUScaledMMLinearKernel(Int8ScaledMMLinearKernel):
    @classmethod
    def is_supported(
        cls, compute_capability: int | None = None
    ) -> tuple[bool, str | None]:
        if not current_platform.is_cpu():
            return False, "Requires CPU."
        return True, None

    @classmethod
<<<<<<< HEAD
    def can_implement(cls, c: Int8ScaledMMLinearLayerConfig) -> tuple[bool, str | None]:
        if not current_platform.is_cpu():
            return False, "CPUScaledMM requires running on CPU."

=======
    def can_implement(cls, c: ScaledMMLinearLayerConfig) -> tuple[bool, str | None]:
>>>>>>> ddfac703
        return True, None

    def process_weights_after_loading(self, layer: torch.nn.Module) -> None:
        w_q_name, _, _, _, _ = self.layer_param_names
        weight = getattr(layer, w_q_name)
        dtype = weight.dtype
        N, K = weight.size()
        if (
            current_platform.get_cpu_architecture() == CpuArchEnum.X86
            and envs.VLLM_CPU_SGL_KERNEL
            and self.config.input_symmetric
            and check_cpu_sgl_kernel(N, K, dtype)
        ):
            self.linear_method = self._apply_weights_sgl
            self.process_weights_for_sgl(layer)
        else:
            self.linear_method = self._apply_weights_onednn
            self.process_weights_for_onednn(layer)

    def process_weights_for_onednn(self, layer: torch.nn.Module) -> None:
        # WEIGHT
        # Transpose to [K, N] for convenience
        w_q_name, w_s_name, i_s_name, i_zp_name, azp_adj_name = self.layer_param_names
        weight = getattr(layer, w_q_name)
        replace_parameter(
            layer,
            w_q_name,
            torch.nn.Parameter(weight.t().data, requires_grad=False),
        )

        # WEIGHT SCALE
        # oneDNN kernels support only per-tensor and per-channel.
        # If we have a fused module (QKV, MLP) with per tensor scales (thus N
        # scales being passed to the kernel), convert to the per-channel case.
        is_fused_module = len(layer.logical_widths) > 1
        weight_scale = getattr(layer, w_s_name)
        if is_fused_module and not self.config.is_channelwise:
            weight_scale = convert_to_channelwise(weight_scale, layer.logical_widths)
        replace_parameter(
            layer,
            w_s_name,
            torch.nn.Parameter(weight_scale.data, requires_grad=False),
        )

        # INPUT SCALE
        if self.config.is_static_input_scheme:
            input_scale = getattr(layer, i_s_name)

            if self.config.input_symmetric:
                replace_parameter(
                    layer,
                    i_s_name,
                    torch.nn.Parameter(input_scale.max(), requires_grad=False),
                )
            else:
                input_zero_point = getattr(layer, i_zp_name)

                # reconstruct the ranges
                int8_traits = torch.iinfo(torch.int8)
                azps = input_zero_point.to(dtype=torch.int32)
                range_max = (input_scale * (int8_traits.max - azps)).max()
                range_min = (input_scale * (int8_traits.min - azps)).min()

                scale = (range_max - range_min) / (int8_traits.max - int8_traits.min)
                replace_parameter(
                    layer, i_s_name, torch.nn.Parameter(scale, requires_grad=False)
                )

                azp = (
                    (int8_traits.min - range_min / scale).round().to(dtype=torch.int32)
                )
                replace_parameter(
                    layer, i_zp_name, torch.nn.Parameter(azp, requires_grad=False)
                )

        # Different from cutlass, oneDNN kernels only need the AZP adjustment
        # term for dynamic quantization. And s_b should be folded into the
        # term. Such as:
        # s_a * s_b * [(A - zp_a)B] + bias =
        # s_a * (s_b * AB) - s_a * s_b * zp_a * B + bias =
        # s_a * GEMM_output - s_a * zp_a * adj + bias
        if not (self.config.input_symmetric and self.config.is_static_input_scheme):
            weight = getattr(layer, w_q_name)
            weight_scale = getattr(layer, w_s_name)
            azp_adj = weight.sum(dim=0, keepdim=True, dtype=torch.float32)
            azp_adj = azp_adj * weight_scale.squeeze()
            setattr(
                layer,
                azp_adj_name,
                torch.nn.Parameter(azp_adj, requires_grad=False),
            )

        weight = getattr(layer, w_q_name)
        self.dnnl_handler = ops.create_onednn_scaled_mm(
            weight,
            getattr(layer, w_s_name),
            torch.get_default_dtype(),
            getattr(layer, i_s_name) is None,
            not self.config.input_symmetric,
            32,
        )
        # weight is prepacked and maintained by the dnnl_handler,
        # release the original weight
        setattr(layer, w_q_name, None)
        del weight

    def process_weights_for_sgl(self, layer: torch.nn.Module) -> None:
        w_q_name, w_s_name, _, _, _ = self.layer_param_names
        # WEIGHT
        weight = getattr(layer, w_q_name)
        packed_weight = torch.ops._C.convert_weight_packed(weight)
        replace_parameter(
            layer, w_q_name, torch.nn.Parameter(packed_weight, requires_grad=False)
        )

        if layer.bias is not None:
            bias = layer.bias
            layer.register_parameter(
                "bias_fp32", torch.nn.Parameter(bias.float().data, requires_grad=False)
            )

        # WEIGHT SCALE
        # CPU SGL kernels only support per-channel.
        # For per-tensor quant, convert to the per-channel case.
        weight_scale = getattr(layer, w_s_name)
        if not self.config.is_channelwise:
            weight_scale = convert_to_channelwise(weight_scale, layer.logical_widths)
        replace_parameter(
            layer,
            w_s_name,
            torch.nn.Parameter(weight_scale.data, requires_grad=False),
        )

    def apply_weights(
        self,
        layer: torch.nn.Module,
        x: torch.Tensor,
        bias: torch.Tensor | None = None,
    ) -> torch.Tensor:
        return self.linear_method(
            layer,
            x,
            bias,
        )

    def _apply_weights_onednn(
        self,
        layer: torch.nn.Module,
        x: torch.Tensor,
        bias: torch.Tensor | None = None,
    ) -> torch.Tensor:
        w_q, w_s, i_s, i_zp, azp_adj = self._get_layer_params(layer)

        # ops.scaled_int8_quant supports both dynamic and static quant:
        # * dynamic, i_s is None and x_s computed from x.
        # * static, i_s is scalar and x_s is i_s.
        x_q, x_s, x_zp = ops.onednn_scaled_int8_quant(
            x, i_s, i_zp, self.config.input_symmetric
        )

        m = x.size(0)
        n = self.dnnl_handler.n
        out = torch.empty((m, n), dtype=x.dtype)
        ops.onednn_scaled_mm(self.dnnl_handler, x_q, out, x_s, x_zp, azp_adj, bias)

        return out

    def _apply_weights_sgl(
        self,
        layer: torch.nn.Module,
        x: torch.Tensor,
        bias: torch.Tensor | None = None,
    ) -> torch.Tensor:
        w_q, w_s, _, _, _ = self._get_layer_params(layer)
        return torch.ops._C.int8_scaled_mm_with_quant(
            x,
            w_q,
            w_s,
            layer.bias_fp32 if bias is not None else None,
            x.dtype,
            True,
        )<|MERGE_RESOLUTION|>--- conflicted
+++ resolved
@@ -22,22 +22,21 @@
 
 class CPUScaledMMLinearKernel(Int8ScaledMMLinearKernel):
     @classmethod
-    def is_supported(
-        cls, compute_capability: int | None = None
+    def get_min_capability(cls) -> int:
+        # current_platform.get_device_capability() returns None
+        # so the check will be ignored
+        return -1
+
+    @classmethod
+    def is_platform_supported(
+        cls,
     ) -> tuple[bool, str | None]:
         if not current_platform.is_cpu():
-            return False, "Requires CPU."
+            return False, "CPU"
         return True, None
 
     @classmethod
-<<<<<<< HEAD
     def can_implement(cls, c: Int8ScaledMMLinearLayerConfig) -> tuple[bool, str | None]:
-        if not current_platform.is_cpu():
-            return False, "CPUScaledMM requires running on CPU."
-
-=======
-    def can_implement(cls, c: ScaledMMLinearLayerConfig) -> tuple[bool, str | None]:
->>>>>>> ddfac703
         return True, None
 
     def process_weights_after_loading(self, layer: torch.nn.Module) -> None:
