--- conflicted
+++ resolved
@@ -12,48 +12,6 @@
 from .ScaledMMLinearKernel import ScaledMMLinearLayerConfig
 
 
-<<<<<<< HEAD
-=======
-def rocm_aiter_gemm_w8a8_impl(
-    A: torch.Tensor,
-    B: torch.Tensor,
-    As: torch.Tensor,
-    Bs: torch.Tensor,
-    bias: torch.Tensor | None = None,
-    output_dtype: torch.dtype = torch.float16,
-) -> torch.Tensor:
-    from aiter import gemm_a8w8_CK
-
-    # gemm_a8w8_CK(a, b, scale_a, scale_b, bias) expects
-    # a to be [M, K]
-    # b to be [N, K]
-    # CutlassScaledMMLinearKernel prepare weight `w_q` in [K, N] format
-    return gemm_a8w8_CK(A, B, As, Bs, bias, output_dtype)
-
-
-def rocm_aiter_gemm_w8a8_fake(
-    A: torch.Tensor,
-    B: torch.Tensor,
-    As: torch.Tensor,
-    Bs: torch.Tensor,
-    bias: torch.Tensor | None = None,
-    output_dtype: torch.dtype = torch.float16,
-) -> torch.Tensor:
-    m = A.shape[0]
-    n = B.shape[0]
-    Y = torch.empty(m, n, dtype=output_dtype, device=A.device)
-    return Y
-
-
-if current_platform.is_rocm():
-    direct_register_custom_op(
-        op_name="rocm_aiter_gemm_w8a8",
-        op_func=rocm_aiter_gemm_w8a8_impl,
-        fake_impl=rocm_aiter_gemm_w8a8_fake,
-    )
-
-
->>>>>>> 01ad27fa
 class AiterScaledMMLinearKernel(CutlassScaledMMLinearKernel):
     @classmethod
     def get_min_capability(cls) -> int:
