# SPDX-License-Identifier: Apache-2.0
# SPDX-FileCopyrightText: Copyright contributors to the vLLM project


import torch

from vllm import _custom_ops as ops
from vllm.model_executor.layers.quantization.compressed_tensors.triton_scaled_mm import (  # noqa: E501
    triton_scaled_mm,
)
from vllm.model_executor.layers.quantization.utils import replace_parameter
from vllm.platforms import current_platform

<<<<<<< HEAD
from .cutlass import CutlassScaledMMLinearKernel
from .ScaledMMLinearKernel import Int8ScaledMMLinearLayerConfig
=======
from .ScaledMMLinearKernel import ScaledMMLinearKernel, ScaledMMLinearLayerConfig
>>>>>>> ddfac703


class TritonScaledMMLinearKernel(ScaledMMLinearKernel):
    @classmethod
    def is_supported(
        cls, compute_capability: int | None = None
    ) -> tuple[bool, str | None]:
        if current_platform.is_cuda_alike():
            return True, None
        return False, "Requires ROCm or CUDA."

    @classmethod
<<<<<<< HEAD
    def can_implement(cls, c: Int8ScaledMMLinearLayerConfig) -> tuple[bool, str | None]:
        if current_platform.is_cpu():
            return (
                False,
                "TritonScaledMMLinearKernel requires Triton which is not "
                + "currently supported on CPU.",
            )
=======
    def can_implement(cls, c: ScaledMMLinearLayerConfig) -> tuple[bool, str | None]:
>>>>>>> ddfac703
        if not c.input_symmetric:
            return False, "Only symmetric input is supported."
        return True, None

    def process_weights_after_loading(self, layer: torch.nn.Module) -> None:
        weight = getattr(layer, self.w_q_name)
        replace_parameter(
            layer,
            self.w_q_name,
            torch.nn.Parameter(weight.t().data, requires_grad=False),
        )

        # INPUT SCALE
        if self.config.is_static_input_scheme:
            input_scale = getattr(layer, self.i_s_name)
            replace_parameter(
                layer,
                self.i_s_name,
                torch.nn.Parameter(input_scale.max(), requires_grad=False),
            )
            setattr(layer, self.i_zp_name, None)
        else:
            setattr(layer, self.i_s_name, None)
            setattr(layer, self.i_zp_name, None)

        setattr(layer, self.azp_adj_name, None)

    def apply_weights(
        self,
        layer: torch.nn.Module,
        x: torch.Tensor,
        bias: torch.Tensor | None = None,
    ) -> torch.Tensor:
        w_q, w_s, i_s, i_zp, azp_adj = self._get_weight_params(layer)

        x_q, x_s, x_zp = ops.scaled_int8_quant(
            x.contiguous(), i_s, i_zp, symmetric=True
        )

        assert x_zp is None, "Triton kernel only supports symmetric quantization"

        return triton_scaled_mm(
            x_q, w_q, scale_a=x_s, scale_b=w_s, out_dtype=x.dtype, bias=bias
        )<|MERGE_RESOLUTION|>--- conflicted
+++ resolved
@@ -11,61 +11,49 @@
 from vllm.model_executor.layers.quantization.utils import replace_parameter
 from vllm.platforms import current_platform
 
-<<<<<<< HEAD
 from .cutlass import CutlassScaledMMLinearKernel
-from .ScaledMMLinearKernel import Int8ScaledMMLinearLayerConfig
-=======
-from .ScaledMMLinearKernel import ScaledMMLinearKernel, ScaledMMLinearLayerConfig
->>>>>>> ddfac703
+from .ScaledMMLinearKernel import (
+    Int8ScaledMMLinearLayerConfig,
+)
 
 
-class TritonScaledMMLinearKernel(ScaledMMLinearKernel):
+class TritonScaledMMLinearKernel(CutlassScaledMMLinearKernel):
     @classmethod
-    def is_supported(
-        cls, compute_capability: int | None = None
-    ) -> tuple[bool, str | None]:
+    def is_platform_supported(cls) -> tuple[bool, str | None]:
         if current_platform.is_cuda_alike():
             return True, None
-        return False, "Requires ROCm or CUDA."
+        return False, "ROCm or CUDA"
 
     @classmethod
-<<<<<<< HEAD
     def can_implement(cls, c: Int8ScaledMMLinearLayerConfig) -> tuple[bool, str | None]:
-        if current_platform.is_cpu():
-            return (
-                False,
-                "TritonScaledMMLinearKernel requires Triton which is not "
-                + "currently supported on CPU.",
-            )
-=======
-    def can_implement(cls, c: ScaledMMLinearLayerConfig) -> tuple[bool, str | None]:
->>>>>>> ddfac703
         if not c.input_symmetric:
             return False, "Only symmetric input is supported."
         return True, None
 
     def process_weights_after_loading(self, layer: torch.nn.Module) -> None:
-        weight = getattr(layer, self.w_q_name)
+        w_q, _, i_s, _, _ = self._get_layer_params(layer)
+        w_q_name, _, i_s_name, i_zp_name, azp_adj_name = self.layer_param_names
+
         replace_parameter(
             layer,
-            self.w_q_name,
-            torch.nn.Parameter(weight.t().data, requires_grad=False),
+            w_q_name,
+            torch.nn.Parameter(w_q.t().data, requires_grad=False),
         )
 
         # INPUT SCALE
         if self.config.is_static_input_scheme:
-            input_scale = getattr(layer, self.i_s_name)
+            assert i_s is not None
             replace_parameter(
                 layer,
-                self.i_s_name,
-                torch.nn.Parameter(input_scale.max(), requires_grad=False),
+                i_s_name,
+                torch.nn.Parameter(i_s.max(), requires_grad=False),
             )
-            setattr(layer, self.i_zp_name, None)
+            setattr(layer, i_zp_name, None)
         else:
-            setattr(layer, self.i_s_name, None)
-            setattr(layer, self.i_zp_name, None)
+            setattr(layer, i_s_name, None)
+            setattr(layer, i_zp_name, None)
 
-        setattr(layer, self.azp_adj_name, None)
+        setattr(layer, azp_adj_name, None)
 
     def apply_weights(
         self,
@@ -73,7 +61,7 @@
         x: torch.Tensor,
         bias: torch.Tensor | None = None,
     ) -> torch.Tensor:
-        w_q, w_s, i_s, i_zp, azp_adj = self._get_weight_params(layer)
+        w_q, w_s, i_s, i_zp, _ = self._get_layer_params(layer)
 
         x_q, x_s, x_zp = ops.scaled_int8_quant(
             x.contiguous(), i_s, i_zp, symmetric=True
