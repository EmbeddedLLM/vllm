--- conflicted
+++ resolved
@@ -994,13 +994,10 @@
             expert_load_view=expert_load_view,
             logical_to_physical_map=logical_to_physical_map,
             logical_replica_count=logical_replica_count,
-<<<<<<< HEAD
-            num_fused_shared_experts=layer.num_fused_shared_experts,
-=======
             global_num_experts=global_num_experts,
             zero_expert_num=zero_expert_num,
             zero_expert_type=zero_expert_type,
->>>>>>> be22bb6f
+            num_fused_shared_experts=layer.num_fused_shared_experts,
         )
 
         #
