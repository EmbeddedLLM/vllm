# SPDX-License-Identifier: Apache-2.0
# SPDX-FileCopyrightText: Copyright contributors to the vLLM project

from typing import TYPE_CHECKING, Any, Callable, Optional

import torch
import torch.nn.functional as F
from torch.nn import Module
from torch.nn.parameter import Parameter

import vllm.envs as envs
import vllm.model_executor.layers.fused_moe.modular_kernel as mk
from vllm import _custom_ops as ops
from vllm.distributed import get_tensor_model_parallel_world_size
from vllm.logger import init_logger
from vllm.model_executor.layers.fused_moe import (
    FusedMoE, FusedMoEActivationFormat, FusedMoEConfig, FusedMoEMethodBase,
    FusedMoEPermuteExpertsUnpermute, FusedMoEPrepareAndFinalize,
    FusedMoeWeightScaleSupported)
from vllm.model_executor.layers.linear import (LinearBase, LinearMethodBase,
                                               UnquantizedLinearMethod)
from vllm.model_executor.layers.quantization import QuantizationMethods
from vllm.model_executor.layers.quantization.base_config import (
    QuantizationConfig, QuantizeMethodBase)
from vllm.model_executor.layers.quantization.kv_cache import BaseKVCacheMethod
from vllm.model_executor.layers.quantization.utils.flashinfer_utils import (
    FlashinferMoeBackend, apply_flashinfer_per_tensor_scale_fp8,
    build_flashinfer_fp8_cutlass_moe_prepare_finalize,
    flashinfer_cutlass_moe_fp8, get_flashinfer_moe_backend,
    register_moe_scaling_factors, rotate_flashinfer_fp8_moe_weights,
    select_cutlass_fp8_gemm_impl, swap_w13_to_w31)
from vllm.model_executor.layers.quantization.utils.fp8_utils import (
    get_col_major_tma_aligned_tensor, requant_weight_ue8m0_inplace)
from vllm.model_executor.layers.quantization.utils.marlin_utils_fp8 import (
    apply_fp8_marlin_linear, prepare_fp8_layer_for_marlin,
    prepare_moe_fp8_layer_for_marlin)
from vllm.model_executor.layers.quantization.utils.quant_utils import (
    GroupShape, is_layer_skipped)
from vllm.model_executor.layers.quantization.utils.w8a8_utils import (
    Fp8LinearOp, all_close_1d, cutlass_block_fp8_supported,
    cutlass_fp8_supported, maybe_create_device_identity,
    normalize_e4m3fn_to_e4m3fnuz, per_tensor_dequantize,
    requantize_with_max_scale)
from vllm.model_executor.parameter import (BlockQuantScaleParameter,
                                           ModelWeightParameter,
                                           PerTensorScaleParameter)
from vllm.model_executor.utils import set_weight_attrs
from vllm.platforms import current_platform
from vllm.scalar_type import scalar_types
from vllm.utils import has_deep_gemm
from vllm.utils.deep_gemm import (is_blackwell_deep_gemm_e8m0_used,
                                  is_deep_gemm_supported)
from vllm.utils.flashinfer import has_flashinfer_moe

if TYPE_CHECKING:
    from vllm.model_executor.models.utils import WeightsMapper

ACTIVATION_SCHEMES = ["static", "dynamic"]

logger = init_logger(__name__)


def _is_col_major(x: torch.Tensor) -> bool:
    assert x.dim() == 3
    b, m, n = x.shape
    return x.stride(0) == m * n and x.stride(1) == 1 and x.stride(2) == m


class Fp8Config(QuantizationConfig):
    """Config class for FP8."""

    def __init__(
        self,
        is_checkpoint_fp8_serialized: bool = False,
        activation_scheme: str = "dynamic",
        ignored_layers: Optional[list[str]] = None,
        weight_block_size: Optional[list[int]] = None,
    ) -> None:
        super().__init__()

        self.is_checkpoint_fp8_serialized = is_checkpoint_fp8_serialized

        if activation_scheme not in ACTIVATION_SCHEMES:
            raise ValueError(
                f"Unsupported activation scheme {activation_scheme}")
        self.activation_scheme = activation_scheme
        self.ignored_layers = ignored_layers or []
        if weight_block_size is not None:
            if not is_checkpoint_fp8_serialized:
                raise ValueError(
                    "The block-wise quantization only supports fp8-serialized "
                    "checkpoint for now.")
            if len(weight_block_size) != 2:
                raise ValueError(
                    "The quantization block size of weight must have 2 "
                    f"dimensions, but got {len(weight_block_size)} dimensions")
            if activation_scheme != "dynamic":
                raise ValueError("The block-wise quantization only supports "
                                 "dynamic activation scheme for now, but got "
                                 f"{activation_scheme} activation scheme.")
        self.weight_block_size = weight_block_size

    @classmethod
    def get_name(cls) -> QuantizationMethods:
        return "fp8"

    @classmethod
    def get_supported_act_dtypes(cls) -> list[torch.dtype]:
        return [torch.bfloat16, torch.half]

    @classmethod
    def get_min_capability(cls) -> int:
        return 80

    @classmethod
    def get_config_filenames(cls) -> list[str]:
        return []

    def apply_vllm_mapper(self, hf_to_vllm_mapper: "WeightsMapper"):
        if self.ignored_layers is not None:
            self.ignored_layers = hf_to_vllm_mapper.apply_list(
                self.ignored_layers)

    @classmethod
    def from_config(cls, config: dict[str, Any]) -> "Fp8Config":
        quant_method = cls.get_from_keys(config, ["quant_method"])
        is_checkpoint_fp8_serialized = ("fp8" in quant_method)
        activation_scheme = cls.get_from_keys(config, ["activation_scheme"])
        ignored_layers = cls.get_from_keys_or(config, ["ignored_layers"], None)
        weight_block_size = cls.get_from_keys_or(config, ["weight_block_size"],
                                                 None)
        if not ignored_layers:
            ignored_layers = cls.get_from_keys_or(config,
                                                  ["modules_to_not_convert"],
                                                  None)
        return cls(is_checkpoint_fp8_serialized=is_checkpoint_fp8_serialized,
                   activation_scheme=activation_scheme,
                   ignored_layers=ignored_layers,
                   weight_block_size=weight_block_size)

    def get_quant_method(self, layer: torch.nn.Module,
                         prefix: str) -> Optional["QuantizeMethodBase"]:
        from vllm.attention.layer import Attention  # Avoid circular import

        if isinstance(layer, LinearBase):
            if is_layer_skipped(prefix=prefix,
                                ignored_layers=self.ignored_layers,
                                fused_mapping=self.packed_modules_mapping):
                return UnquantizedLinearMethod()
            return Fp8LinearMethod(self)
        elif isinstance(layer, FusedMoE):
            return Fp8MoEMethod(self, layer)
        elif isinstance(layer, Attention):
            return Fp8KVCacheMethod(self)
        return None

    def get_cache_scale(self, name: str) -> Optional[str]:
        """
        Check whether the param name matches the format for k/v cache scales
        in compressed-tensors. If this is the case, return its equivalent
        param name expected by vLLM

        :param name: param name
        :return: matching param name for KV cache scale in vLLM
        """
        if name.endswith(".output_scale") and ".k_proj" in name:
            return name.replace(".k_proj.output_scale", ".attn.k_scale")
        if name.endswith(".output_scale") and ".v_proj" in name:
            return name.replace(".v_proj.output_scale", ".attn.v_scale")
        if name.endswith(".output_scale") and ".q_proj" in name:
            return name.replace(".q_proj.output_scale", ".attn.q_scale")
        if name.endswith("self_attn.prob_output_scale"):
            return name.replace(".prob_output_scale", ".attn.prob_scale")
        # If no matches, return None
        return None


class Fp8LinearMethod(LinearMethodBase):
    """Linear method for FP8.
    Supports loading FP8 checkpoints with static weight scale and
    dynamic/static activation scale.

    Also supports loading quantized FP16/BF16 model checkpoints with dynamic
    activation scaling. The weight scaling factor will be initialized after
    the model weights are loaded.

    Limitations:
    1. Only support per-tensor quantization due to torch._scaled_mm support.
    2. Only support float8_e4m3fn data type due to the limitation of
       torch._scaled_mm (https://github.com/pytorch/pytorch/blob/2e48b39603411a41c5025efbe52f89560b827825/aten/src/ATen/native/cuda/Blas.cpp#L854-L856)

    Args:
        quant_config: The quantization config.
    """

    def __init__(self, quant_config: Fp8Config):
        self.quant_config = quant_config
        self.cutlass_block_fp8_supported = cutlass_block_fp8_supported()
        self.out_dtype = torch.get_default_dtype()

        # For GPUs that lack FP8 hardware support, we can leverage the Marlin
        # kernel for fast weight-only FP8 quantization
        self.use_marlin = (not current_platform.has_device_capability(89)
                           or envs.VLLM_TEST_FORCE_FP8_MARLIN)
        # Disable marlin for rocm
        if current_platform.is_rocm():
            self.use_marlin = False

        # AITER is only supported on ROCm and only for FP8_FNUZ
        # and at the moment are MI300 series
        self.use_aiter_and_is_supported = (current_platform.is_rocm()
                                           and envs.VLLM_ROCM_USE_AITER
                                           and envs.VLLM_ROCM_USE_AITER_LINEAR
                                           and current_platform.is_fp8_fnuz())

        self.block_quant = self.quant_config.weight_block_size is not None
        self.act_q_static = self.quant_config.activation_scheme == "static"
        # Use per-token quantization for better perf if dynamic and cutlass
        if not self.act_q_static and cutlass_fp8_supported():
            self.act_q_group_shape = GroupShape.PER_TOKEN
        else:
            self.act_q_group_shape = GroupShape.PER_TENSOR

        self.fp8_linear = Fp8LinearOp(
            act_quant_static=self.act_q_static,
            act_quant_group_shape=self.act_q_group_shape,
            cutlass_fp8_supported=cutlass_fp8_supported())

    def create_weights(
        self,
        layer: torch.nn.Module,
        input_size_per_partition: int,
        output_partition_sizes: list[int],
        input_size: int,
        output_size: int,
        params_dtype: torch.dtype,
        **extra_weight_attrs,
    ):
        maybe_create_device_identity()

        output_size_per_partition = sum(output_partition_sizes)
        weight_loader = extra_weight_attrs.get("weight_loader")
        layer.logical_widths = output_partition_sizes
        layer.input_size_per_partition = input_size_per_partition
        layer.output_size_per_partition = output_size_per_partition
        layer.orig_dtype = params_dtype
        layer.weight_block_size = None

        if self.block_quant:
            tp_size = get_tensor_model_parallel_world_size()
            assert self.quant_config.weight_block_size is not None
            layer.weight_block_size = self.quant_config.weight_block_size
            block_n, block_k = (
                self.quant_config.weight_block_size[0],
                self.quant_config.weight_block_size[1],
            )
            # Required by row parallel
            if (tp_size > 1
                    and input_size // input_size_per_partition == tp_size
                    and input_size_per_partition % block_k != 0):
                raise ValueError(
                    f"Weight input_size_per_partition = "
                    f"{input_size_per_partition} is not divisible by "
                    f"weight quantization block_k = {block_k}.")
            # Required by column parallel or enabling merged weights
            is_tp_split = (tp_size > 1 and
                           output_size // output_size_per_partition == tp_size)
            is_merged_gemm = len(output_partition_sizes) > 1
            if is_tp_split or is_merged_gemm:
                sizes_to_check = output_partition_sizes
                if not is_tp_split and is_merged_gemm:
                    # In case of merged matrices, we allow the last
                    # matrix to not be a multiple of block size
                    sizes_to_check = output_partition_sizes[:-1]
                for output_partition_size in sizes_to_check:
                    if output_partition_size % block_n != 0:
                        raise ValueError(
                            f"Weight output_partition_size = "
                            f"{output_partition_size} is not divisible by "
                            f"weight quantization block_n = {block_n}.")

        # WEIGHT
        weight_dtype = (torch.float8_e4m3fn
                        if self.quant_config.is_checkpoint_fp8_serialized else
                        params_dtype)

        weight = ModelWeightParameter(data=torch.empty(
            output_size_per_partition,
            input_size_per_partition,
            dtype=weight_dtype),
                                      input_dim=1,
                                      output_dim=0,
                                      weight_loader=weight_loader)
        layer.register_parameter("weight", weight)

        # If checkpoint is serialized fp8, load them.
        # Otherwise, wait until process_weights_after_loading.
        if self.quant_config.is_checkpoint_fp8_serialized:
            # WEIGHT SCALE
            if not self.block_quant:
                scale = PerTensorScaleParameter(
                    data=torch.empty(len(output_partition_sizes),
                                     dtype=torch.float32),
                    weight_loader=weight_loader,
                )
                scale[:] = torch.finfo(torch.float32).min
                set_weight_attrs(scale, {"scale_type": "weight_scale"})
                layer.register_parameter("weight_scale", scale)
            else:
                assert self.quant_config.activation_scheme == "dynamic"
                scale = BlockQuantScaleParameter(
                    data=torch.empty(
                        (output_size_per_partition + block_n - 1) // block_n,
                        (input_size_per_partition + block_k - 1) // block_k,
                        dtype=torch.float32,
                    ),
                    input_dim=1,
                    output_dim=0,
                    weight_loader=weight_loader,
                )
                scale[:] = torch.finfo(torch.float32).min
                set_weight_attrs(scale, {"scale_type": "weight_scale"})
                # The weight_scale_inv name is intentional for deepseekv3
                layer.register_parameter("weight_scale_inv", scale)

            # INPUT ACTIVATION SCALE
            if self.quant_config.activation_scheme == "static":
                scale = PerTensorScaleParameter(data=torch.empty(
                    len(output_partition_sizes), dtype=torch.float32),
                                                weight_loader=weight_loader)

                scale[:] = torch.finfo(torch.float32).min
                set_weight_attrs(scale, {"scale_type": "input_scale"})
                layer.register_parameter("input_scale", scale)
            else:
                layer.register_parameter("input_scale", None)

    def _maybe_pad_weight(self, weight: torch.Tensor) -> torch.Tensor:
        # Pad the weight tensor. This is an optimization on ROCm platform, which
        # can benefit from tensors located far enough from one another in memory
        if (envs.VLLM_ROCM_FP8_PADDING and current_platform.is_rocm()
                and weight.stride(-1) == 1
                and (weight.stride(-2) * weight.element_size()) % 512 == 0):
            num_pad = 256 // weight.element_size()
            weight = F.pad(weight, (0, num_pad), "constant", 0)[..., :-num_pad]
            torch.cuda.empty_cache()
        return weight

    def process_weights_after_loading(self, layer: Module) -> None:
        size_k_first = True
        # TODO(rob): refactor block quant into separate class.
        if self.block_quant:
            assert self.quant_config.activation_scheme == "dynamic"
            size_k_first = False
            if current_platform.is_fp8_fnuz():
                weight, weight_scale_inv, _ = \
                    normalize_e4m3fn_to_e4m3fnuz(
                        weight=layer.weight,
                        weight_scale=layer.weight_scale_inv)
            else:
                weight = layer.weight.data
                weight_scale_inv = layer.weight_scale_inv.data

            weight = self._maybe_pad_weight(weight)

            # Torch.compile cannot use Parameter subclasses.
            layer.weight = Parameter(weight, requires_grad=False)
            layer.weight_scale_inv = Parameter(weight_scale_inv,
                                               requires_grad=False)

        # If checkpoint not serialized fp8, quantize the weights.
        elif not self.quant_config.is_checkpoint_fp8_serialized:
            qweight, weight_scale = ops.scaled_fp8_quant(layer.weight,
                                                         scale=None)

            # Update the layer with the new values.
            layer.weight = Parameter(qweight.t(), requires_grad=False)
            layer.weight_scale = Parameter(weight_scale, requires_grad=False)
            layer.input_scale = None

        # If checkpoint is fp8, handle that there are N scales for N
        # shards in a fused module
        else:
            layer.weight_scale = torch.nn.Parameter(layer.weight_scale.data,
                                                    requires_grad=False)
            if self.quant_config.activation_scheme == "static":
                layer.input_scale = torch.nn.Parameter(layer.input_scale.data,
                                                       requires_grad=False)

            weight = layer.weight
            weight_scale = layer.weight_scale

            # If using w8a8, torch._scaled_mm needs per tensor, so
            # requantize the logical shards as a single weight.
            if not self.use_marlin:
                # Dequant -> Quant with max scale so we can run per tensor.
                if current_platform.is_fp8_fnuz():
                    weight, weight_scale, input_scale = \
                        normalize_e4m3fn_to_e4m3fnuz(
                            weight=weight,
                            weight_scale=weight_scale,
                            input_scale=layer.input_scale)
                    if input_scale is not None:
                        layer.input_scale = Parameter(input_scale,
                                                      requires_grad=False)

                weight_scale, weight = requantize_with_max_scale(
                    weight=weight,
                    weight_scale=weight_scale,
                    logical_widths=layer.logical_widths,
                )

            weight = self._maybe_pad_weight(weight)
            # Update layer with new values.
            layer.weight = Parameter(weight.t(), requires_grad=False)
            layer.weight_scale = Parameter(weight_scale, requires_grad=False)
            if self.quant_config.activation_scheme == "static":
                layer.input_scale = Parameter(layer.input_scale.max(),
                                              requires_grad=False)

        if self.use_marlin:
            prepare_fp8_layer_for_marlin(layer, size_k_first)
            # Activations not quantized for marlin.
            del layer.input_scale

        # On B200, if E8M0 for DeepGemm is used, we need to
        # requantize the weight and input to the specific scale
        # at the same time.
        if is_blackwell_deep_gemm_e8m0_used():
            assert layer.weight_block_size is not None
            block_sz = tuple(layer.weight_block_size)
            requant_weight_ue8m0_inplace(
                layer.weight.data,
                layer.weight_scale_inv.data if hasattr(
                    layer, "weight_scale_inv") else layer.weight_scale.data,
                block_sz,
            )

    def apply(self,
              layer: torch.nn.Module,
              x: torch.Tensor,
              bias: Optional[torch.Tensor] = None) -> torch.Tensor:

        if self.use_marlin:
            return apply_fp8_marlin_linear(
                input=x,
                weight=layer.weight,
                weight_scale=layer.weight_scale,
                workspace=layer.workspace,
                size_n=layer.output_size_per_partition,
                size_k=layer.input_size_per_partition,
                bias=bias)

        if self.block_quant:
            assert self.quant_config.weight_block_size is not None

            return torch.ops.vllm.apply_w8a8_block_fp8_linear(
                input=x,
                weight=layer.weight,
                block_size=self.quant_config.weight_block_size,
                weight_scale=layer.weight_scale_inv,
                input_scale=layer.input_scale,
                bias=bias,
                cutlass_block_fp8_supported=self.cutlass_block_fp8_supported,
                use_aiter_and_is_supported=self.use_aiter_and_is_supported,
            )

        return self.fp8_linear.apply(input=x,
                                     weight=layer.weight,
                                     weight_scale=layer.weight_scale,
                                     out_dtype=self.out_dtype,
                                     input_scale=layer.input_scale,
                                     bias=bias)


class Fp8MoEMethod(FusedMoEMethodBase):
    """MoE method for FP8.
    Supports loading FP8 checkpoints with static weight scale and
    dynamic/static activation scale.

    Also supports loading quantized FP16/BF16 model checkpoints with dynamic
    activation scaling. The weight scaling factor will be initialized after
    the model weights are loaded.

    Args:
        quant_config: The quantization config.
    """

    def __init__(self, quant_config: Fp8Config, layer: torch.nn.Module):
        super().__init__(layer.moe_config)
        self.layer = layer
        self.quant_config = quant_config
        self.block_quant = self.quant_config.weight_block_size is not None

        self.flashinfer_moe_backend: Optional[FlashinferMoeBackend] = None
        self.fused_experts: Optional[
            mk.FusedMoEModularKernel] = None  # type: ignore
        if envs.VLLM_USE_FLASHINFER_MOE_FP8 and has_flashinfer_moe():
            self.flashinfer_moe_backend = get_flashinfer_moe_backend()
            logger.info_once(
                f"Using FlashInfer {self.flashinfer_moe_backend.value} kernels"
            )
        # For GPUs that lack FP8 hardware support, we can leverage the Marlin
        # kernel for fast weight-only FP8 quantization
        self.use_marlin = (not current_platform.has_device_capability(89)
                           or envs.VLLM_TEST_FORCE_FP8_MARLIN)
        # Disable marlin for rocm
        if current_platform.is_rocm():
            self.use_marlin = False

        # Check for DeepGemm support.
        self.allow_deep_gemm = False
        if envs.VLLM_USE_DEEP_GEMM:
            if not has_deep_gemm():
                logger.warning_once("Failed to import DeepGemm kernels.")
            elif not self.block_quant:
                logger.warning_once("Model is not block quantized. Not using "
                                    "DeepGemm kernels")
            elif (is_deep_gemm_supported()):
                logger.info_once("Using DeepGemm kernels for Fp8MoEMethod.")
                self.allow_deep_gemm = True
            else:
                logger.warning_once(
                    "DeepGemm not supported on the current platform.")

        # Check for CutlassBlockScaledGroupedGemm support.
        self.allow_cutlass_block_scaled_grouped_gemm = False
        if not self.block_quant:
            logger.debug_once("Model is not block quantized. Not using "
                              "CutlassBlockScaledGroupedGemm kernels")
        elif (current_platform.is_cuda()
              and current_platform.is_device_capability(100)):
            logger.info_once(
                "Using CutlassBlockScaledGroupedGemm kernels for Fp8MoEMethod."
            )
            self.allow_cutlass_block_scaled_grouped_gemm = True
        else:
            logger.warning_once(
                "CutlassBlockScaledGroupedGemm not supported on the current "
                "platform.")

    def maybe_make_prepare_finalize(
        self,
        moe: FusedMoEConfig,
    ) -> Optional[mk.FusedMoEPrepareAndFinalize]:
        if self.flashinfer_moe_backend != FlashinferMoeBackend.CUTLASS:
            return super().maybe_make_prepare_finalize(moe)

        prepare_finalize = build_flashinfer_fp8_cutlass_moe_prepare_finalize(
            moe,
            layer=self.layer,
        )
        logger.debug_once("%s", prepare_finalize.__class__.__name__)
        return prepare_finalize

    def create_weights(self, layer: Module, num_experts: int, hidden_size: int,
                       intermediate_size_per_partition: int,
                       params_dtype: torch.dtype, **extra_weight_attrs):

        layer.intermediate_size_per_partition = intermediate_size_per_partition
        layer.hidden_size = hidden_size
        layer.num_experts = num_experts
        layer.orig_dtype = params_dtype
        layer.weight_block_size = None

        if self.quant_config.is_checkpoint_fp8_serialized:
            params_dtype = torch.float8_e4m3fn
        if self.block_quant:
            assert self.quant_config.weight_block_size is not None
            layer.weight_block_size = self.quant_config.weight_block_size
            tp_size = get_tensor_model_parallel_world_size()
            block_n, block_k = (
                self.quant_config.weight_block_size[0],
                self.quant_config.weight_block_size[1],
            )
            # NOTE: To ensure proper alignment of the block-wise quantization
            # scales, the output_size of the weights for both the gate and up
            # layers must be divisible by block_n.
            # Required by column parallel or enabling merged weights
            if intermediate_size_per_partition % block_n != 0:
                raise ValueError(
                    f"The output_size of gate's and up's weight = "
                    f"{intermediate_size_per_partition} is not divisible by "
                    f"weight quantization block_n = {block_n}.")
            if (tp_size > 1
                    and intermediate_size_per_partition % block_k != 0):
                # Required by row parallel
                raise ValueError(
                    f"The input_size of down's weight = "
                    f"{intermediate_size_per_partition} is not divisible by "
                    f"weight quantization block_k = {block_k}.")

        # WEIGHTS
        w13_weight = torch.nn.Parameter(torch.empty(
            num_experts,
            2 * intermediate_size_per_partition,
            hidden_size,
            dtype=params_dtype),
                                        requires_grad=False)
        layer.register_parameter("w13_weight", w13_weight)
        set_weight_attrs(w13_weight, extra_weight_attrs)

        w2_weight = torch.nn.Parameter(torch.empty(
            num_experts,
            hidden_size,
            intermediate_size_per_partition,
            dtype=params_dtype),
                                       requires_grad=False)
        layer.register_parameter("w2_weight", w2_weight)
        set_weight_attrs(w2_weight, extra_weight_attrs)

        # WEIGHT_SCALES
        if not self.block_quant:
            # Allocate 2 scales for w1 and w3 respectively.
            # They will be combined to a single scale after weight loading.
            w13_weight_scale = torch.nn.Parameter(torch.ones(
                num_experts, 2, dtype=torch.float32),
                                                  requires_grad=False)
            w2_weight_scale = torch.nn.Parameter(torch.ones(
                num_experts, dtype=torch.float32),
                                                 requires_grad=False)
            layer.register_parameter("w13_weight_scale", w13_weight_scale)
            layer.register_parameter("w2_weight_scale", w2_weight_scale)
        else:
            w13_weight_scale = torch.nn.Parameter(
                torch.ones(
                    num_experts,
                    2 * ((intermediate_size_per_partition + block_n - 1) //
                         block_n),
                    (hidden_size + block_k - 1) // block_k,
                    dtype=torch.float32,
                ),
                requires_grad=False,
            )
            w2_weight_scale = torch.nn.Parameter(
                torch.ones(
                    num_experts,
                    (hidden_size + block_n - 1) // block_n,
                    (intermediate_size_per_partition + block_k - 1) // block_k,
                    dtype=torch.float32,
                ),
                requires_grad=False,
            )
            layer.register_parameter("w13_weight_scale_inv", w13_weight_scale)
            layer.register_parameter("w2_weight_scale_inv", w2_weight_scale)
            assert self.quant_config.activation_scheme == "dynamic"

        # Add the quantization method used (per tensor/grouped/channel)
        # to ensure the weight scales are loaded in properly
        extra_weight_attrs.update(
            {"quant_method": FusedMoeWeightScaleSupported.BLOCK.
             value} if self.block_quant else
            {"quant_method": FusedMoeWeightScaleSupported.TENSOR.value})
        # If loading fp8 checkpoint, pass the weight loaders.
        # If loading an fp16 checkpoint, do not (we will quantize in
        #   process_weights_after_loading()
        if self.quant_config.is_checkpoint_fp8_serialized:
            set_weight_attrs(w13_weight_scale, extra_weight_attrs)
            set_weight_attrs(w2_weight_scale, extra_weight_attrs)

        # INPUT_SCALES
        if self.quant_config.activation_scheme == "static":
            if not self.quant_config.is_checkpoint_fp8_serialized:
                raise ValueError(
                    "Found static activation scheme for checkpoint that "
                    "was not serialized fp8.")

            w13_input_scale = torch.nn.Parameter(torch.ones(
                num_experts, dtype=torch.float32),
                                                 requires_grad=False)
            layer.register_parameter("w13_input_scale", w13_input_scale)
            set_weight_attrs(w13_input_scale, extra_weight_attrs)

            w2_input_scale = torch.nn.Parameter(torch.ones(
                num_experts, dtype=torch.float32),
                                                requires_grad=False)
            layer.register_parameter("w2_input_scale", w2_input_scale)
            set_weight_attrs(w2_input_scale, extra_weight_attrs)

        else:
            layer.w13_input_scale = None
            layer.w2_input_scale = None

    def process_weights_after_loading(self, layer: Module) -> None:
        # Lazy import to avoid importing triton too early.
        from vllm.model_executor.layers.fused_moe.rocm_aiter_fused_moe import (
            is_rocm_aiter_moe_enabled, shuffle_weights)

        self.rocm_aiter_moe_enabled = is_rocm_aiter_moe_enabled()

        # TODO (rob): refactor block quant into separate class.
        if self.block_quant:
            assert self.quant_config.activation_scheme == "dynamic"
            if current_platform.is_fp8_fnuz():
                w13_weight, w13_weight_scale_inv, w13_input_scale = \
                    normalize_e4m3fn_to_e4m3fnuz(
                        layer.w13_weight, layer.w13_weight_scale_inv,
                        layer.w13_input_scale)
                w2_weight, w2_weight_scale_inv, w2_input_scale = \
                    normalize_e4m3fn_to_e4m3fnuz(
                        layer.w2_weight, layer.w2_weight_scale_inv,
                        layer.w2_input_scale)
            elif self.flashinfer_moe_backend is not None:
                # NOTE: weights have to be swapped since the activation is
                # applied on different half for flashinfer vs vllm
                w13_weight = swap_w13_to_w31(layer.w13_weight.data)
                w13_weight_scale_inv = swap_w13_to_w31(
                    layer.w13_weight_scale_inv.data)
                w2_weight = layer.w2_weight.data
                w2_weight_scale_inv = layer.w2_weight_scale_inv.data
            else:
                w13_weight = layer.w13_weight.data
                w13_weight_scale_inv = layer.w13_weight_scale_inv.data
                w2_weight = layer.w2_weight
                w2_weight_scale_inv = layer.w2_weight_scale_inv

            # torch.compile() cannot use Parameter subclasses.
            layer.w13_weight = Parameter(w13_weight, requires_grad=False)
            layer.w13_weight_scale_inv = Parameter(w13_weight_scale_inv,
                                                   requires_grad=False)
            layer.w2_weight = Parameter(w2_weight, requires_grad=False)
            layer.w2_weight_scale_inv = Parameter(w2_weight_scale_inv,
                                                  requires_grad=False)
            if self.rocm_aiter_moe_enabled:
                # reshaping weights is required for aiter moe kernel.
                shuffled_w13, shuffled_w2 = shuffle_weights(
                    layer.w13_weight.data, layer.w2_weight.data)

                layer.w13_weight = torch.nn.Parameter(shuffled_w13,
                                                      requires_grad=False)
                layer.w2_weight = torch.nn.Parameter(shuffled_w2,
                                                     requires_grad=False)

            # DeepGemm scales need to be transposed and aligned.  We try to do
            # it ahead of time for performance reasons.
            if self.allow_deep_gemm and not is_blackwell_deep_gemm_e8m0_used():
                # Lazy import to avoid CUDA initialization problems.
                if _is_col_major(layer.w13_weight_scale_inv):
                    layer.w13_weight_scale_inv = \
                        get_col_major_tma_aligned_tensor(layer.w13_weight_scale_inv).contiguous()
                if _is_col_major(layer.w2_weight_scale_inv):
                    layer.w2_weight_scale_inv = \
                        get_col_major_tma_aligned_tensor(layer.w2_weight_scale_inv).contiguous()

        # If checkpoint is fp16, quantize in place.
        elif not self.quant_config.is_checkpoint_fp8_serialized:
            fp8_dtype = current_platform.fp8_dtype()
            w13_weight = torch.empty_like(layer.w13_weight.data,
                                          dtype=fp8_dtype)
            w2_weight = torch.empty_like(layer.w2_weight.data, dtype=fp8_dtype)

            # Re-initialize w13_scale because we directly quantize
            # merged w13 weights and generate a single scaling factor.
            layer.w13_weight_scale = torch.nn.Parameter(torch.ones(
                layer.local_num_experts,
                dtype=torch.float32,
                device=w13_weight.device),
                                                        requires_grad=False)
            for expert in range(layer.local_num_experts):
                w13_weight[expert, :, :], layer.w13_weight_scale[
                    expert] = ops.scaled_fp8_quant(
                        layer.w13_weight.data[expert, :, :])
                w2_weight[expert, :, :], layer.w2_weight_scale[
                    expert] = ops.scaled_fp8_quant(
                        layer.w2_weight.data[expert, :, :])
            layer.w13_weight = torch.nn.Parameter(w13_weight,
                                                  requires_grad=False)
            layer.w2_weight = torch.nn.Parameter(w2_weight,
                                                 requires_grad=False)
            if self.rocm_aiter_moe_enabled:
                # reshaping weights is required for aiter moe kernel.
                shuffled_w13, shuffled_w2 = shuffle_weights(
                    layer.w13_weight, layer.w2_weight)

                layer.w13_weight = torch.nn.Parameter(shuffled_w13,
                                                      requires_grad=False)
                layer.w2_weight = torch.nn.Parameter(shuffled_w2,
                                                     requires_grad=False)
        # If checkpoint is fp8, we need to handle that the
        # MoE kernels require single activation scale and single weight
        # scale for w13 per expert.
        else:
            # Fp8 moe kernels require a single activation scale.
            # We take the max of all the scales in case they differ.
            if self.quant_config.activation_scheme == "static":
                if (layer.w13_input_scale is None
                        or layer.w2_input_scale is None):
                    raise ValueError(
                        "QuantConfig has static quantization, but found "
                        "activation scales are None.")
                if (not all_close_1d(layer.w13_input_scale)
                        or not all_close_1d(layer.w2_input_scale)):
                    logger.warning_once(
                        "Found input_scales that are not equal for "
                        "fp8 MoE layer. Using the maximum across experts "
                        "for each layer.")
                layer.w13_input_scale = torch.nn.Parameter(
                    layer.w13_input_scale.max(), requires_grad=False)
                layer.w2_input_scale = torch.nn.Parameter(
                    layer.w2_input_scale.max(), requires_grad=False)
            if current_platform.is_fp8_fnuz():
                # Normalize the weights and scales
                w13_weight, w13_weight_scale, w13_input_scale = \
                    normalize_e4m3fn_to_e4m3fnuz(
                        layer.w13_weight, layer.w13_weight_scale,
                        layer.w13_input_scale)
                w2_weight, w2_weight_scale, w2_input_scale = \
                    normalize_e4m3fn_to_e4m3fnuz(
                        layer.w2_weight, layer.w2_weight_scale,
                        layer.w2_input_scale)
                # Reset the parameter
                layer.w13_weight = torch.nn.Parameter(w13_weight,
                                                      requires_grad=False)
                layer.w13_weight_scale = torch.nn.Parameter(
                    w13_weight_scale, requires_grad=False)
                if w13_input_scale is not None:
                    layer.w13_input_scale = torch.nn.Parameter(
                        w13_input_scale, requires_grad=False)
                layer.w2_weight = torch.nn.Parameter(w2_weight,
                                                     requires_grad=False)
                layer.w2_weight_scale = torch.nn.Parameter(w2_weight_scale,
                                                           requires_grad=False)
                if w2_input_scale is not None:
                    layer.w2_input_scale = torch.nn.Parameter(
                        w2_input_scale, requires_grad=False)

            # Fp8 moe kernel needs single weight scale for w13 per expert.
            # We take the max then dequant and requant each expert.
            assert layer.w13_weight_scale is not None
            shard_size = layer.intermediate_size_per_partition
            max_w13_scales = layer.w13_weight_scale.max(dim=1).values
            for expert_id in range(layer.local_num_experts):
                start = 0
                for shard_id in range(2):
                    dq_weight = per_tensor_dequantize(
                        layer.w13_weight[expert_id][start:start +
                                                    shard_size, :],
                        layer.w13_weight_scale[expert_id][shard_id])
                    layer.w13_weight[expert_id][
                        start:start + shard_size, :], _ = ops.scaled_fp8_quant(
                            dq_weight, max_w13_scales[expert_id])
                    start += shard_size

            if self.rocm_aiter_moe_enabled:
                shuffled_w13, shuffled_w2 = shuffle_weights(
                    layer.w13_weight, layer.w2_weight)

                layer.w13_weight = torch.nn.Parameter(shuffled_w13,
                                                      requires_grad=False)
                layer.w2_weight = torch.nn.Parameter(shuffled_w2,
                                                     requires_grad=False)

            layer.w13_weight_scale = torch.nn.Parameter(max_w13_scales,
                                                        requires_grad=False)

            if self.flashinfer_moe_backend is not None:
                # NOTE: weights have to be swapped since the activation is
                # applied on different half for flashinfer vs vllm
                assert not self.block_quant
                register_moe_scaling_factors(layer)
                w13_weight = swap_w13_to_w31(layer.w13_weight.data)
                if self.flashinfer_moe_backend == \
                    FlashinferMoeBackend.TENSORRT_LLM:
                    rotate_flashinfer_fp8_moe_weights(w13_weight, w2_weight)
                layer.w13_weight.data = w13_weight.data

        if self.use_marlin:
            prepare_moe_fp8_layer_for_marlin(layer, False)
            # Activations not quantized for marlin.
            del layer.w13_input_scale
            del layer.w2_input_scale

        if is_blackwell_deep_gemm_e8m0_used():
            assert layer.weight_block_size is not None
            # Re-quantise the expert weights so their scales are UE8M0.
            block_sz = tuple(layer.weight_block_size)
            requant_weight_ue8m0_inplace(
                layer.w13_weight.data,
                layer.w13_weight_scale_inv.data,
                block_sz,
            )
            requant_weight_ue8m0_inplace(
                layer.w2_weight.data,
                layer.w2_weight_scale_inv.data,
                block_sz,
            )

            # Ensure column-major TMA alignment expected by DeepGEMM.
            if _is_col_major(layer.w13_weight_scale_inv):
                layer.w13_weight_scale_inv = get_col_major_tma_aligned_tensor(
                    layer.w13_weight_scale_inv).contiguous()
            if _is_col_major(layer.w2_weight_scale_inv):
                layer.w2_weight_scale_inv = get_col_major_tma_aligned_tensor(
                    layer.w2_weight_scale_inv).contiguous()

    def select_gemm_impl(
        self,
        prepare_finalize: FusedMoEPrepareAndFinalize,
        moe: FusedMoEConfig,
    ) -> FusedMoEPermuteExpertsUnpermute:
        from vllm.model_executor.layers.fused_moe import (
            BatchedTritonOrDeepGemmExperts, TritonOrDeepGemmExperts)

        assert not self.use_marlin and not self.rocm_aiter_moe_enabled, (
            "Marlin and ROCm AITER are not supported with all2all yet.")

        if (prepare_finalize.activation_format ==
                FusedMoEActivationFormat.BatchedExperts):
            max_num_tokens_per_rank = (
                prepare_finalize.max_num_tokens_per_rank())
            assert max_num_tokens_per_rank is not None
            logger.debug(
                "BatchedTritonOrDeepGemmExperts(%s): "
                "max_tokens_per_rank=%s, block_size=%s, per_act_token=%s",
                self.__class__.__name__, max_num_tokens_per_rank,
                self.quant_config.weight_block_size, False)
            return BatchedTritonOrDeepGemmExperts(
                max_num_tokens=max_num_tokens_per_rank,
                num_dispatchers=prepare_finalize.num_dispatchers(),
                use_fp8_w8a8=True,
                block_shape=self.quant_config.weight_block_size,
                per_act_token_quant=False,
                allow_deep_gemm=self.allow_deep_gemm,
            )
        elif self.flashinfer_moe_backend == FlashinferMoeBackend.CUTLASS:
            experts = select_cutlass_fp8_gemm_impl(
                moe,
                self.layer,
            )
            logger.debug_once("Using %s", experts.__class__.__name__)
            return experts
        else:
            logger.debug(
                "TritonOrDeepGemmExperts(%s): block_size=%s, per_act_token=%s",
                self.__class__.__name__, self.quant_config.weight_block_size,
                False)
            return TritonOrDeepGemmExperts(
                use_fp8_w8a8=True,
                block_shape=self.quant_config.weight_block_size,
                allow_deep_gemm=self.allow_deep_gemm,
            )

    def apply(
        self,
        layer: torch.nn.Module,
        x: torch.Tensor,
        router_logits: torch.Tensor,
        top_k: int,
        renormalize: bool,
        use_grouped_topk: bool = False,
        topk_group: Optional[int] = None,
        num_expert_group: Optional[int] = None,
        global_num_experts: int = -1,
        expert_map: Optional[torch.Tensor] = None,
        custom_routing_function: Optional[Callable] = None,
        scoring_func: str = "softmax",
        e_score_correction_bias: Optional[torch.Tensor] = None,
        apply_router_weight_on_input: bool = False,
        activation: str = "silu",
        enable_eplb: bool = False,
        expert_load_view: Optional[torch.Tensor] = None,
        logical_to_physical_map: Optional[torch.Tensor] = None,
        logical_replica_count: Optional[torch.Tensor] = None,
    ) -> torch.Tensor:
        if enable_eplb:
            assert expert_load_view is not None
            assert logical_to_physical_map is not None
            assert logical_replica_count is not None
            assert isinstance(layer, FusedMoE)
<<<<<<< HEAD
        if not self.flashinfer_moe_enabled:
            topk_weights, topk_ids = FusedMoE.select_experts(
                hidden_states=x,
                router_logits=router_logits,
                use_grouped_topk=use_grouped_topk,
                top_k=top_k,
                renormalize=renormalize,
                topk_group=topk_group,
                num_expert_group=num_expert_group,
                custom_routing_function=custom_routing_function,
                scoring_func=scoring_func,
                e_score_correction_bias=e_score_correction_bias,
                indices_type=self.topk_indices_dtype,
                enable_eplb=enable_eplb,
                expert_map=expert_map,
                expert_load_view=expert_load_view,
                logical_to_physical_map=logical_to_physical_map,
                logical_replica_count=logical_replica_count,
                num_fused_shared_experts=layer.num_fused_shared_experts,
                routed_scaling_factor=layer.routed_scaling_factor,
            )
=======

        if self.flashinfer_moe_backend == FlashinferMoeBackend.TENSORRT_LLM:
            assert activation == 'silu', (
                f"Expected 'silu' activation but got {activation}")
            assert scoring_func == 'sigmoid', (
                f"Expected 'sigmoid' scoring func but got {scoring_func}")
            if self.block_quant:
                assert (renormalize and use_grouped_topk
                        and custom_routing_function is None)

                return torch.ops.vllm.flashinfer_fused_moe_blockscale_fp8(
                    routing_logits=router_logits.to(torch.float32),
                    routing_bias=e_score_correction_bias,
                    x=x,
                    w13_weight=layer.w13_weight,
                    w13_weight_scale_inv=layer.w13_weight_scale_inv,
                    w2_weight=layer.w2_weight,
                    w2_weight_scale_inv=layer.w2_weight_scale_inv,
                    global_num_experts=global_num_experts,
                    top_k=top_k,
                    num_expert_group=num_expert_group,
                    topk_group=topk_group,
                    intermediate_size=layer.intermediate_size_per_partition,
                    expert_offset=layer.ep_rank * layer.local_num_experts,
                    local_num_experts=layer.local_num_experts,
                    block_shape=self.quant_config.weight_block_size,
                    routed_scaling=1.0,
                )
            else:
                assert (not renormalize
                        and custom_routing_function is not None)
                return apply_flashinfer_per_tensor_scale_fp8(
                    layer=layer,
                    hidden_states=x,
                    router_logits=router_logits,
                    routing_bias=e_score_correction_bias,
                    global_num_experts=global_num_experts,
                    top_k=top_k,
                    num_expert_group=num_expert_group,
                    topk_group=topk_group,
                    apply_router_weight_on_input=apply_router_weight_on_input)

        topk_weights, topk_ids = FusedMoE.select_experts(
            hidden_states=x,
            router_logits=router_logits,
            use_grouped_topk=use_grouped_topk,
            top_k=top_k,
            renormalize=renormalize,
            topk_group=topk_group,
            num_expert_group=num_expert_group,
            custom_routing_function=custom_routing_function,
            scoring_func=scoring_func,
            e_score_correction_bias=e_score_correction_bias,
            indices_type=self.topk_indices_dtype,
            enable_eplb=enable_eplb,
            expert_map=expert_map,
            expert_load_view=expert_load_view,
            logical_to_physical_map=logical_to_physical_map,
            logical_replica_count=logical_replica_count,
        )
>>>>>>> 31282401

        if self.rocm_aiter_moe_enabled:
            from vllm.model_executor.layers.fused_moe.rocm_aiter_fused_moe import (  # noqa: E501
                rocm_aiter_fused_experts)
            return rocm_aiter_fused_experts(
                x,
                layer.w13_weight,
                layer.w2_weight,
                topk_weights=topk_weights,
                topk_ids=topk_ids,
                activation=activation,
                use_fp8_w8a8=True,
                apply_router_weight_on_input=apply_router_weight_on_input,
                w1_scale=(layer.w13_weight_scale_inv
                          if self.block_quant else layer.w13_weight_scale),
                w2_scale=(layer.w2_weight_scale_inv
                          if self.block_quant else layer.w2_weight_scale),
                a1_scale=layer.w13_input_scale,
                a2_scale=layer.w2_input_scale,
                block_shape=self.quant_config.weight_block_size,
                expert_map=expert_map)
        elif self.use_marlin:
            assert activation == "silu", (
                f"{activation} not supported for Marlin MoE.")
            return torch.ops.vllm.fused_marlin_moe(
                x,
                layer.w13_weight,
                layer.w2_weight,
                None,
                None,
                layer.w13_weight_scale,
                layer.w2_weight_scale,
                router_logits,
                topk_weights,
                topk_ids,
                quant_type_id=scalar_types.float8_e4m3fn.id,
                apply_router_weight_on_input=apply_router_weight_on_input,
                global_num_experts=global_num_experts,
                expert_map=expert_map)
        elif self.flashinfer_moe_backend == FlashinferMoeBackend.CUTLASS:
            assert self.block_quant is None
            assert (not renormalize and custom_routing_function is not None)
            assert activation == 'silu', (
                f"Expected 'silu' activation but got {activation}")
            assert scoring_func == 'sigmoid', (
                f"Expected 'sigmoid' scoring func but got {scoring_func}")
            if self.fused_experts is not None:
                return self.fused_experts(
                    x,
                    layer.w13_weight,
                    layer.w2_weight,
                    topk_weights,
                    topk_ids,
                    inplace=False,
                    activation=activation,
                    global_num_experts=global_num_experts,
                    expert_map=expert_map,
                    apply_router_weight_on_input=apply_router_weight_on_input,
                )
            else:
                return flashinfer_cutlass_moe_fp8(
                    x,
                    layer,
                    topk_weights,
                    topk_ids,
                    inplace=False,
                    activation=activation,
                    global_num_experts=global_num_experts,
                    expert_map=expert_map,
                    apply_router_weight_on_input=apply_router_weight_on_input,
                )
        else:
            from vllm.model_executor.layers.fused_moe import fused_experts
            return fused_experts(
                hidden_states=x,
                w1=layer.w13_weight,
                w2=layer.w2_weight,
                topk_weights=topk_weights,
                topk_ids=topk_ids,
                inplace=True,
                activation=activation,
                global_num_experts=global_num_experts,
                apply_router_weight_on_input=apply_router_weight_on_input,
                expert_map=expert_map,
                w1_scale=(layer.w13_weight_scale_inv
                          if self.block_quant else layer.w13_weight_scale),
                w2_scale=(layer.w2_weight_scale_inv
                          if self.block_quant else layer.w2_weight_scale),
                a1_scale=layer.w13_input_scale,
                a2_scale=layer.w2_input_scale,
                use_fp8_w8a8=True,
                block_shape=self.quant_config.weight_block_size,
                allow_deep_gemm=self.allow_deep_gemm,
                allow_cutlass_block_scaled_grouped_gemm=(
                    self.allow_cutlass_block_scaled_grouped_gemm))


class Fp8KVCacheMethod(BaseKVCacheMethod):
    """
    Supports loading kv-cache scaling factors from FP8 checkpoints.
    """

    def __init__(self, quant_config: Fp8Config):
        super().__init__(quant_config)<|MERGE_RESOLUTION|>--- conflicted
+++ resolved
@@ -967,29 +967,6 @@
             assert logical_to_physical_map is not None
             assert logical_replica_count is not None
             assert isinstance(layer, FusedMoE)
-<<<<<<< HEAD
-        if not self.flashinfer_moe_enabled:
-            topk_weights, topk_ids = FusedMoE.select_experts(
-                hidden_states=x,
-                router_logits=router_logits,
-                use_grouped_topk=use_grouped_topk,
-                top_k=top_k,
-                renormalize=renormalize,
-                topk_group=topk_group,
-                num_expert_group=num_expert_group,
-                custom_routing_function=custom_routing_function,
-                scoring_func=scoring_func,
-                e_score_correction_bias=e_score_correction_bias,
-                indices_type=self.topk_indices_dtype,
-                enable_eplb=enable_eplb,
-                expert_map=expert_map,
-                expert_load_view=expert_load_view,
-                logical_to_physical_map=logical_to_physical_map,
-                logical_replica_count=logical_replica_count,
-                num_fused_shared_experts=layer.num_fused_shared_experts,
-                routed_scaling_factor=layer.routed_scaling_factor,
-            )
-=======
 
         if self.flashinfer_moe_backend == FlashinferMoeBackend.TENSORRT_LLM:
             assert activation == 'silu', (
@@ -1049,8 +1026,9 @@
             expert_load_view=expert_load_view,
             logical_to_physical_map=logical_to_physical_map,
             logical_replica_count=logical_replica_count,
+            num_fused_shared_experts=layer.num_fused_shared_experts,
+            routed_scaling_factor=layer.routed_scaling_factor,
         )
->>>>>>> 31282401
 
         if self.rocm_aiter_moe_enabled:
             from vllm.model_executor.layers.fused_moe.rocm_aiter_fused_moe import (  # noqa: E501
