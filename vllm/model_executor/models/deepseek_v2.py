--- conflicted
+++ resolved
@@ -47,13 +47,9 @@
 from vllm.model_executor.layers.activation import SiluAndMul
 from vllm.model_executor.layers.attention_layer_base import AttentionLayerBase
 from vllm.model_executor.layers.fused_moe import FusedMoE
-<<<<<<< HEAD
 from vllm.model_executor.layers.fused_moe.rocm_aiter_fused_moe import (
     is_rocm_aiter_fusion_shared_expert_enabled, is_rocm_aiter_moe_enabled)
-from vllm.model_executor.layers.layernorm import RMSNorm
-=======
 from vllm.model_executor.layers.layernorm import LayerNorm, RMSNorm
->>>>>>> be22bb6f
 from vllm.model_executor.layers.linear import (ColumnParallelLinear,
                                                MergedColumnParallelLinear,
                                                ReplicatedLinear,
@@ -209,12 +205,9 @@
                 e_score_correction_bias=self.gate.e_score_correction_bias,
                 enable_eplb=self.enable_eplb,
                 num_redundant_experts=self.n_redundant_experts,
-<<<<<<< HEAD
-                n_shared_experts=config.n_shared_experts)
-=======
                 is_sequence_parallel=self.is_sequence_parallel,
+                n_shared_experts=config.n_shared_experts,
             )
->>>>>>> be22bb6f
             self.shared_experts = None
         else:
             intermediate_size = (config.moe_intermediate_size *
