import enum
import uuid
from platform import uname

import psutil
import torch
import asyncio
from functools import partial
from typing import (
    Awaitable,
    Callable,
    TypeVar,
)
from collections import OrderedDict
from typing import Any, Hashable, Optional

from vllm._C import cuda_utils

T = TypeVar("T")


class Device(enum.Enum):
    GPU = enum.auto()
    CPU = enum.auto()


class Counter:

    def __init__(self, start: int = 0) -> None:
        self.counter = start

    def __next__(self) -> int:
        i = self.counter
        self.counter += 1
        return i

    def reset(self) -> None:
        self.counter = 0


<<<<<<< HEAD
def is_hip() -> bool:
    return torch.version.hip is not None
=======
class LRUCache:

    def __init__(self, capacity: int):
        self.cache = OrderedDict()
        self.capacity = capacity

    def __contains__(self, key: Hashable) -> bool:
        return key in self.cache

    def __len__(self) -> int:
        return len(self.cache)

    def __getitem__(self, key: Hashable) -> Any:
        return self.get(key)

    def __setitem__(self, key: Hashable, value: Any) -> None:
        self.put(key, value)

    def __delitem__(self, key: Hashable) -> None:
        self.pop(key)

    def touch(self, key: Hashable) -> None:
        self.cache.move_to_end(key)

    def get(self, key: Hashable, default_value: Optional[Any] = None) -> int:
        if key in self.cache:
            value = self.cache[key]
            self.cache.move_to_end(key)
        else:
            value = default_value
        return value

    def put(self, key: Hashable, value: Any) -> None:
        self.cache[key] = value
        self.cache.move_to_end(key)
        self._remove_old_if_needed()

    def _on_remove(self, key: Hashable, value: Any):
        pass

    def remove_oldest(self):
        if not self.cache:
            return
        key, value = self.cache.popitem(last=False)
        self._on_remove(key, value)

    def _remove_old_if_needed(self) -> None:
        while len(self.cache) > self.capacity:
            self.remove_oldest()

    def pop(self, key: int, default_value: Optional[Any] = None) -> Any:
        run_on_remove = key in self.cache
        value = self.cache.pop(key, default_value)
        if run_on_remove:
            self._on_remove(key, value)
        return value

    def clear(self):
        while len(self.cache) > 0:
            self.remove_oldest()
        self.cache.clear()
>>>>>>> c328e587


def get_max_shared_memory_bytes(gpu: int = 0) -> int:
    """Returns the maximum shared memory per thread block in bytes."""
    # https://docs.nvidia.com/cuda/cuda-runtime-api/group__CUDART__TYPES.html
    cudaDevAttrMaxSharedMemoryPerBlockOptin = 97 if not is_hip() else 74
    max_shared_mem = cuda_utils.get_device_attribute(
        cudaDevAttrMaxSharedMemoryPerBlockOptin, gpu)
    return int(max_shared_mem)


def get_gpu_memory(gpu: int = 0) -> int:
    """Returns the total memory of the GPU in bytes."""
    return torch.cuda.get_device_properties(gpu).total_memory


def get_cpu_memory() -> int:
    """Returns the total CPU memory of the node in bytes."""
    return psutil.virtual_memory().total


def random_uuid() -> str:
    return str(uuid.uuid4().hex)


def in_wsl() -> bool:
    # Reference: https://github.com/microsoft/WSL/issues/4071
    return "microsoft" in " ".join(uname()).lower()


def make_async(func: Callable[..., T]) -> Callable[..., Awaitable[T]]:
    """Take a blocking function, and run it on in an executor thread.

    This function prevents the blocking function from blocking the
    asyncio event loop.
    The code in this function needs to be thread safe.
    """

    def _async_wrapper(*args, **kwargs) -> asyncio.Future:
        loop = asyncio.get_event_loop()
        p_func = partial(func, *args, **kwargs)
        return loop.run_in_executor(executor=None, func=p_func)

    return _async_wrapper<|MERGE_RESOLUTION|>--- conflicted
+++ resolved
@@ -38,10 +38,10 @@
         self.counter = 0
 
 
-<<<<<<< HEAD
 def is_hip() -> bool:
     return torch.version.hip is not None
-=======
+
+
 class LRUCache:
 
     def __init__(self, capacity: int):
@@ -103,7 +103,6 @@
         while len(self.cache) > 0:
             self.remove_oldest()
         self.cache.clear()
->>>>>>> c328e587
 
 
 def get_max_shared_memory_bytes(gpu: int = 0) -> int:
