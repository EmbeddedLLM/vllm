import enum
import socket
import uuid
from platform import uname

import psutil
import torch
import asyncio
from functools import partial
from typing import (
    Awaitable,
    Callable,
    TypeVar,
)
from collections import OrderedDict
from typing import Any, Hashable, Optional

from vllm._C import cuda_utils

T = TypeVar("T")


class Device(enum.Enum):
    GPU = enum.auto()
    CPU = enum.auto()


class Counter:

    def __init__(self, start: int = 0) -> None:
        self.counter = start

    def __next__(self) -> int:
        i = self.counter
        self.counter += 1
        return i

    def reset(self) -> None:
        self.counter = 0


<<<<<<< HEAD
def is_hip() -> bool:
    return torch.version.hip is not None


=======
>>>>>>> 6640a2e6
class LRUCache:

    def __init__(self, capacity: int):
        self.cache = OrderedDict()
        self.capacity = capacity

    def __contains__(self, key: Hashable) -> bool:
        return key in self.cache

    def __len__(self) -> int:
        return len(self.cache)

    def __getitem__(self, key: Hashable) -> Any:
        return self.get(key)

    def __setitem__(self, key: Hashable, value: Any) -> None:
        self.put(key, value)

    def __delitem__(self, key: Hashable) -> None:
        self.pop(key)

    def touch(self, key: Hashable) -> None:
        self.cache.move_to_end(key)

    def get(self, key: Hashable, default_value: Optional[Any] = None) -> int:
        if key in self.cache:
            value = self.cache[key]
            self.cache.move_to_end(key)
        else:
            value = default_value
        return value

    def put(self, key: Hashable, value: Any) -> None:
        self.cache[key] = value
        self.cache.move_to_end(key)
        self._remove_old_if_needed()

    def _on_remove(self, key: Hashable, value: Any):
        pass

    def remove_oldest(self):
        if not self.cache:
            return
        key, value = self.cache.popitem(last=False)
        self._on_remove(key, value)

    def _remove_old_if_needed(self) -> None:
        while len(self.cache) > self.capacity:
            self.remove_oldest()

    def pop(self, key: int, default_value: Optional[Any] = None) -> Any:
        run_on_remove = key in self.cache
        value = self.cache.pop(key, default_value)
        if run_on_remove:
            self._on_remove(key, value)
        return value

    def clear(self):
        while len(self.cache) > 0:
            self.remove_oldest()
        self.cache.clear()


<<<<<<< HEAD
=======
def is_hip() -> bool:
    return torch.version.hip is not None


>>>>>>> 6640a2e6
def get_max_shared_memory_bytes(gpu: int = 0) -> int:
    """Returns the maximum shared memory per thread block in bytes."""
    # https://docs.nvidia.com/cuda/cuda-runtime-api/group__CUDART__TYPES.html
    cudaDevAttrMaxSharedMemoryPerBlockOptin = 97 if not is_hip() else 74
    max_shared_mem = cuda_utils.get_device_attribute(
        cudaDevAttrMaxSharedMemoryPerBlockOptin, gpu)
    return int(max_shared_mem)


def get_cpu_memory() -> int:
    """Returns the total CPU memory of the node in bytes."""
    return psutil.virtual_memory().total


def random_uuid() -> str:
    return str(uuid.uuid4().hex)


def in_wsl() -> bool:
    # Reference: https://github.com/microsoft/WSL/issues/4071
    return "microsoft" in " ".join(uname()).lower()


def make_async(func: Callable[..., T]) -> Callable[..., Awaitable[T]]:
    """Take a blocking function, and run it on in an executor thread.

    This function prevents the blocking function from blocking the
    asyncio event loop.
    The code in this function needs to be thread safe.
    """

    def _async_wrapper(*args, **kwargs) -> asyncio.Future:
        loop = asyncio.get_event_loop()
        p_func = partial(func, *args, **kwargs)
        return loop.run_in_executor(executor=None, func=p_func)

    return _async_wrapper


def get_open_port():
    with socket.socket(socket.AF_INET, socket.SOCK_STREAM) as s:
        s.bind(("", 0))
        return s.getsockname()[1]<|MERGE_RESOLUTION|>--- conflicted
+++ resolved
@@ -39,13 +39,10 @@
         self.counter = 0
 
 
-<<<<<<< HEAD
 def is_hip() -> bool:
     return torch.version.hip is not None
 
 
-=======
->>>>>>> 6640a2e6
 class LRUCache:
 
     def __init__(self, capacity: int):
@@ -109,13 +106,10 @@
         self.cache.clear()
 
 
-<<<<<<< HEAD
-=======
 def is_hip() -> bool:
     return torch.version.hip is not None
 
 
->>>>>>> 6640a2e6
 def get_max_shared_memory_bytes(gpu: int = 0) -> int:
     """Returns the maximum shared memory per thread block in bytes."""
     # https://docs.nvidia.com/cuda/cuda-runtime-api/group__CUDART__TYPES.html
