--- conflicted
+++ resolved
@@ -548,19 +548,6 @@
         parallel_group.add_argument(
             '--disable-custom-all-reduce',
             **parallel_kwargs["disable_custom_all_reduce"])
-<<<<<<< HEAD
-        # KV cache arguments
-        parser.add_argument('--block-size',
-                            type=int,
-                            default=EngineArgs.block_size,
-                            choices=[1, 8, 16, 32, 64, 128],
-                            help='Token block size for contiguous chunks of '
-                            'tokens. This is ignored on neuron devices and '
-                            'set to ``--max-model-len``. On CUDA devices, '
-                            'only block sizes up to 32 are supported. '
-                            'On HPU devices, block size defaults to 128.')
-=======
->>>>>>> 6167c0e5
 
         # KV cache arguments
         cache_kwargs = get_kwargs(CacheConfig)
@@ -1493,11 +1480,6 @@
 
         # No XFormers so far.
         V1_BACKENDS = [
-<<<<<<< HEAD
-            "FLASH_ATTN_VLLM_V1", "FLASH_ATTN", "PALLAS", "PALLAS_VLLM_V1",
-            "TRITON_ATTN_VLLM_V1", "TRITON_MLA", "FLASHMLA", "ROCM_AITER_MLA",
-            "ROCM_AITER_MLA_VLLM_V1"
-=======
             "FLASH_ATTN_VLLM_V1",
             "FLASH_ATTN",
             "PALLAS",
@@ -1507,7 +1489,8 @@
             "FLASHMLA",
             "FLASHINFER",
             "FLASHINFER_VLLM_V1",
->>>>>>> 6167c0e5
+            "ROCM_AITER_MLA",
+            "ROCM_AITER_MLA_VLLM_V1",
         ]
         if (envs.is_set("VLLM_ATTENTION_BACKEND")
                 and envs.VLLM_ATTENTION_BACKEND not in V1_BACKENDS):
