import argparse
import dataclasses
from dataclasses import dataclass
from typing import Optional, Tuple

from vllm.config import (CacheConfig, ModelConfig, ParallelConfig,
                         SchedulerConfig, LoRAConfig)


@dataclass
class EngineArgs:
    """Arguments for vLLM engine."""
    model: str
    tokenizer: Optional[str] = None
    tokenizer_mode: str = 'auto'
    trust_remote_code: bool = False
    download_dir: Optional[str] = None
    load_format: str = 'auto'
    dtype: str = 'auto'
    seed: int = 0
    max_model_len: Optional[int] = None
    worker_use_ray: bool = False
    pipeline_parallel_size: int = 1
    tensor_parallel_size: int = 1
    max_parallel_loading_workers: Optional[int] = None
    block_size: int = 16
    swap_space: int = 4  # GiB
    gpu_memory_utilization: float = 0.90
    max_num_batched_tokens: Optional[int] = None
    max_num_seqs: int = 256
    max_paddings: int = 256
    disable_log_stats: bool = False
    revision: Optional[str] = None
    tokenizer_revision: Optional[str] = None
    quantization: Optional[str] = None
    enforce_eager: bool = False
    max_context_len_to_capture: int = 8192
    enable_lora: bool = False
    max_loras: int = 1
    max_lora_rank: int = 16
    lora_extra_vocab_size: int = 256
    lora_dtype = 'auto'
<<<<<<< HEAD
    max_cpu_loras: int = -1
=======
    max_cpu_loras: Optional[int] = None
>>>>>>> 6640a2e6

    def __post_init__(self):
        if self.tokenizer is None:
            self.tokenizer = self.model

    @staticmethod
    def add_cli_args(
            parser: argparse.ArgumentParser) -> argparse.ArgumentParser:
        """Shared CLI arguments for vLLM engine."""

        # NOTE: If you update any of the arguments below, please also
        # make sure to update docs/source/models/engine_args.rst

        # Model arguments
        parser.add_argument(
            '--model',
            type=str,
            default='facebook/opt-125m',
            help='name or path of the huggingface model to use')
        parser.add_argument(
            '--tokenizer',
            type=str,
            default=EngineArgs.tokenizer,
            help='name or path of the huggingface tokenizer to use')
        parser.add_argument(
            '--revision',
            type=str,
            default=None,
            help='the specific model version to use. It can be a branch '
            'name, a tag name, or a commit id. If unspecified, will use '
            'the default version.')
        parser.add_argument(
            '--tokenizer-revision',
            type=str,
            default=None,
            help='the specific tokenizer version to use. It can be a branch '
            'name, a tag name, or a commit id. If unspecified, will use '
            'the default version.')
        parser.add_argument('--tokenizer-mode',
                            type=str,
                            default=EngineArgs.tokenizer_mode,
                            choices=['auto', 'slow'],
                            help='tokenizer mode. "auto" will use the fast '
                            'tokenizer if available, and "slow" will '
                            'always use the slow tokenizer.')
        parser.add_argument('--trust-remote-code',
                            action='store_true',
                            help='trust remote code from huggingface')
        parser.add_argument('--download-dir',
                            type=str,
                            default=EngineArgs.download_dir,
                            help='directory to download and load the weights, '
                            'default to the default cache dir of '
                            'huggingface')
        parser.add_argument(
            '--load-format',
            type=str,
            default=EngineArgs.load_format,
            choices=['auto', 'pt', 'safetensors', 'npcache', 'dummy'],
            help='The format of the model weights to load. '
            '"auto" will try to load the weights in the safetensors format '
            'and fall back to the pytorch bin format if safetensors format '
            'is not available. '
            '"pt" will load the weights in the pytorch bin format. '
            '"safetensors" will load the weights in the safetensors format. '
            '"npcache" will load the weights in pytorch format and store '
            'a numpy cache to speed up the loading. '
            '"dummy" will initialize the weights with random values, '
            'which is mainly for profiling.')
        parser.add_argument(
            '--dtype',
            type=str,
            default=EngineArgs.dtype,
            choices=[
                'auto', 'half', 'float16', 'bfloat16', 'float', 'float32'
            ],
            help='data type for model weights and activations. '
            'The "auto" option will use FP16 precision '
            'for FP32 and FP16 models, and BF16 precision '
            'for BF16 models.')
        parser.add_argument('--max-model-len',
                            type=int,
                            default=None,
                            help='model context length. If unspecified, '
                            'will be automatically derived from the model.')
        # Parallel arguments
        parser.add_argument('--worker-use-ray',
                            action='store_true',
                            help='use Ray for distributed serving, will be '
                            'automatically set when using more than 1 GPU')
        parser.add_argument('--pipeline-parallel-size',
                            '-pp',
                            type=int,
                            default=EngineArgs.pipeline_parallel_size,
                            help='number of pipeline stages')
        parser.add_argument('--tensor-parallel-size',
                            '-tp',
                            type=int,
                            default=EngineArgs.tensor_parallel_size,
                            help='number of tensor parallel replicas')
        parser.add_argument(
            '--max-parallel-loading-workers',
            type=int,
            help='load model sequentially in multiple batches, '
            'to avoid RAM OOM when using tensor '
            'parallel and large models')
        # KV cache arguments
        parser.add_argument('--block-size',
                            type=int,
                            default=EngineArgs.block_size,
                            choices=[8, 16, 32],
                            help='token block size')
        # TODO(woosuk): Support fine-grained seeds (e.g., seed per request).
        parser.add_argument('--seed',
                            type=int,
                            default=EngineArgs.seed,
                            help='random seed')
        parser.add_argument('--swap-space',
                            type=int,
                            default=EngineArgs.swap_space,
                            help='CPU swap space size (GiB) per GPU')
        parser.add_argument(
            '--gpu-memory-utilization',
            type=float,
            default=EngineArgs.gpu_memory_utilization,
            help='the fraction of GPU memory to be used for '
            'the model executor, which can range from 0 to 1.'
            'If unspecified, will use the default value of 0.9.')
        parser.add_argument('--max-num-batched-tokens',
                            type=int,
                            default=EngineArgs.max_num_batched_tokens,
                            help='maximum number of batched tokens per '
                            'iteration')
        parser.add_argument('--max-num-seqs',
                            type=int,
                            default=EngineArgs.max_num_seqs,
                            help='maximum number of sequences per iteration')
        parser.add_argument('--max-paddings',
                            type=int,
                            default=EngineArgs.max_paddings,
                            help='maximum number of paddings in a batch')
        parser.add_argument('--disable-log-stats',
                            action='store_true',
                            help='disable logging statistics')
        # Quantization settings.
        parser.add_argument('--quantization',
                            '-q',
                            type=str,
                            choices=['awq', 'gptq', 'squeezellm', None],
                            default=None,
                            help='Method used to quantize the weights. If '
                            'None, we first check the `quantization_config` '
                            'attribute in the model config file. If that is '
                            'None, we assume the model weights are not '
                            'quantized and use `dtype` to determine the data '
                            'type of the weights.')
        parser.add_argument('--enforce-eager',
                            action='store_true',
                            help='Always use eager-mode PyTorch. If False, '
                            'will use eager mode and CUDA graph in hybrid '
                            'for maximal performance and flexibility.')
        parser.add_argument('--max-context-len-to-capture',
                            type=int,
                            default=EngineArgs.max_context_len_to_capture,
                            help='maximum context length covered by CUDA '
                            'graphs. When a sequence has context length '
                            'larger than this, we fall back to eager mode.')
        # LoRA related configs
        parser.add_argument('--enable-lora',
                            action='store_true',
<<<<<<< HEAD
                            help='enable lora adapters')
        parser.add_argument('--max-loras',
                            type=int,
                            default=EngineArgs.max_loras,
                            help='max number of LoRAs in a single batch')
        parser.add_argument('--max-lora-rank',
                            type=int,
                            default=EngineArgs.max_lora_rank,
                            help='max LoRA rank')
        parser.add_argument('--lora-extra-vocab-size',
                            type=int,
                            default=EngineArgs.lora_extra_vocab_size,
                            help='LoRA extra vocab size')
        parser.add_argument('--lora-dtype',
                            type=str,
                            default=EngineArgs.lora_dtype,
                            choices=['auto', 'float16', 'bfloat16', 'float32'],
                            help='data type for LoRA')
        parser.add_argument('--max-cpu-loras',
                            type=int,
                            default=EngineArgs.max_cpu_loras,
                            help=('Maximum number of LoRAs to store in CPU memory. '
                                'Must be >= than max_num_seqs. '
                                'Defaults to max_num_seqs.'))
=======
                            help='If True, enable handling of LoRA adapters.')
        parser.add_argument('--max-loras',
                            type=int,
                            default=EngineArgs.max_loras,
                            help='Max number of LoRAs in a single batch.')
        parser.add_argument('--max-lora-rank',
                            type=int,
                            default=EngineArgs.max_lora_rank,
                            help='Max LoRA rank.')
        parser.add_argument(
            '--lora-extra-vocab-size',
            type=int,
            default=EngineArgs.lora_extra_vocab_size,
            help=('Maximum size of extra vocabulary that can be '
                  'present in a LoRA adapter (added to the base '
                  'model vocabulary).'))
        parser.add_argument(
            '--lora-dtype',
            type=str,
            default=EngineArgs.lora_dtype,
            choices=['auto', 'float16', 'bfloat16', 'float32'],
            help=('Data type for LoRA. If auto, will default to '
                  'base model dtype.'))
        parser.add_argument(
            '--max-cpu-loras',
            type=int,
            default=EngineArgs.max_cpu_loras,
            help=('Maximum number of LoRAs to store in CPU memory. '
                  'Must be >= than max_num_seqs. '
                  'Defaults to max_num_seqs.'))
>>>>>>> 6640a2e6
        return parser

    @classmethod
    def from_cli_args(cls, args: argparse.Namespace) -> 'EngineArgs':
        # Get the list of attributes of this dataclass.
        attrs = [attr.name for attr in dataclasses.fields(cls)]
        # Set the attributes from the parsed arguments.
        engine_args = cls(**{attr: getattr(args, attr) for attr in attrs})
        return engine_args

    def create_engine_configs(
        self,
    ) -> Tuple[ModelConfig, CacheConfig, ParallelConfig, SchedulerConfig,
               Optional[LoRAConfig]]:
        model_config = ModelConfig(self.model, self.tokenizer,
                                   self.tokenizer_mode, self.trust_remote_code,
                                   self.download_dir, self.load_format,
                                   self.dtype, self.seed, self.revision,
                                   self.tokenizer_revision, self.max_model_len,
                                   self.quantization, self.enforce_eager,
                                   self.max_context_len_to_capture)
        cache_config = CacheConfig(self.block_size,
                                   self.gpu_memory_utilization,
                                   self.swap_space,
                                   model_config.get_sliding_window())
        parallel_config = ParallelConfig(self.pipeline_parallel_size,
                                         self.tensor_parallel_size,
                                         self.worker_use_ray,
                                         self.max_parallel_loading_workers)
        scheduler_config = SchedulerConfig(self.max_num_batched_tokens,
                                           self.max_num_seqs,
                                           model_config.max_model_len,
                                           self.max_paddings)
        lora_config = LoRAConfig(
            max_lora_rank=self.max_lora_rank,
            max_loras=self.max_loras,
            lora_extra_vocab_size=self.lora_extra_vocab_size,
            lora_dtype=self.lora_dtype,
            max_cpu_loras=self.max_cpu_loras
            if self.max_cpu_loras > 0 else None) if self.enable_lora else None
        return model_config, cache_config, parallel_config, scheduler_config, lora_config


@dataclass
class AsyncEngineArgs(EngineArgs):
    """Arguments for asynchronous vLLM engine."""
    engine_use_ray: bool = False
    disable_log_requests: bool = False
    max_log_len: Optional[int] = None

    @staticmethod
    def add_cli_args(
            parser: argparse.ArgumentParser) -> argparse.ArgumentParser:
        parser = EngineArgs.add_cli_args(parser)
        parser.add_argument('--engine-use-ray',
                            action='store_true',
                            help='use Ray to start the LLM engine in a '
                            'separate process as the server process.')
        parser.add_argument('--disable-log-requests',
                            action='store_true',
                            help='disable logging requests')
        parser.add_argument('--max-log-len',
                            type=int,
                            default=None,
                            help='max number of prompt characters or prompt '
                            'ID numbers being printed in log. '
                            'Default: unlimited.')
        return parser<|MERGE_RESOLUTION|>--- conflicted
+++ resolved
@@ -40,11 +40,7 @@
     max_lora_rank: int = 16
     lora_extra_vocab_size: int = 256
     lora_dtype = 'auto'
-<<<<<<< HEAD
-    max_cpu_loras: int = -1
-=======
     max_cpu_loras: Optional[int] = None
->>>>>>> 6640a2e6
 
     def __post_init__(self):
         if self.tokenizer is None:
@@ -215,32 +211,6 @@
         # LoRA related configs
         parser.add_argument('--enable-lora',
                             action='store_true',
-<<<<<<< HEAD
-                            help='enable lora adapters')
-        parser.add_argument('--max-loras',
-                            type=int,
-                            default=EngineArgs.max_loras,
-                            help='max number of LoRAs in a single batch')
-        parser.add_argument('--max-lora-rank',
-                            type=int,
-                            default=EngineArgs.max_lora_rank,
-                            help='max LoRA rank')
-        parser.add_argument('--lora-extra-vocab-size',
-                            type=int,
-                            default=EngineArgs.lora_extra_vocab_size,
-                            help='LoRA extra vocab size')
-        parser.add_argument('--lora-dtype',
-                            type=str,
-                            default=EngineArgs.lora_dtype,
-                            choices=['auto', 'float16', 'bfloat16', 'float32'],
-                            help='data type for LoRA')
-        parser.add_argument('--max-cpu-loras',
-                            type=int,
-                            default=EngineArgs.max_cpu_loras,
-                            help=('Maximum number of LoRAs to store in CPU memory. '
-                                'Must be >= than max_num_seqs. '
-                                'Defaults to max_num_seqs.'))
-=======
                             help='If True, enable handling of LoRA adapters.')
         parser.add_argument('--max-loras',
                             type=int,
@@ -271,7 +241,6 @@
             help=('Maximum number of LoRAs to store in CPU memory. '
                   'Must be >= than max_num_seqs. '
                   'Defaults to max_num_seqs.'))
->>>>>>> 6640a2e6
         return parser
 
     @classmethod
