import copy
import time
from functools import partial
from typing import TYPE_CHECKING, Any, Iterable, List, Optional, Tuple, Union

from vllm.lora.request import LoRARequest
from vllm.config import (CacheConfig, ModelConfig, ParallelConfig,
                         SchedulerConfig, LoRAConfig)
from vllm.core.scheduler import Scheduler, SchedulerOutputs
from vllm.engine.arg_utils import EngineArgs
from vllm.engine.ray_utils import RayWorkerVllm, initialize_cluster, ray
from vllm.logger import init_logger
from vllm.outputs import RequestOutput
from vllm.sampling_params import SamplingParams
from vllm.sequence import (SamplerOutput, Sequence, SequenceGroup,
                           SequenceGroupMetadata, SequenceGroupOutput,
                           SequenceOutput, SequenceStatus)
from vllm.transformers_utils.tokenizer import (detokenize_incrementally,
                                               MultiLoRATokenizer)
from vllm.utils import Counter

if ray:
    from ray.air.util.torch_dist import init_torch_dist_process_group
    from ray.util.scheduling_strategies import PlacementGroupSchedulingStrategy

if TYPE_CHECKING:
    from ray.util.placement_group import PlacementGroup

logger = init_logger(__name__)

_LOGGING_INTERVAL_SEC = 5


class LLMEngine:
    """An LLM engine that receives requests and generates texts.

    This is the main class for the vLLM engine. It receives requests
    from clients and generates texts from the LLM. It includes a tokenizer, a
    language model (possibly distributed across multiple GPUs), and GPU memory
    space allocated for intermediate states (aka KV cache). This class utilizes
    iteration-level scheduling and efficient memory management to maximize the
    serving throughput.

    The `LLM` class wraps this class for offline batched inference and the
    `AsyncLLMEngine` class wraps this class for online serving.

    NOTE: The config arguments are derived from the `EngineArgs` class. For the
    comprehensive list of arguments, see `EngineArgs`.

    Args:
        model_config: The configuration related to the LLM model.
        cache_config: The configuration related to the KV cache memory
            management.
        parallel_config: The configuration related to distributed execution.
        scheduler_config: The configuration related to the request scheduler.
        distributed_init_method: The initialization method for distributed
            execution. See `torch.distributed.init_process_group` for details.
        placement_group: Ray placement group for distributed execution.
            Required for distributed execution.
        log_stats: Whether to log statistics.
    """

    def __init__(
        self,
        model_config: ModelConfig,
        cache_config: CacheConfig,
        parallel_config: ParallelConfig,
        scheduler_config: SchedulerConfig,
        lora_config: Optional[LoRAConfig],
        distributed_init_method: str,
        placement_group: Optional["PlacementGroup"],
        log_stats: bool,
    ) -> None:
        logger.info(
            "Initializing an LLM engine with config: "
            f"model={model_config.model!r}, "
            f"tokenizer={model_config.tokenizer!r}, "
            f"tokenizer_mode={model_config.tokenizer_mode}, "
            f"revision={model_config.revision}, "
            f"tokenizer_revision={model_config.tokenizer_revision}, "
            f"trust_remote_code={model_config.trust_remote_code}, "
            f"dtype={model_config.dtype}, "
            f"max_seq_len={model_config.max_model_len}, "
            f"download_dir={model_config.download_dir!r}, "
            f"load_format={model_config.load_format}, "
            f"tensor_parallel_size={parallel_config.tensor_parallel_size}, "
            f"quantization={model_config.quantization}, "
            f"seed={model_config.seed})")
        # TODO(woosuk): Print more configs in debug mode.

        self.model_config = model_config
        self.cache_config = cache_config
<<<<<<< HEAD
        assert self.cache_config.sliding_window == getattr(
            self.model_config.hf_config, "sliding_window", None)
        self.lora_config = lora_config
=======
>>>>>>> d27f4bae
        self.parallel_config = parallel_config
        self.scheduler_config = scheduler_config
        self.log_stats = log_stats
        self._verify_args()

        self._init_tokenizer()
        self.seq_counter = Counter()

        # Create the parallel GPU workers.
        if self.parallel_config.worker_use_ray:
            self._init_workers_ray(placement_group)
        else:
            self._init_workers(distributed_init_method)

        # Profile the memory usage and initialize the cache.
        self._init_cache()

        # Create the scheduler.
        self.scheduler = Scheduler(scheduler_config, cache_config, lora_config)

        # Logging.
        self.last_logging_time = 0.0
        # List of (timestamp, num_tokens)
        self.num_prompt_tokens: List[Tuple[float, int]] = []
        # List of (timestamp, num_tokens)
        self.num_generation_tokens: List[Tuple[float, int]] = []

    def _init_workers(self, distributed_init_method: str):
        # Lazy import the Worker to avoid importing torch.cuda/xformers
        # before CUDA_VISIBLE_DEVICES is set in the Worker
        from vllm.worker.worker import Worker

        assert self.parallel_config.world_size == 1, (
            "Ray is required if parallel_config.world_size > 1.")

        self.workers: List[Worker] = []
        worker = Worker(
            self.model_config,
            self.parallel_config,
            self.scheduler_config,
            0,
            distributed_init_method,
            lora_config=self.lora_config,
        )
        self.workers.append(worker)
        self._run_workers(
            "init_model",
            get_all_outputs=True,
        )
        self._run_workers(
            "load_model",
            get_all_outputs=True,
            max_concurrent_workers=self.parallel_config.
            max_parallel_loading_workers,
        )

    def _init_tokenizer(self, **kwargs):
        init_kwargs = dict(
            enable_lora=bool(self.lora_config),
            max_num_seqs=self.scheduler_config.max_num_seqs,
            max_input_length=None,
            tokenizer_mode=self.model_config.tokenizer_mode,
            trust_remote_code=self.model_config.trust_remote_code,
            revision=self.model_config.tokenizer_revision)
        init_kwargs.update(kwargs)
        self.tokenizer: MultiLoRATokenizer = MultiLoRATokenizer(
            self.model_config.tokenizer, **init_kwargs)

    def _init_workers_ray(self, placement_group: "PlacementGroup",
                          **ray_remote_kwargs):
        # Lazy import the Worker to avoid importing torch.cuda/xformers
        # before CUDA_VISIBLE_DEVICES is set in the Worker
        from vllm.worker.worker import Worker

        self.workers: List[Worker] = []
        for bundle in placement_group.bundle_specs:
            if not bundle.get("GPU", 0):
                continue
            worker = ray.remote(
                num_cpus=0,
                num_gpus=self.cache_config.gpu_memory_utilization,
                scheduling_strategy=PlacementGroupSchedulingStrategy(
                    placement_group=placement_group,
                    placement_group_capture_child_tasks=True),
                **ray_remote_kwargs,
            )(RayWorkerVllm).remote(self.model_config.trust_remote_code)
            self.workers.append(worker)

        # Initialize torch distributed process group for the workers.
        init_torch_dist_process_group(self.workers, backend="nccl")
        model_config = copy.deepcopy(self.model_config)
        parallel_config = copy.deepcopy(self.parallel_config)
        scheduler_config = copy.deepcopy(self.scheduler_config)
        self._run_workers("init_worker",
                          get_all_outputs=True,
                          worker_init_fn=lambda: Worker(
                              model_config,
                              parallel_config,
                              scheduler_config,
                              None,
                              None,
                              lora_config=self.lora_config,
                          ))
        self._run_workers(
            "init_model",
            get_all_outputs=True,
        )
        self._run_workers(
            "load_model",
            get_all_outputs=True,
            max_concurrent_workers=self.parallel_config.
            max_parallel_loading_workers,
        )

    def _verify_args(self) -> None:
        self.model_config.verify_with_parallel_config(self.parallel_config)
        self.cache_config.verify_with_parallel_config(self.parallel_config)
        if self.lora_config:
            self.lora_config.verify_with_model_config(self.model_config)
            self.lora_config.verify_with_scheduler_config(
                self.scheduler_config)

    def _init_cache(self) -> None:
        """Profiles the memory usage and initializes the KV cache."""
        # Get the maximum number of blocks that can be allocated on GPU and CPU.
        num_blocks = self._run_workers(
            "profile_num_available_blocks",
            get_all_outputs=True,
            block_size=self.cache_config.block_size,
            gpu_memory_utilization=self.cache_config.gpu_memory_utilization,
            cpu_swap_space=self.cache_config.swap_space_bytes,
        )

        # Since we use a shared centralized controller, we take the minimum
        # number of blocks across all workers to make sure all the memory
        # operators can be applied to all workers.
        num_gpu_blocks = min(b[0] for b in num_blocks)
        num_cpu_blocks = min(b[1] for b in num_blocks)
        # FIXME(woosuk): Change to debug log.
        logger.info(f"# GPU blocks: {num_gpu_blocks}, "
                    f"# CPU blocks: {num_cpu_blocks}")

        if num_gpu_blocks <= 0:
            raise ValueError("No available memory for the cache blocks. "
                             "Try increasing `gpu_memory_utilization` when "
                             "initializing the engine.")

        self.cache_config.num_gpu_blocks = num_gpu_blocks
        self.cache_config.num_cpu_blocks = num_cpu_blocks

        # Initialize the cache.
        self._run_workers("init_cache_engine", cache_config=self.cache_config)

    @classmethod
    def from_engine_args(cls, engine_args: EngineArgs) -> "LLMEngine":
        """Creates an LLM engine from the engine arguments."""
        # Create the engine configs.
        engine_configs = engine_args.create_engine_configs()
        parallel_config = engine_configs[2]
        # Initialize the cluster.
        distributed_init_method, placement_group = initialize_cluster(
            parallel_config)
        # Create the LLM engine.
        engine = cls(*engine_configs,
                     distributed_init_method,
                     placement_group,
                     log_stats=not engine_args.disable_log_stats)
        return engine

    def encode_request(
        self,
        request_id: str,  # pylint: disable=unused-argument
        prompt: Optional[str],
        prompt_token_ids: Optional[List[int]] = None,
        lora_request: Optional[LoRARequest] = None,
    ):
        if prompt_token_ids is None:
            assert prompt is not None
            prompt_token_ids = self.tokenizer.encode(request_id=request_id,
                                                     prompt=prompt,
                                                     lora_request=lora_request)
        return prompt_token_ids

    def add_request(
        self,
        request_id: str,
        prompt: Optional[str],
        sampling_params: SamplingParams,
        prompt_token_ids: Optional[List[int]] = None,
        arrival_time: Optional[float] = None,
        lora_request: Optional[LoRARequest] = None,
    ) -> None:
        """Add a request to the engine's request pool.

        The request is added to the request pool and will be processed by the
        scheduler as `engine.step()` is called. The exact scheduling policy is
        determined by the scheduler.

        Args:
            request_id: The unique ID of the request.
            prompt: The prompt string. Can be None if prompt_token_ids is
                provided.
            sampling_params: The sampling parameters for text generation.
            prompt_token_ids: The token IDs of the prompt. If None, we
                use the tokenizer to convert the prompts to token IDs.
            arrival_time: The arrival time of the request. If None, we use
                the current monotonic time.
        """
        if lora_request is not None and not self.lora_config:
            raise ValueError(f"Got lora_request {lora_request} but LoRA is "
                             "not enabled!")
        if arrival_time is None:
            arrival_time = time.monotonic()
        prompt_token_ids = self.encode_request(
            request_id=request_id,
            prompt=prompt,
            prompt_token_ids=prompt_token_ids,
            lora_request=lora_request)

        # Create the sequences.
        block_size = self.cache_config.block_size
        seq_id = next(self.seq_counter)
        seq = Sequence(seq_id, prompt, prompt_token_ids, block_size,
                       lora_request)

        # Create the sequence group.
        seq_group = SequenceGroup(request_id, [seq], sampling_params,
                                  arrival_time, lora_request)

        # Add the sequence group to the scheduler.
        self.scheduler.add_seq_group(seq_group)

    def abort_request(self, request_id: Union[str, Iterable[str]]) -> None:
        """Aborts a request(s) with the given ID.

        Args:
            request_id: The ID(s) of the request to abort.
        """
        self.scheduler.abort_seq_group(request_id)

    def get_model_config(self) -> ModelConfig:
        """Gets the model configuration."""
        return self.model_config

    def get_num_unfinished_requests(self) -> int:
        """Gets the number of unfinished requests."""
        return self.scheduler.get_num_unfinished_seq_groups()

    def has_unfinished_requests(self) -> bool:
        """Returns True if there are unfinished requests."""
        return self.scheduler.has_unfinished_seqs()

    def _schedule(
        self
    ) -> Tuple[List[SequenceGroupMetadata], SchedulerOutputs,
               List[RequestOutput]]:
        seq_group_metadata_list, scheduler_outputs = self.scheduler.schedule()
        return seq_group_metadata_list, scheduler_outputs, [
            RequestOutput.from_seq_group(seq_group)
            for seq_group in scheduler_outputs.ignored_seq_groups
        ]

    def _check_beam_search_early_stopping(
        self,
        early_stopping: Union[bool, str],
        sampling_params: SamplingParams,
        best_running_seq: Sequence,
        current_worst_seq: Sequence,
    ) -> bool:
        assert sampling_params.use_beam_search
        length_penalty = sampling_params.length_penalty
        if early_stopping is True:
            return True

        current_worst_score = (current_worst_seq.get_beam_search_score(
            length_penalty=length_penalty,
            eos_token_id=self.tokenizer.get_lora_tokenizer(
                current_worst_seq.lora_request).eos_token_id))
        if early_stopping is False:
            highest_attainable_score = (best_running_seq.get_beam_search_score(
                length_penalty=length_penalty,
                eos_token_id=self.tokenizer.get_lora_tokenizer(
                    best_running_seq.lora_request).eos_token_id))
        else:
            assert early_stopping == "never"
            if length_penalty > 0.0:
                # If length_penalty > 0.0, beam search will prefer longer
                # sequences. The highest attainable score calculation is
                # based on the longest possible sequence length in this case.
                max_possible_length = max(
                    best_running_seq.get_prompt_len() +
                    sampling_params.max_tokens,
                    self.scheduler_config.max_model_len)
                highest_attainable_score = (
                    best_running_seq.get_beam_search_score(
                        length_penalty=length_penalty,
                        eos_token_id=self.tokenizer.get_lora_tokenizer(
                            best_running_seq.lora_request).eos_token_id,
                        seq_len=max_possible_length))
            else:
                # Otherwise, beam search will prefer shorter sequences. The
                # highest attainable score calculation is based on the current
                # sequence length.
                highest_attainable_score = (
                    best_running_seq.get_beam_search_score(
                        length_penalty=length_penalty,
                        eos_token_id=self.tokenizer.get_lora_tokenizer(
                            best_running_seq.lora_request).eos_token_id))
        return current_worst_score >= highest_attainable_score

    def _process_sequence_group_outputs(self, seq_group: SequenceGroup,
                                        outputs: SequenceGroupOutput) -> None:
        # Process prompt logprobs
        prompt_logprobs = outputs.prompt_logprobs
        if prompt_logprobs is not None:
            seq_group.prompt_logprobs = prompt_logprobs

        # Process samples
        samples = outputs.samples
        parent_seqs = seq_group.get_seqs(status=SequenceStatus.RUNNING)
        existing_finished_seqs = seq_group.get_finished_seqs()
        parent_child_dict = {
            parent_seq.seq_id: []
            for parent_seq in parent_seqs
        }
        for sample in samples:
            parent_child_dict[sample.parent_seq_id].append(sample)
        # List of (child, parent)
        child_seqs: List[Tuple[Sequence, Sequence]] = []

        # Process the child samples for each parent sequence
        for parent in parent_seqs:
            child_samples: List[SequenceOutput] = parent_child_dict[
                parent.seq_id]
            if len(child_samples) == 0:
                # This parent sequence has no children samples. Remove
                # the parent sequence from the sequence group since it will
                # not be used in the future iterations.
                parent.status = SequenceStatus.FINISHED_ABORTED
                seq_group.remove(parent.seq_id)
                self.scheduler.free_seq(parent)
                continue
            # Fork the parent sequence if there are multiple child samples.
            for child_sample in child_samples[:-1]:
                new_child_seq_id = next(self.seq_counter)
                child = parent.fork(new_child_seq_id)
                child.append_token_id(child_sample.output_token,
                                      child_sample.logprobs)
                child_seqs.append((child, parent))
            # Continue the parent sequence for the last child sample.
            # We reuse the parent sequence here to reduce redundant memory
            # copies, especially when using non-beam search sampling methods.
            last_child_sample = child_samples[-1]
            parent.append_token_id(last_child_sample.output_token,
                                   last_child_sample.logprobs)
            child_seqs.append((parent, parent))

        for seq, _ in child_seqs:
            self._decode_sequence(seq, seq_group.sampling_params)
            self._check_stop(seq, seq_group.sampling_params)

        # Non-beam search case
        if not seq_group.sampling_params.use_beam_search:
            # For newly created child sequences, add them to the sequence group
            # and fork them in block manager if they are not finished.
            for seq, parent in child_seqs:
                if seq is not parent:
                    seq_group.add(seq)
                    if not seq.is_finished():
                        self.scheduler.fork_seq(parent, seq)

            # Free the finished and selected parent sequences' memory in block
            # manager. Keep them in the sequence group as candidate output.
            # NOTE: we need to fork the new sequences before freeing the
            # old sequences.
            for seq, parent in child_seqs:
                if seq is parent and seq.is_finished():
                    self.scheduler.free_seq(seq)
            return

        # Beam search case
        # Select the child sequences to keep in the sequence group.
        selected_child_seqs = []
        unselected_child_seqs = []
        beam_width = seq_group.sampling_params.best_of
        length_penalty = seq_group.sampling_params.length_penalty

        # Select the newly finished sequences with the highest scores
        # to replace existing finished sequences.
        # Tuple of (seq, parent, is_new)
        existing_finished_seqs = [(seq, None, False)
                                  for seq in existing_finished_seqs]
        new_finished_seqs = [(seq, parent, True) for seq, parent in child_seqs
                             if seq.is_finished()]
        all_finished_seqs = existing_finished_seqs + new_finished_seqs
        # Sort the finished sequences by their scores.
        all_finished_seqs.sort(key=lambda x: x[0].get_beam_search_score(
            length_penalty=length_penalty,
            eos_token_id=self.tokenizer.get_lora_tokenizer(x[0].lora_request
                                                           ).eos_token_id),
                               reverse=True)
        for seq, parent, is_new in all_finished_seqs[:beam_width]:
            if is_new:
                # A newly generated child sequence finishes and has a high
                # score, so we will add it into the sequence group.
                selected_child_seqs.append((seq, parent))
        for seq, parent, is_new in all_finished_seqs[beam_width:]:
            if is_new:
                # A newly generated child sequence finishes but has a low
                # score, so we will not add it into the sequence group.
                # Additionally, if this sequence is a continuation of a
                # parent sequence, we will need remove the parent sequence
                # from the sequence group.
                unselected_child_seqs.append((seq, parent))
            else:
                # An existing finished sequence has a low score, so we will
                # remove it from the sequence group.
                seq_group.remove(seq.seq_id)

        # select the top beam_width sequences from the running
        # sequences for the next iteration to continue the beam
        # search.
        running_child_seqs = [(seq, parent) for seq, parent in child_seqs
                              if not seq.is_finished()]
        # Sort the running sequences by their scores.
        running_child_seqs.sort(key=lambda x: x[0].get_beam_search_score(
            length_penalty=length_penalty,
            eos_token_id=self.tokenizer.get_lora_tokenizer(x[0].lora_request
                                                           ).eos_token_id),
                                reverse=True)

        # Check if we can stop the beam search.
        if len(running_child_seqs) == 0:
            # No running sequences, stop the beam search.
            stop_beam_search = True
        elif len(all_finished_seqs) < beam_width:
            # Not enough finished sequences, continue the beam search.
            stop_beam_search = False
        else:
            # Check the early stopping criteria
            best_running_seq = running_child_seqs[0][0]
            current_worst_seq = all_finished_seqs[beam_width - 1][0]
            stop_beam_search = self._check_beam_search_early_stopping(
                seq_group.sampling_params.early_stopping,
                seq_group.sampling_params, best_running_seq, current_worst_seq)

        if stop_beam_search:
            # Stop the beam search and remove all the running sequences from
            # the sequence group.
            unselected_child_seqs.extend(running_child_seqs)
        else:
            # Continue the beam search and select the top beam_width sequences
            # to continue the beam search.
            selected_child_seqs.extend(running_child_seqs[:beam_width])
            # The remaining running sequences will not be used in the next
            # iteration. Again, if these sequences are continuations of
            # parent sequences, we will need to remove the parent sequences
            # from the sequence group.
            unselected_child_seqs.extend(running_child_seqs[beam_width:])

        # For newly created child sequences, add them to the sequence group
        # and fork them in block manager if they are not finished.
        for seq, parent in selected_child_seqs:
            if seq is not parent:
                seq_group.add(seq)
                if not seq.is_finished():
                    self.scheduler.fork_seq(parent, seq)

        # Free the finished and selected parent sequences' memory in block
        # manager. Keep them in the sequence group as candidate output.
        for seq, parent in selected_child_seqs:
            if seq is parent and seq.is_finished():
                self.scheduler.free_seq(seq)

        # Remove the unselected parent sequences from the sequence group and
        # free their memory in block manager.
        for seq, parent in unselected_child_seqs:
            if seq is parent:
                # Remove the parent sequence if it is not selected for next
                # iteration
                seq_group.remove(seq.seq_id)
                self.scheduler.free_seq(seq)

    def _process_model_outputs(
            self, output: SamplerOutput,
            scheduler_outputs: SchedulerOutputs) -> List[RequestOutput]:
        # Update the scheduled sequence groups with the model outputs.
        scheduled_seq_groups = scheduler_outputs.scheduled_seq_groups
        for seq_group, outputs in zip(scheduled_seq_groups, output):
            self._process_sequence_group_outputs(seq_group, outputs)

        # Free the finished sequence groups.
        self.scheduler.free_finished_seq_groups()

        # Create the outputs.
        request_outputs: List[RequestOutput] = []
        for seq_group in (scheduled_seq_groups +
                          scheduler_outputs.ignored_seq_groups):
            request_output = RequestOutput.from_seq_group(seq_group)
            request_outputs.append(request_output)

        if self.log_stats:
            # Log the system stats.
            self._log_system_stats(scheduler_outputs.prompt_run,
                                   scheduler_outputs.num_batched_tokens)
        return request_outputs

    def step(self) -> List[RequestOutput]:
        """Performs one decoding iteration and returns newly generated results.

        This function performs one decoding iteration of the engine. It first
        schedules the sequences to be executed in the next iteration and the
        token blocks to be swapped in/out/copy. Then, it executes the model
        and updates the scheduler with the model outputs. Finally, it decodes
        the sequences and returns the newly generated results.
        """
        seq_group_metadata_list, scheduler_outputs, ignored = self._schedule()
        if scheduler_outputs.is_empty():
            return ignored

        # Execute the model.
        output = self._run_workers(
            "execute_model",
            seq_group_metadata_list=seq_group_metadata_list,
            blocks_to_swap_in=scheduler_outputs.blocks_to_swap_in,
            blocks_to_swap_out=scheduler_outputs.blocks_to_swap_out,
            blocks_to_copy=scheduler_outputs.blocks_to_copy,
        )

        return self._process_model_outputs(output, scheduler_outputs)

    def _log_system_stats(
        self,
        prompt_run: bool,
        num_batched_tokens: int,
    ) -> None:
        now = time.monotonic()
        # Log the number of batched input tokens.
        if prompt_run:
            self.num_prompt_tokens.append((now, num_batched_tokens))
        else:
            self.num_generation_tokens.append((now, num_batched_tokens))

        elapsed_time = now - self.last_logging_time
        if elapsed_time < _LOGGING_INTERVAL_SEC:
            return

        # Discard the old stats.
        self.num_prompt_tokens = [(t, n) for t, n in self.num_prompt_tokens
                                  if now - t < _LOGGING_INTERVAL_SEC]
        self.num_generation_tokens = [(t, n)
                                      for t, n in self.num_generation_tokens
                                      if now - t < _LOGGING_INTERVAL_SEC]

        if len(self.num_prompt_tokens) > 1:
            total_num_tokens = sum(n for _, n in self.num_prompt_tokens[:-1])
            window = now - self.num_prompt_tokens[0][0]
            avg_prompt_throughput = total_num_tokens / window
        else:
            avg_prompt_throughput = 0.0
        if len(self.num_generation_tokens) > 1:
            total_num_tokens = sum(n
                                   for _, n in self.num_generation_tokens[:-1])
            window = now - self.num_generation_tokens[0][0]
            avg_generation_throughput = total_num_tokens / window
        else:
            avg_generation_throughput = 0.0

        total_num_gpu_blocks = self.cache_config.num_gpu_blocks
        num_free_gpu_blocks = (
            self.scheduler.block_manager.get_num_free_gpu_blocks())
        num_used_gpu_blocks = total_num_gpu_blocks - num_free_gpu_blocks
        gpu_cache_usage = num_used_gpu_blocks / total_num_gpu_blocks

        total_num_cpu_blocks = self.cache_config.num_cpu_blocks
        if total_num_cpu_blocks > 0:
            num_free_cpu_blocks = (
                self.scheduler.block_manager.get_num_free_cpu_blocks())
            num_used_cpu_blocks = total_num_cpu_blocks - num_free_cpu_blocks
            cpu_cache_usage = num_used_cpu_blocks / total_num_cpu_blocks
        else:
            cpu_cache_usage = 0.0

        logger.info("Avg prompt throughput: "
                    f"{avg_prompt_throughput:.1f} tokens/s, "
                    "Avg generation throughput: "
                    f"{avg_generation_throughput:.1f} tokens/s, "
                    f"Running: {len(self.scheduler.running)} reqs, "
                    f"Swapped: {len(self.scheduler.swapped)} reqs, "
                    f"Pending: {len(self.scheduler.waiting)} reqs, "
                    f"GPU KV cache usage: {gpu_cache_usage * 100:.1f}%, "
                    f"CPU KV cache usage: {cpu_cache_usage * 100:.1f}%")
        self.last_logging_time = now

    def _decode_sequence(self, seq: Sequence, prms: SamplingParams) -> None:
        """Decodes the new token for a sequence."""
        (new_tokens, new_output_text, prefix_offset,
         read_offset) = detokenize_incrementally(
             self.tokenizer.get_lora_tokenizer(seq.lora_request),
             all_input_ids=seq.get_token_ids(),
             prev_tokens=seq.tokens,
             prefix_offset=seq.prefix_offset,
             read_offset=seq.read_offset,
             skip_special_tokens=prms.skip_special_tokens,
             spaces_between_special_tokens=prms.spaces_between_special_tokens,
         )
        if seq.tokens is None:
            seq.tokens = new_tokens
        else:
            seq.tokens.extend(new_tokens)
        seq.prefix_offset = prefix_offset
        seq.read_offset = read_offset
        seq.output_text += new_output_text

    def _check_stop(self, seq: Sequence,
                    sampling_params: SamplingParams) -> None:
        """Stop the finished sequences."""
        for stop_str in sampling_params.stop:
            if seq.output_text.endswith(stop_str):
                # Truncate the output text so that the stop string is
                # not included in the output.
                seq.output_text = seq.output_text[:-len(stop_str)]
                seq.status = SequenceStatus.FINISHED_STOPPED
                return
        if seq.get_last_token_id() in sampling_params.stop_token_ids:
            seq.status = SequenceStatus.FINISHED_STOPPED
            return

        # Check if the sequence has reached max_model_len.
        if seq.get_len() > self.scheduler_config.max_model_len:
            seq.status = SequenceStatus.FINISHED_LENGTH_CAPPED
            return

        # Check if the sequence has reached max_tokens.
        if seq.get_output_len() == sampling_params.max_tokens:
            seq.status = SequenceStatus.FINISHED_LENGTH_CAPPED
            return

        # Check if the sequence has generated the EOS token.
        if ((not sampling_params.ignore_eos) and seq.get_last_token_id()
                == self.tokenizer.get_lora_tokenizer(
                    seq.lora_request).eos_token_id):
            seq.status = SequenceStatus.FINISHED_STOPPED
            return

    def add_lora(self, lora_request: LoRARequest) -> bool:
        assert lora_request.lora_int_id > 0, "lora_id must be greater than 0."
        return self._run_workers(
            "add_lora",
            lora_request=lora_request,
        )

    def remove_lora(self, lora_id: int) -> bool:
        assert lora_id > 0, "lora_id must be greater than 0."
        return self._run_workers(
            "remove_lora",
            lora_id=lora_id,
        )

    def list_loras(self) -> List[int]:
        return self._run_workers("list_loras")

    def _run_workers_in_batch(
        self,
        workers,
        method: str,
        *args,
        **kwargs,
    ):
        all_outputs = []
        for worker in workers:
            if self.parallel_config.worker_use_ray:
                executor = partial(worker.execute_method.remote, method)
            else:
                executor = getattr(worker, method)

            output = executor(*args, **kwargs)
            all_outputs.append(output)
        if self.parallel_config.worker_use_ray:
            all_outputs = ray.get(all_outputs)
        return all_outputs

    def _run_workers(
        self,
        method: str,
        *args,
        get_all_outputs: bool = False,
        max_concurrent_workers: Optional[int] = None,
        **kwargs,
    ) -> Any:
        """Runs the given method on all workers."""
        all_outputs = []
        if max_concurrent_workers:
            work_groups = [
                self.workers[i:i + max_concurrent_workers]
                for i in range(0, len(self.workers), max_concurrent_workers)
            ]
        else:
            work_groups = [self.workers]

        for workers in work_groups:
            all_outputs.extend(
                self._run_workers_in_batch(workers, method, *args, **kwargs))

        if get_all_outputs:
            return all_outputs

        # Make sure all workers have the same results.
        output = all_outputs[0]
        for other_output in all_outputs[1:]:
            assert output == other_output
        return output<|MERGE_RESOLUTION|>--- conflicted
+++ resolved
@@ -90,12 +90,7 @@
 
         self.model_config = model_config
         self.cache_config = cache_config
-<<<<<<< HEAD
-        assert self.cache_config.sliding_window == getattr(
-            self.model_config.hf_config, "sliding_window", None)
         self.lora_config = lora_config
-=======
->>>>>>> d27f4bae
         self.parallel_config = parallel_config
         self.scheduler_config = scheduler_config
         self.log_stats = log_stats
