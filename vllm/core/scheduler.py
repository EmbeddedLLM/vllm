import enum
import time
from typing import Dict, Iterable, List, Optional, Tuple, Union, Set

from vllm.config import CacheConfig, LoRAConfig, SchedulerConfig
from vllm.core.block_manager import AllocStatus, BlockSpaceManager
from vllm.core.policy import PolicyFactory
from vllm.lora.request import LoRARequest
from vllm.logger import init_logger
from vllm.sequence import (Sequence, SequenceData, SequenceGroup,
                           SequenceGroupMetadata, SequenceStatus)

logger = init_logger(__name__)


class PreemptionMode(enum.Enum):
    """Preemption modes.

    1. Swapping: Swap out the blocks of the preempted sequences to CPU memory
    and swap them back in when the sequences are resumed.
    2. Recomputation: Discard the blocks of the preempted sequences and
    recompute them when the sequences are resumed, treating the sequences as
    new prompts.
    """
    SWAP = enum.auto()
    RECOMPUTE = enum.auto()


class SchedulerOutputs:

    def __init__(
        self,
        scheduled_seq_groups: List[SequenceGroup],
        prompt_run: bool,
        num_batched_tokens: int,
        blocks_to_swap_in: Dict[int, int],
        blocks_to_swap_out: Dict[int, int],
        blocks_to_copy: Dict[int, List[int]],
        ignored_seq_groups: List[SequenceGroup],
        lora_enabled: bool = False,
    ) -> None:
        self.scheduled_seq_groups = scheduled_seq_groups
        self.prompt_run = prompt_run
        self.num_batched_tokens = num_batched_tokens
        self.blocks_to_swap_in = blocks_to_swap_in
        self.blocks_to_swap_out = blocks_to_swap_out
        self.blocks_to_copy = blocks_to_copy
        # Swap in and swap out should never happen at the same time.
        assert not (blocks_to_swap_in and blocks_to_swap_out)
        self.ignored_seq_groups = ignored_seq_groups

<<<<<<< HEAD
        if lora_enabled:
            self.num_loras = len(set(self.lora_requests))
=======
        self.num_loras = len(self.lora_requests)
        if self.num_loras > 0:
>>>>>>> 6640a2e6
            self._sort_by_lora_ids()

    def is_empty(self) -> bool:
        # NOTE: We do not consider the ignored sequence groups.
        return (not self.scheduled_seq_groups and not self.blocks_to_swap_in
                and not self.blocks_to_swap_out and not self.blocks_to_copy)

    def _sort_by_lora_ids(self) -> bool:
        self.scheduled_seq_groups.sort(key=lambda g: (
            g.lora_request.lora_int_id if g.lora_request else 0, g.request_id))

    @property
    def lora_requests(self) -> Set[LoRARequest]:
        return {g.lora_request for g in self.scheduled_seq_groups}


class Scheduler:

    def __init__(
        self,
        scheduler_config: SchedulerConfig,
        cache_config: CacheConfig,
        lora_config: Optional[LoRAConfig],
    ) -> None:
        self.scheduler_config = scheduler_config
        self.cache_config = cache_config
        # Note for LoRA scheduling: the current policy is extremely
        # simple and NOT fair. It can lead to starvation of some
        # LoRAs. This should be improved in the future.
        self.lora_config = lora_config

        self.prompt_limit = min(self.scheduler_config.max_model_len,
                                self.scheduler_config.max_num_batched_tokens)

        # Instantiate the scheduling policy.
        self.policy = PolicyFactory.get_policy(policy_name="fcfs")
        # Create the block space manager.
        self.block_manager = BlockSpaceManager(
            block_size=self.cache_config.block_size,
            num_gpu_blocks=self.cache_config.num_gpu_blocks,
            num_cpu_blocks=self.cache_config.num_cpu_blocks,
            sliding_window=self.cache_config.sliding_window)

        # TODO(zhuohan): Use deque instead of list for better performance.
        # Sequence groups in the WAITING state.
        self.waiting: List[SequenceGroup] = []
        # Sequence groups in the RUNNING state.
        self.running: List[SequenceGroup] = []
        # Sequence groups in the SWAPPED state.
        self.swapped: List[SequenceGroup] = []

    @property
    def lora_enabled(self) -> bool:
        return bool(self.lora_config)

    def add_seq_group(self, seq_group: SequenceGroup) -> None:
        # Add sequence groups to the waiting queue.
        self.waiting.append(seq_group)

    def abort_seq_group(self, request_id: Union[str, Iterable[str]]) -> None:
        if isinstance(request_id, str):
            request_id = (request_id, )
        request_ids = set(request_id)
        for state_queue in [self.waiting, self.running, self.swapped]:
            # We need to reverse the list as we are removing elements
            # from it as we iterate over it. If we don't do it,
            # indices will get messed up and we will skip over elements.
            for seq_group in reversed(state_queue):
                if seq_group.request_id in request_ids:
                    # Remove the sequence group from the state queue.
                    state_queue.remove(seq_group)
                    for seq in seq_group.get_seqs():
                        if seq.is_finished():
                            continue
                        seq.status = SequenceStatus.FINISHED_ABORTED
                        self.free_seq(seq)
                    request_ids.remove(seq_group.request_id)
                    if not request_ids:
                        return

    def has_unfinished_seqs(self) -> bool:
        return self.waiting or self.running or self.swapped

    def get_num_unfinished_seq_groups(self) -> int:
        return len(self.waiting) + len(self.running) + len(self.swapped)

    def _schedule(self) -> SchedulerOutputs:
        # Blocks that need to be swaped or copied before model execution.
        blocks_to_swap_in: Dict[int, int] = {}
        blocks_to_swap_out: Dict[int, int] = {}
        blocks_to_copy: Dict[int, List[int]] = {}

        # Fix the current time.
        now = time.monotonic()

        # Join waiting sequences if possible.
        if not self.swapped:
            ignored_seq_groups: List[SequenceGroup] = []
            scheduled: List[SequenceGroup] = []
            # The total number of sequences on the fly, including the
            # requests in the generation phase.
            num_curr_seqs = sum(seq_group.get_max_num_running_seqs()
                                for seq_group in self.running)
            curr_loras = set(
                seq_group.lora_int_id
                for seq_group in self.running) if self.lora_enabled else None
            seq_lens: List[int] = []

            # Optimization: We do not sort the waiting queue since the preempted
            # sequence groups are added to the front and the new sequence groups
            # are added to the back.
            waiting_indices_to_remove = []
            for i, seq_group in enumerate(self.waiting):
<<<<<<< HEAD
                assert seq_group.num_seqs() == 1, (
=======
                waiting_seqs = seq_group.get_seqs(
                    status=SequenceStatus.WAITING)
                assert len(waiting_seqs) == 1, (
>>>>>>> 6640a2e6
                    "Waiting sequence group should have only one prompt "
                    "sequence.")
                num_prompt_tokens = waiting_seqs[0].get_len()
                if num_prompt_tokens > self.prompt_limit:
                    logger.warning(
                        f"Input prompt ({num_prompt_tokens} tokens) is too long"
                        f" and exceeds limit of {self.prompt_limit}")
                    for seq in waiting_seqs:
                        seq.status = SequenceStatus.FINISHED_IGNORED
                    ignored_seq_groups.append(seq_group)
                    waiting_indices_to_remove.append(i)
                    continue

                # If the sequence group cannot be allocated, stop.
                can_allocate = self.block_manager.can_allocate(seq_group)
                if can_allocate == AllocStatus.LATER:
                    break
                elif can_allocate == AllocStatus.NEVER:
                    logger.warning(
                        f"Input prompt ({num_prompt_tokens} tokens) is too long"
                        f" and exceeds the capacity of block_manager")
                    for seq in waiting_seqs:
                        seq.status = SequenceStatus.FINISHED_IGNORED
                    ignored_seq_groups.append(seq_group)
                    waiting_indices_to_remove.append(i)
                    continue

                lora_int_id = 0
                if self.lora_enabled:
                    lora_int_id = seq_group.lora_int_id
                    if lora_int_id > 0 and lora_int_id not in curr_loras and len(
                            curr_loras) >= self.lora_config.max_loras:
                        # We don't have a space for another LoRA, so
                        # we ignore this request for now.
                        continue

                # If the number of batched tokens exceeds the limit, stop.
                new_seq_lens = seq_lens + [num_prompt_tokens]
                num_batched_tokens = len(new_seq_lens) * max(new_seq_lens)
                if (num_batched_tokens >
                        self.scheduler_config.max_num_batched_tokens):
                    break

                # The total number of sequences in the RUNNING state should not
                # exceed the maximum number of sequences.
                num_new_seqs = seq_group.get_max_num_running_seqs()
                if (num_curr_seqs + num_new_seqs >
                        self.scheduler_config.max_num_seqs):
                    break

                num_paddings = num_batched_tokens - sum(new_seq_lens)
                if num_paddings > self.scheduler_config.max_paddings:
                    break
                seq_lens = new_seq_lens

                waiting_indices_to_remove.append(i)
                if lora_int_id > 0:
                    curr_loras.add(lora_int_id)
                self._allocate(seq_group)
                self.running.append(seq_group)
                num_curr_seqs += num_new_seqs
                scheduled.append(seq_group)

            for i in reversed(waiting_indices_to_remove):
                self.waiting.pop(i)

            if scheduled or ignored_seq_groups:
                scheduler_outputs = SchedulerOutputs(
                    scheduled_seq_groups=scheduled,
                    prompt_run=True,
                    num_batched_tokens=len(seq_lens) *
                    max(seq_lens) if seq_lens else 0,
                    blocks_to_swap_in=blocks_to_swap_in,
                    blocks_to_swap_out=blocks_to_swap_out,
                    blocks_to_copy=blocks_to_copy,
                    ignored_seq_groups=ignored_seq_groups,
                    lora_enabled=self.lora_enabled,
                )
                return scheduler_outputs

        # NOTE(woosuk): Preemption happens only when there is no available slot
        # to keep all the sequence groups in the RUNNING state.
        # In this case, the policy is responsible for deciding which sequence
        # groups to preempt.
        self.running = self.policy.sort_by_priority(now, self.running)

        # Reserve new token slots for the running sequence groups.
        running: List[SequenceGroup] = []
        preempted: List[SequenceGroup] = []
        while self.running:
            seq_group = self.running.pop(0)
            while not self.block_manager.can_append_slot(seq_group):
                if self.running:
                    # Preempt the lowest-priority sequence groups.
                    victim_seq_group = self.running.pop(-1)
                    self._preempt(victim_seq_group, blocks_to_swap_out)
                    preempted.append(victim_seq_group)
                else:
                    # No other sequence groups can be preempted.
                    # Preempt the current sequence group.
                    self._preempt(seq_group, blocks_to_swap_out)
                    preempted.append(seq_group)
                    break
            else:
                # Append new slots to the sequence group.
                self._append_slot(seq_group, blocks_to_copy)
                running.append(seq_group)
        self.running = running

        # Swap in the sequence groups in the SWAPPED state if possible.
        self.swapped = self.policy.sort_by_priority(now, self.swapped)
        if not preempted:
            num_curr_seqs = sum(seq_group.get_max_num_running_seqs()
                                for seq_group in self.running)
            curr_loras = set(
                seq_group.lora_int_id
                for seq_group in self.running) if self.lora_enabled else None

            swapped_indices_to_remove = []

            for i, seq_group in enumerate(self.swapped):
                lora_int_id = 0
                if self.lora_enabled:
                    lora_int_id = seq_group.lora_int_id
                    if lora_int_id > 0 and lora_int_id not in curr_loras and len(
                            curr_loras) >= self.lora_config.max_loras:
                        # We don't have a space for another LoRA, so
                        # we ignore this request for now.
                        continue

                # If the sequence group cannot be swapped in, stop.
                if not self.block_manager.can_swap_in(seq_group):
                    break

                # The total number of sequences in the RUNNING state should not
                # exceed the maximum number of sequences.
                num_new_seqs = seq_group.get_max_num_running_seqs()
                if (num_curr_seqs + num_new_seqs >
                        self.scheduler_config.max_num_seqs):
                    break

                swapped_indices_to_remove.append(i)
                if lora_int_id > 0:
                    curr_loras.add(lora_int_id)
                self._swap_in(seq_group, blocks_to_swap_in)
                self._append_slot(seq_group, blocks_to_copy)
                num_curr_seqs += num_new_seqs
                self.running.append(seq_group)

            for i in reversed(swapped_indices_to_remove):
                self.swapped.pop(i)

        # Each sequence in the generation phase only takes one token slot.
        # Therefore, the number of batched tokens is equal to the number of
        # sequences in the RUNNING state.
        num_batched_tokens = sum(
            seq_group.num_seqs(status=SequenceStatus.RUNNING)
            for seq_group in self.running)

        scheduler_outputs = SchedulerOutputs(
            scheduled_seq_groups=self.running,
            prompt_run=False,
            num_batched_tokens=num_batched_tokens,
            blocks_to_swap_in=blocks_to_swap_in,
            blocks_to_swap_out=blocks_to_swap_out,
            blocks_to_copy=blocks_to_copy,
            ignored_seq_groups=[],
            lora_enabled=self.lora_enabled,
        )
        return scheduler_outputs

    def schedule(self) -> Tuple[List[SequenceGroupMetadata], SchedulerOutputs]:
        # Schedule sequence groups.
        # This function call changes the internal states of the scheduler
        # such as self.running, self.swapped, and self.waiting.
        scheduler_outputs = self._schedule()

        # Create input data structures.
        seq_group_metadata_list: List[SequenceGroupMetadata] = []
        for seq_group in scheduler_outputs.scheduled_seq_groups:
            seq_data: Dict[int, SequenceData] = {}
            block_tables: Dict[int, List[int]] = {}
            for seq in seq_group.get_seqs(status=SequenceStatus.RUNNING):
                seq_id = seq.seq_id
                seq_data[seq_id] = seq.data
                block_tables[seq_id] = self.block_manager.get_block_table(seq)

            seq_group_metadata = SequenceGroupMetadata(
                request_id=seq_group.request_id,
                is_prompt=scheduler_outputs.prompt_run,
                seq_data=seq_data,
                sampling_params=seq_group.sampling_params,
                block_tables=block_tables,
                lora_request=seq_group.lora_request,
            )
            seq_group_metadata_list.append(seq_group_metadata)
        return seq_group_metadata_list, scheduler_outputs

    def fork_seq(self, parent_seq: Sequence, child_seq: Sequence) -> None:
        self.block_manager.fork(parent_seq, child_seq)

    def free_seq(self, seq: Sequence) -> None:
        self.block_manager.free(seq)

    def free_finished_seq_groups(self) -> None:
        self.running = [
            seq_group for seq_group in self.running
            if not seq_group.is_finished()
        ]

    def _allocate(self, seq_group: SequenceGroup) -> None:
        self.block_manager.allocate(seq_group)
        for seq in seq_group.get_seqs(status=SequenceStatus.WAITING):
            seq.status = SequenceStatus.RUNNING

    def _append_slot(
        self,
        seq_group: SequenceGroup,
        blocks_to_copy: Dict[int, List[int]],
    ) -> None:
        for seq in seq_group.get_seqs(status=SequenceStatus.RUNNING):
            ret = self.block_manager.append_slot(seq)
            if ret is not None:
                src_block, dst_block = ret
                if src_block in blocks_to_copy:
                    blocks_to_copy[src_block].append(dst_block)
                else:
                    blocks_to_copy[src_block] = [dst_block]

    def _preempt(
        self,
        seq_group: SequenceGroup,
        blocks_to_swap_out: Dict[int, int],
        preemption_mode: Optional[PreemptionMode] = None,
    ) -> None:
        # If preemption mode is not specified, we determine the mode as follows:
        # We use recomputation by default since it incurs lower overhead than
        # swapping. However, when the sequence group has multiple sequences
        # (e.g., beam search), recomputation is not currently supported. In
        # such a case, we use swapping instead.
        # FIXME(woosuk): This makes our scheduling policy a bit bizarre.
        # As swapped sequences are prioritized over waiting sequences,
        # sequence groups with multiple sequences are implicitly prioritized
        # over sequence groups with a single sequence.
        # TODO(woosuk): Support recomputation for sequence groups with multiple
        # sequences. This may require a more sophisticated CUDA kernel.
        if preemption_mode is None:
            if seq_group.get_max_num_running_seqs() == 1:
                preemption_mode = PreemptionMode.RECOMPUTE
            else:
                preemption_mode = PreemptionMode.SWAP
        if preemption_mode == PreemptionMode.RECOMPUTE:
            self._preempt_by_recompute(seq_group)
        elif preemption_mode == PreemptionMode.SWAP:
            self._preempt_by_swap(seq_group, blocks_to_swap_out)
        else:
            raise AssertionError("Invalid preemption mode.")

    def _preempt_by_recompute(
        self,
        seq_group: SequenceGroup,
    ) -> None:
        seqs = seq_group.get_seqs(status=SequenceStatus.RUNNING)
        assert len(seqs) == 1
        for seq in seqs:
            seq.status = SequenceStatus.WAITING
            self.block_manager.free(seq)
        # NOTE: For FCFS, we insert the preempted sequence group to the front
        # of the waiting queue.
        self.waiting.insert(0, seq_group)

    def _preempt_by_swap(
        self,
        seq_group: SequenceGroup,
        blocks_to_swap_out: Dict[int, int],
    ) -> None:
        self._swap_out(seq_group, blocks_to_swap_out)
        self.swapped.append(seq_group)

    def _swap_in(
        self,
        seq_group: SequenceGroup,
        blocks_to_swap_in: Dict[int, int],
    ) -> None:
        mapping = self.block_manager.swap_in(seq_group)
        blocks_to_swap_in.update(mapping)
        for seq in seq_group.get_seqs(status=SequenceStatus.SWAPPED):
            seq.status = SequenceStatus.RUNNING

    def _swap_out(
        self,
        seq_group: SequenceGroup,
        blocks_to_swap_out: Dict[int, int],
    ) -> None:
        if not self.block_manager.can_swap_out(seq_group):
            # FIXME(woosuk): Abort the sequence group instead of aborting the
            # entire engine.
            raise RuntimeError(
                "Aborted due to the lack of CPU swap space. Please increase "
                "the swap space to avoid this error.")
        mapping = self.block_manager.swap_out(seq_group)
        blocks_to_swap_out.update(mapping)
        for seq in seq_group.get_seqs(status=SequenceStatus.RUNNING):
            seq.status = SequenceStatus.SWAPPED<|MERGE_RESOLUTION|>--- conflicted
+++ resolved
@@ -37,7 +37,6 @@
         blocks_to_swap_out: Dict[int, int],
         blocks_to_copy: Dict[int, List[int]],
         ignored_seq_groups: List[SequenceGroup],
-        lora_enabled: bool = False,
     ) -> None:
         self.scheduled_seq_groups = scheduled_seq_groups
         self.prompt_run = prompt_run
@@ -49,13 +48,8 @@
         assert not (blocks_to_swap_in and blocks_to_swap_out)
         self.ignored_seq_groups = ignored_seq_groups
 
-<<<<<<< HEAD
-        if lora_enabled:
-            self.num_loras = len(set(self.lora_requests))
-=======
         self.num_loras = len(self.lora_requests)
         if self.num_loras > 0:
->>>>>>> 6640a2e6
             self._sort_by_lora_ids()
 
     def is_empty(self) -> bool:
@@ -169,13 +163,9 @@
             # are added to the back.
             waiting_indices_to_remove = []
             for i, seq_group in enumerate(self.waiting):
-<<<<<<< HEAD
-                assert seq_group.num_seqs() == 1, (
-=======
                 waiting_seqs = seq_group.get_seqs(
                     status=SequenceStatus.WAITING)
                 assert len(waiting_seqs) == 1, (
->>>>>>> 6640a2e6
                     "Waiting sequence group should have only one prompt "
                     "sequence.")
                 num_prompt_tokens = waiting_seqs[0].get_len()
@@ -252,7 +242,6 @@
                     blocks_to_swap_out=blocks_to_swap_out,
                     blocks_to_copy=blocks_to_copy,
                     ignored_seq_groups=ignored_seq_groups,
-                    lora_enabled=self.lora_enabled,
                 )
                 return scheduler_outputs
 
@@ -343,7 +332,6 @@
             blocks_to_swap_out=blocks_to_swap_out,
             blocks_to_copy=blocks_to_copy,
             ignored_seq_groups=[],
-            lora_enabled=self.lora_enabled,
         )
         return scheduler_outputs
 
