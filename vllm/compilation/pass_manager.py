# SPDX-License-Identifier: Apache-2.0
# SPDX-FileCopyrightText: Copyright contributors to the vLLM project
import functools

from torch import fx as fx

from vllm import envs
from vllm._aiter_ops import rocm_aiter_ops
from vllm.config import VllmConfig, set_current_vllm_config
from vllm.logger import init_logger
from vllm.platforms import current_platform
from vllm.utils.system_utils import set_env_var

from .post_cleanup import PostCleanupPass
from .vllm_inductor_pass import VllmInductorPass

if rocm_aiter_ops.is_enabled():
    from vllm.compilation.rocm_aiter_fusion import (
        RocmAiterRMSNormFp8GroupQuantFusionPass,
        RocmAiterSiluMulFp8GroupQuantFusionPass,
    )

if current_platform.is_cuda_alike():
    from .activation_quant_fusion import ActivationQuantFusionPass
    from .fusion import RMSNormQuantFusionPass
    from .fusion_attn import AttnFusionPass
    from .qk_norm_rope_fusion import QKNormRoPEFusionPass
    from .sequence_parallelism import SequenceParallelismPass

if current_platform.is_rocm():
    from .rocm_aiter_rmsnorm_fusion import (
        RMSNormAiterQuantFusionPass,
    )

if current_platform.is_cuda():
    from .collective_fusion import AllReduceFusionPass, AsyncTPPass

from .fix_functionalization import FixFunctionalizationPass
from .inductor_pass import (
    CustomGraphPass,
    InductorPass,
    get_pass_context,
)
from .noop_elimination import NoOpEliminationPass

logger = init_logger(__name__)


def with_pattern_match_debug(fn):
    """
    Function decorator that turns on inductor pattern match debug
    for the duration of the call.
    Used to avoid logging builtin Inductor pattern matching.
    """

    @functools.wraps(fn)
    def wrapper(*args, **kwargs):
        if (debug_val := envs.VLLM_PATTERN_MATCH_DEBUG) is not None:
            # optionally check rank here
            with set_env_var("TORCHINDUCTOR_PATTERN_MATCH_DEBUG", debug_val):
                return fn(*args, **kwargs)
        return fn(*args, **kwargs)

    return wrapper


class PostGradPassManager(CustomGraphPass):
    """
    The pass manager for post-grad passes.
    It handles configuration, adding custom passes, and running passes.
    It supports uuid for the Inductor code cache. That includes torch<2.6
    support using pickling (in .inductor_pass.CustomGraphPass).

    The order of the post-grad post-passes is:
    1. passes (constructor parameter)
    2. default passes (NoopEliminationPass, FusionPass)
    3. config["post_grad_custom_post_pass"] (if it exists)
    4. fix_functionalization
    This way, all passes operate on a functionalized graph.
    """

    def __init__(self):
        self.passes: list[InductorPass] = []

    @with_pattern_match_debug
    def __call__(self, graph: fx.Graph):
        VllmInductorPass.dump_prefix = 0  # reset dump index

        compile_range = get_pass_context().compile_range
        for pass_ in self.passes:
            if pass_.is_applicable_for_range(compile_range):
                pass_(graph)
                VllmInductorPass.dump_prefix += 1
            else:
                logger.debug("Skipping %s with compile range %s", pass_, compile_range)

        # post-cleanup goes before fix_functionalization
        # because it requires a functional graph
        self.post_cleanup(graph)
        VllmInductorPass.dump_prefix += 1

        # always run fix_functionalization last
        self.fix_functionalization(graph)
        VllmInductorPass.dump_prefix = None  # Cleanup index

    def configure(self, config: VllmConfig):
        self.pass_config = config.compilation_config.pass_config

        # Set the current vllm config to allow tracing CustomOp instances
        with set_current_vllm_config(config, check_compile=False):
            if self.pass_config.eliminate_noops:
                self.passes += [NoOpEliminationPass(config)]

            if self.pass_config.enable_sp:
                self.passes += [SequenceParallelismPass(config)]
                if self.pass_config.fuse_gemm_comms:
                    self.passes += [AsyncTPPass(config)]

            if self.pass_config.fuse_allreduce_rms:
                self.passes += [AllReduceFusionPass(config)]

            if self.pass_config.fuse_norm_quant:
                self.passes += [RMSNormQuantFusionPass(config)]
                if rocm_aiter_ops.is_enabled():
                    self.passes += [RocmAiterRMSNormFp8GroupQuantFusionPass(config)]
            if self.pass_config.fuse_act_quant:
                self.passes += [ActivationQuantFusionPass(config)]
<<<<<<< HEAD
                if rocm_aiter_ops.is_rmsnorm_enabled():
                    self.passes += [RMSNormAiterQuantFusionPass(config)]
=======
                if rocm_aiter_ops.is_enabled():
                    self.passes += [RocmAiterSiluMulFp8GroupQuantFusionPass(config)]
>>>>>>> d017bceb

            if self.pass_config.fuse_attn_quant:
                self.passes += [AttnFusionPass(config)]

            if self.pass_config.enable_qk_norm_rope_fusion:
                self.passes += [QKNormRoPEFusionPass(config)]

            # needs a functional graph
            self.post_cleanup = PostCleanupPass(config)
            self.fix_functionalization = FixFunctionalizationPass(config)

    def add(self, pass_: InductorPass):
        assert isinstance(pass_, InductorPass)
        self.passes.append(pass_)

    def uuid(self):
        """
        The PostGradPassManager is set as a custom pass in the Inductor and
        affects compilation caching. Its uuid depends on the UUIDs of all
        dependent passes and the pass config. See InductorPass for more info.
        """
        state = {"pass_config": self.pass_config.compute_hash(), "passes": []}
        for pass_ in self.passes:
            state["passes"].append(pass_.uuid())
        state["passes"].append(self.fix_functionalization.uuid())

        # Include the compile range in the uuid to ensure that inductor
        # recompiles the graph for the new dynamic compile range.
        state["compile_range"] = str(get_pass_context().compile_range)

        return InductorPass.hash_dict(state)<|MERGE_RESOLUTION|>--- conflicted
+++ resolved
@@ -16,7 +16,7 @@
 
 if rocm_aiter_ops.is_enabled():
     from vllm.compilation.rocm_aiter_fusion import (
-        RocmAiterRMSNormFp8GroupQuantFusionPass,
+        RocmAiterRMSNormFusionPass,
         RocmAiterSiluMulFp8GroupQuantFusionPass,
     )
 
@@ -26,11 +26,6 @@
     from .fusion_attn import AttnFusionPass
     from .qk_norm_rope_fusion import QKNormRoPEFusionPass
     from .sequence_parallelism import SequenceParallelismPass
-
-if current_platform.is_rocm():
-    from .rocm_aiter_rmsnorm_fusion import (
-        RMSNormAiterQuantFusionPass,
-    )
 
 if current_platform.is_cuda():
     from .collective_fusion import AllReduceFusionPass, AsyncTPPass
@@ -122,16 +117,13 @@
             if self.pass_config.fuse_norm_quant:
                 self.passes += [RMSNormQuantFusionPass(config)]
                 if rocm_aiter_ops.is_enabled():
-                    self.passes += [RocmAiterRMSNormFp8GroupQuantFusionPass(config)]
+                    self.passes += [
+                        RocmAiterRMSNormFusionPass(config),
+                    ]
             if self.pass_config.fuse_act_quant:
                 self.passes += [ActivationQuantFusionPass(config)]
-<<<<<<< HEAD
-                if rocm_aiter_ops.is_rmsnorm_enabled():
-                    self.passes += [RMSNormAiterQuantFusionPass(config)]
-=======
                 if rocm_aiter_ops.is_enabled():
                     self.passes += [RocmAiterSiluMulFp8GroupQuantFusionPass(config)]
->>>>>>> d017bceb
 
             if self.pass_config.fuse_attn_quant:
                 self.passes += [AttnFusionPass(config)]
