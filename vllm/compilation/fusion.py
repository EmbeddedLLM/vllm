--- conflicted
+++ resolved
@@ -138,19 +138,12 @@
         self.FUSED_OP = FUSED_OPS[key]
 
         self.rmsnorm_matcher = (
-            MatcherRMSNorm(epsilon, enabled=True)
+            MatcherRMSNorm(epsilon)
             if not key.fused_add
-            else MatcherFusedAddRMSNorm(epsilon, enabled=True)
+            else MatcherFusedAddRMSNorm(epsilon)
         )
         self.quant_matcher = MatcherQuantFP8(
-<<<<<<< HEAD
-            key.quant,
-            enabled=True,
-            use_col_major_scales=use_col_major_scales,
-            use_e8m0=use_e8m0,
-=======
             key.quant, has_col_major_scales=has_col_major_scales, is_e8m0=is_e8m0
->>>>>>> bd2b52fc
         )
 
 
@@ -510,36 +503,6 @@
         # Make sure fused add patterns are before simple rms norm,
         # as the latter is a subset of the former in torch ops
         for epsilon in [1e-5, 1e-6]:
-<<<<<<< HEAD
-            # Fuse fused_add_rms_norm + fp8 group quant
-            FusedAddRMSNormGroupQuantPattern(
-                epsilon, FP8_DTYPE, group_shape=GroupShape(1, 128)
-            ).register(self.patterns)
-
-            # Fuse rms_norm + fp8 group quant
-            RMSNormGroupQuantPattern(
-                epsilon, FP8_DTYPE, group_shape=GroupShape(1, 128)
-            ).register(self.patterns)
-
-            FusedAddRMSNormGroupQuantPattern(
-                epsilon, FP8_DTYPE, group_shape=GroupShape(1, 64)
-            ).register(self.patterns)
-
-            # Fuse rms_norm + fp8 group quant
-            RMSNormGroupQuantPattern(
-                epsilon, FP8_DTYPE, group_shape=GroupShape(1, 64)
-            ).register(self.patterns)
-
-=======
->>>>>>> bd2b52fc
-            # Fuse fused_add_rms_norm + static fp8 quant
-            FusedAddRMSNormStaticQuantPattern(epsilon, FP8_DTYPE).register(
-                self.patterns
-            )
-
-            # Fuse rms_norm + static fp8 quant
-            RMSNormStaticQuantPattern(epsilon, FP8_DTYPE).register(self.patterns)
-
             # Fuse fused_add_rms_norm + dynamic per-token fp8 quant
             FusedAddRMSNormDynamicQuantPattern(epsilon, FP8_DTYPE).register(
                 self.patterns
@@ -549,27 +512,26 @@
             RMSNormDynamicQuantPattern(epsilon, FP8_DTYPE).register(self.patterns)
 
             # Only register group quant patterns on CUDA where the C++ op exists
-            if current_platform.is_cuda():
-                for group_shape in [GroupShape(1, 128), GroupShape(1, 64)]:
-                    for has_col_major_scales in [True, False]:
-                        for is_e8m0 in [True, False]:
-                            # Fuse fused_add_rms_norm + fp8 group quant
-                            FusedAddRMSNormGroupQuantPattern(
-                                epsilon,
-                                FP8_DTYPE,
-                                group_shape=group_shape,
-                                has_col_major_scales=has_col_major_scales,
-                                is_e8m0=is_e8m0,
-                            ).register(self.patterns)
-
-                            # Fuse rms_norm + fp8 group quant
-                            RMSNormGroupQuantPattern(
-                                epsilon,
-                                FP8_DTYPE,
-                                group_shape=group_shape,
-                                has_col_major_scales=has_col_major_scales,
-                                is_e8m0=is_e8m0,
-                            ).register(self.patterns)
+            for group_shape in [GroupShape(1, 128), GroupShape(1, 64)]:
+                for has_col_major_scales in [True, False]:
+                    for is_e8m0 in [True, False]:
+                        # Fuse fused_add_rms_norm + fp8 group quant
+                        FusedAddRMSNormGroupQuantPattern(
+                            epsilon,
+                            FP8_DTYPE,
+                            group_shape=group_shape,
+                            has_col_major_scales=has_col_major_scales,
+                            is_e8m0=is_e8m0,
+                        ).register(self.patterns)
+
+                        # Fuse rms_norm + fp8 group quant
+                        RMSNormGroupQuantPattern(
+                            epsilon,
+                            FP8_DTYPE,
+                            group_shape=group_shape,
+                            has_col_major_scales=has_col_major_scales,
+                            is_e8m0=is_e8m0,
+                        ).register(self.patterns)
 
         self.dump_patterns(config, self.patterns)
 
