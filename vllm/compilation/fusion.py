--- conflicted
+++ resolved
@@ -23,11 +23,7 @@
 )
 from vllm.platforms import current_platform
 
-<<<<<<< HEAD
 from .aiter_rmsnorm_fused_quant import is_rocm_aiter_rmsnorm_enabled
-from .fx_utils import find_getitem_maybe
-=======
->>>>>>> 43c146ca
 from .inductor_pass import enable_fake_mode
 from .vllm_inductor_pass import VllmInductorPass, VllmPatternMatcherPass
 
@@ -76,48 +72,32 @@
     use_rocm_aiter: bool = False
 
     def __str__(self):
-<<<<<<< HEAD
-        return (f"FusedQuantKey({self.quant}, with"
-                f"{'' if self.fused_add else 'out'} residual)",
-                f"{'using rocm aiter' if self.use_rocm_aiter else '.'}")
-
-
-FUSED_OPS: dict[FusedRMSQuantKey, OpOverload] = {
-    FusedRMSQuantKey(kFp8StaticTensorSym, False, False):
-    torch.ops._C.rms_norm_static_fp8_quant.default,  # noqa: E501
-    FusedRMSQuantKey(kFp8StaticTensorSym, True, False):
-    torch.ops._C.fused_add_rms_norm_static_fp8_quant.default,  # noqa: E501
-    FusedRMSQuantKey(kFp8DynamicTokenSym, False, False):
-    torch.ops._C.rms_norm_dynamic_per_token_quant.default,  # noqa: E501
-    FusedRMSQuantKey(kFp8DynamicTokenSym, True, False):
-    torch.ops._C.rms_norm_dynamic_per_token_quant.default,  # noqa: E501
-    FusedRMSQuantKey(kFp8DynamicTokenSym, False, True):
-    torch.ops.vllm.rocm_aiter_rmsnorm_fused_dynamic_quant.
-    default,  # noqa: E501
-    FusedRMSQuantKey(kFp8DynamicTokenSym, True, True):
-    torch.ops.vllm.rocm_aiter_rmsnorm_fused_add_dynamic_quant.
-    default,  # noqa: E501
-=======
         return (
             f"FusedQuantKey({self.quant}, with"
-            f"{'' if self.fused_add else 'out'} residual)"
+            f"{'' if self.fused_add else 'out'} residual)",
+            f"{'using rocm aiter' if self.use_rocm_aiter else '.'}",
         )
 
 
 FUSED_OPS: dict[FusedRMSQuantKey, OpOverload] = {
     FusedRMSQuantKey(
-        kFp8StaticTensorSym, False
+        kFp8StaticTensorSym, False, False
     ): torch.ops._C.rms_norm_static_fp8_quant.default,  # noqa: E501
     FusedRMSQuantKey(
-        kFp8StaticTensorSym, True
+        kFp8StaticTensorSym, True, False
     ): torch.ops._C.fused_add_rms_norm_static_fp8_quant.default,  # noqa: E501
     FusedRMSQuantKey(
-        kFp8DynamicTokenSym, False
+        kFp8DynamicTokenSym, False, False
     ): torch.ops._C.rms_norm_dynamic_per_token_quant.default,  # noqa: E501
     FusedRMSQuantKey(
-        kFp8DynamicTokenSym, True
+        kFp8DynamicTokenSym, True, False
     ): torch.ops._C.rms_norm_dynamic_per_token_quant.default,  # noqa: E501
->>>>>>> 43c146ca
+    FusedRMSQuantKey(
+        kFp8DynamicTokenSym, False, True
+    ): torch.ops.vllm.rocm_aiter_rmsnorm_fused_dynamic_quant.default,  # noqa: E501
+    FusedRMSQuantKey(
+        kFp8DynamicTokenSym, True, True
+    ): torch.ops.vllm.rocm_aiter_rmsnorm_fused_add_dynamic_quant.default,  # noqa: E501
 }
 
 
@@ -274,64 +254,10 @@
         symmetric=True,
     ):
         scale = ScaleDesc(torch.float32, False, group_shape)
-<<<<<<< HEAD
-        key = FusedRMSQuantKey(fused_add=False,
-                               quant=QuantKey(dtype=quant_dtype,
-                                              scale=scale,
-                                              symmetric=symmetric),
-                               use_rocm_aiter=is_rocm_aiter_rmsnorm_enabled())
-        super().__init__(epsilon, key)
-
-    def register(self, pm_pass: PatternMatcherPass,
-                 record_match: Callable[[MultiOutputMatch], bool]):
-
-        def pattern(result: torch.Tensor, result_rms: torch.Tensor,
-                    input: torch.Tensor, weight: torch.Tensor,
-                    scale: torch.Tensor):
-            if is_rocm_aiter_rmsnorm_enabled():
-                at1 = auto_functionalized(ROCM_AITER_RMS_OP,
-                                          input=input,
-                                          weight=weight,
-                                          epsilon=self.epsilon)
-            else:
-                at1 = auto_functionalized(RMS_OP,
-                                          result=result_rms,
-                                          input=input,
-                                          weight=weight,
-                                          epsilon=self.epsilon)
-            at2 = auto_functionalized(self.QUANT_OP,
-                                      result=result,
-                                      input=at1[1],
-                                      scale=scale,
-                                      scale_ub=None)
-            # result, scale
-            return at2[1], at2[2]
-
-        def replacement(result: torch.Tensor, result_rms: torch.Tensor,
-                        input: torch.Tensor, weight: torch.Tensor,
-                        scale: torch.Tensor):
-            if is_rocm_aiter_rmsnorm_enabled():
-                at = auto_functionalized(
-                    self.FUSED_OP,
-                    output=result_rms,
-                    input=input,
-                    weight=weight,
-                    scale=scale,
-                    epsilon=self.epsilon,
-                )
-            else:
-                at = auto_functionalized(self.FUSED_OP,
-                                         result=result,
-                                         input=input,
-                                         weight=weight,
-                                         scale=scale,
-                                         epsilon=self.epsilon,
-                                         scale_ub=None,
-                                         residual=None)
-=======
         key = FusedRMSQuantKey(
             fused_add=False,
             quant=QuantKey(dtype=quant_dtype, scale=scale, symmetric=symmetric),
+            use_rocm_aiter=is_rocm_aiter_rmsnorm_enabled(),
         )
         super().__init__(epsilon, key)
 
@@ -343,17 +269,21 @@
             weight: torch.Tensor,
             scale: torch.Tensor,
         ):
-            at1 = auto_functionalized(
-                RMS_OP,
-                result=result_rms,
-                input=input,
-                weight=weight,
-                epsilon=self.epsilon,
-            )
+            if is_rocm_aiter_rmsnorm_enabled():
+                at1 = auto_functionalized(
+                    ROCM_AITER_RMS_OP, input=input, weight=weight, epsilon=self.epsilon
+                )
+            else:
+                at1 = auto_functionalized(
+                    RMS_OP,
+                    result=result_rms,
+                    input=input,
+                    weight=weight,
+                    epsilon=self.epsilon,
+                )
             at2 = auto_functionalized(
                 self.QUANT_OP, result=result, input=at1[1], scale=scale, scale_ub=None
             )
-
             # result, scale
             return at2[1], at2[2]
 
@@ -364,18 +294,26 @@
             weight: torch.Tensor,
             scale: torch.Tensor,
         ):
-            at = auto_functionalized(
-                self.FUSED_OP,
-                result=result,
-                input=input,
-                weight=weight,
-                scale=scale,
-                epsilon=self.epsilon,
-                scale_ub=None,
-                residual=None,
-            )
->>>>>>> 43c146ca
-
+            if is_rocm_aiter_rmsnorm_enabled():
+                at = auto_functionalized(
+                    self.FUSED_OP,
+                    output=result_rms,
+                    input=input,
+                    weight=weight,
+                    scale=scale,
+                    epsilon=self.epsilon,
+                )
+            else:
+                at = auto_functionalized(
+                    self.FUSED_OP,
+                    result=result,
+                    input=input,
+                    weight=weight,
+                    scale=scale,
+                    epsilon=self.epsilon,
+                    scale_ub=None,
+                    residual=None,
+                )
             # result, scale
             return at[1], at[2]
 
@@ -393,46 +331,7 @@
             inputs,
             pm.fwd_only,
             pm_pass,
-<<<<<<< HEAD
-            extra_check=lambda m: record_match(
-                self.Match(m, self.QUANT_OP, self.FUSED_OP)))
-
-    class Match(QuantMultiOutputMatch):
-
-        def process(self):
-            # Find the nodes in the match that we need to rebind
-            if is_rocm_aiter_rmsnorm_enabled():
-                rms_node = self.find_auto_fn(ROCM_AITER_RMS_OP)
-            else:
-                rms_node = self.find_auto_fn(RMS_OP)
-            quant_node = self.find_auto_fn(self.QUANT_OP)
-
-            assert len(rms_node.users) == 1
-            assert len(quant_node.users) == 2
-
-            # First, insert a new auto_functionalized node for the fused op,
-            # as well as getitem nodes to extract the result and scale.
-            # The auto_fn node returns a tuple of (None, result, scale).
-            #
-            # The resulting graph looks like this:
-            # at = auto_functionalized(torch.ops._C.rms_norm_dynamic_per_token_quant.default, ...)  # noqa
-            # result_node_new = at[1]
-            # scale_node_new = at[2]
-            with self.inserting_after_match():
-                # Missing epsilon, scalars cannot be inputs to the pattern
-                kwargs = self.match.kwargs.copy()
-                del kwargs["result_rms"]  # not used in the fused op
-
-                fused_return_mapping = {1: (quant_node, 1), 2: (quant_node, 2)}
-                self.insert_fused_node(
-                    fused_return_mapping,
-                    epsilon=rms_node.kwargs["epsilon"],
-                    scale_ub=None,  # not used but required
-                    residual=None,  # not used but required
-                    **kwargs)
-=======
-        )
->>>>>>> 43c146ca
+        )
 
 
 class FusedAddRMSNormDynamicQuantPattern(RMSNormQuantPattern):
@@ -444,45 +343,10 @@
         symmetric=True,
     ):
         scale = ScaleDesc(torch.float32, False, group_shape)
-<<<<<<< HEAD
-        key = FusedRMSQuantKey(fused_add=True,
-                               quant=QuantKey(dtype=quant_dtype,
-                                              scale=scale,
-                                              symmetric=symmetric),
-                               use_rocm_aiter=is_rocm_aiter_rmsnorm_enabled())
-        super().__init__(epsilon, key)
-
-    def register(self, pm_pass: PatternMatcherPass,
-                 record_match: Callable[[MultiOutputMatch], bool]):
-
-        def pattern(result: torch.Tensor, input: torch.Tensor,
-                    residual: torch.Tensor, weight: torch.Tensor,
-                    scale: torch.Tensor):
-            if is_rocm_aiter_rmsnorm_enabled():
-                at = auto_functionalized(
-                    ROCM_AITER_RMS_ADD_OP,
-                    output=result,
-                    input=input,
-                    residual=residual,
-                    residual_out=torch.empty_like(residual),
-                    weight=weight,
-                    epsilon=self.epsilon)
-            else:
-                at = auto_functionalized(RMS_ADD_OP,
-                                         input=input,
-                                         residual=residual,
-                                         weight=weight,
-                                         epsilon=self.epsilon)
-
-            at1 = auto_functionalized(self.QUANT_OP,
-                                      result=result,
-                                      input=at[1],
-                                      scale=scale,
-                                      scale_ub=None)
-=======
         key = FusedRMSQuantKey(
             fused_add=True,
             quant=QuantKey(dtype=quant_dtype, scale=scale, symmetric=symmetric),
+            use_rocm_aiter=is_rocm_aiter_rmsnorm_enabled(),
         )
         super().__init__(epsilon, key)
 
@@ -494,26 +358,38 @@
             weight: torch.Tensor,
             scale: torch.Tensor,
         ):
-            at = auto_functionalized(
-                RMS_ADD_OP,
-                input=input,
-                residual=residual,
-                weight=weight,
-                epsilon=self.epsilon,
-            )
+            if is_rocm_aiter_rmsnorm_enabled():
+                at = auto_functionalized(
+                    ROCM_AITER_RMS_ADD_OP,
+                    output=result,
+                    input=input,
+                    residual=residual,
+                    residual_out=torch.empty_like(residual),
+                    weight=weight,
+                    epsilon=self.epsilon,
+                )
+            else:
+                at = auto_functionalized(
+                    RMS_ADD_OP,
+                    input=input,
+                    residual=residual,
+                    weight=weight,
+                    epsilon=self.epsilon,
+                )
+
             at1 = auto_functionalized(
                 self.QUANT_OP, result=result, input=at[1], scale=scale, scale_ub=None
             )
->>>>>>> 43c146ca
-
             # result, residual, scale
             return at1[1], at[2], at1[2]
 
-<<<<<<< HEAD
-        def replacement(result: torch.Tensor, input: torch.Tensor,
-                        residual: torch.Tensor, weight: torch.Tensor,
-                        scale: torch.Tensor):
-
+        def replacement(
+            result: torch.Tensor,
+            input: torch.Tensor,
+            residual: torch.Tensor,
+            weight: torch.Tensor,
+            scale: torch.Tensor,
+        ):
             if is_rocm_aiter_rmsnorm_enabled():
                 at = auto_functionalized(
                     self.FUSED_OP,
@@ -526,33 +402,16 @@
                     epsilon=self.epsilon,
                 )
             else:
-                at = auto_functionalized(self.FUSED_OP,
-                                         result=result,
-                                         input=input,
-                                         weight=weight,
-                                         scale=scale,
-                                         epsilon=self.epsilon,
-                                         scale_ub=None,
-                                         residual=residual)
-=======
-        def replacement(
-            result: torch.Tensor,
-            input: torch.Tensor,
-            residual: torch.Tensor,
-            weight: torch.Tensor,
-            scale: torch.Tensor,
-        ):
-            at = auto_functionalized(
-                self.FUSED_OP,
-                result=result,
-                input=input,
-                weight=weight,
-                scale=scale,
-                epsilon=self.epsilon,
-                scale_ub=None,
-                residual=residual,
-            )
->>>>>>> 43c146ca
+                at = auto_functionalized(
+                    self.FUSED_OP,
+                    result=result,
+                    input=input,
+                    weight=weight,
+                    scale=scale,
+                    epsilon=self.epsilon,
+                    scale_ub=None,
+                    residual=residual,
+                )
 
             # result, residual, scale
             return at[1], at[3], at[2]
@@ -571,55 +430,10 @@
             inputs,
             pm.fwd_only,
             pm_pass,
-<<<<<<< HEAD
-            extra_check=lambda m: record_match(
-                self.Match(m, self.QUANT_OP, self.FUSED_OP)))
-
-    class Match(QuantMultiOutputMatch):
-
-        def process(self):
-            # Find the nodes in the match that we need to rebind
-            if is_rocm_aiter_rmsnorm_enabled():
-                rms_node = self.find_auto_fn(ROCM_AITER_RMS_ADD_OP)
-            else:
-                rms_node = self.find_auto_fn(RMS_ADD_OP)
-            quant_node = self.find_auto_fn(self.QUANT_OP)
-
-            assert len(rms_node.users) == 2
-            assert len(quant_node.users) == 2
-
-            # First, insert a new auto_functionalized node for the fused op,
-            # as well as getitem nodes to extract result, scale, and residual.
-            # The auto_fn node returns a tuple (None, result, scale, residual).
-            #
-            # The resulting graph looks like this:
-            # at = auto_functionalized(torch.ops._C.rms_norm_dynamic_per_token_quant.default, ...)  # noqa
-            # result_node_new = at[1]
-            # scale_node_new = at[2]
-            # residual_node_new = at[3]
-            with self.inserting_after_match():
-                # Missing epsilon, scalars cannot be inputs to the pattern
-                kwargs = self.match.kwargs.copy()
-
-                fused_return_mapping = {
-                    1: (quant_node, 1),  # result
-                    2: (quant_node, 2),  # scale
-                    3: (rms_node, 2),  # residual
-                }
-                self.insert_fused_node(
-                    fused_return_mapping,
-                    epsilon=rms_node.kwargs["epsilon"],
-                    scale_ub=None,  # not used but required
-                    **kwargs)
-
-
-class FusionPass(VllmInductorPass):
-=======
         )
 
 
 class RMSNormQuantFusionPass(VllmPatternMatcherPass):
->>>>>>> 43c146ca
     """
     This pass fuses rms_norm & quant custom ops into a fused rms_norm_quant op.
     It also supports fused_add_rms_norm.
