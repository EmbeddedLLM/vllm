# SPDX-License-Identifier: Apache-2.0
"""
This file implements common components for MLA implementations.

First we define:

Sq      as Q sequence length
Skv     as KV sequence length

MLA has two possible ways of computing, a data-movement friendly approach and a
compute friendly approach, we generally want to use the compute friendly
approach for "prefill" (i.e. the ratio Sq / Skv is "small", is near 1)
and the data-movement friendly approach for "decode" (i.e. the ratio
Sq / Skv is "large").

NOTE what we deem small and large is currently determined by if its labelled
prefill or decode by the scheduler, but this is something we should probably
tune.

Main reference: DeepseekV2 paper, and FlashInfer Implementation
(https://arxiv.org/abs/2405.04434 and https://github.com/flashinfer-ai/flashinfer/pull/551).

Deepseek's MLA attention works the following way:
* Use a single latent vector to represent the per-token entry of the KV cache.
* For decode (i.e. the memory friendly approach) the attention "simulates" a
multi-head attention, while the compute is similar to multi-query attention.

Below is example of both paths assuming batchsize = 1

## More Extent Definitions:

C           Context length, `Skv - Sq`
H           hidden size
N           number of attention heads
Lq          latent dimension for Q              1536 in DSV3
Lkv         latent dimension for K/V            512 in DSV3
P           nope dimension, no rope.            128 in DSV3
R           rope dimension, goes through rope.  64 in DSV3
V           V head dim.                         128 in DSV3

## Vector/Matrix Definitions

h_t         hidden states (input to attention)  shape [Sq, H]
q_c         latent/compressed Q                 shape [Sq, Lq]
q_nope      uncompressed Q (no-rope)            shape [Sq, N, P]
q_pe        uncompressed Q (rope)               shape [Sq, N, R]
kv_c        latent/compressed KV                shape [Skv, Lkv]
k_pe        decoupled k position embeddings     shape [Skv, R]
new_kv_c    new kv_c from current iter          shape [Sq, Lkv]
new_k_pe    new k_pe from current iter          shape [Sq, R]
cache_kv_c  cached k_c from previous iters      shape [C, Lkv]
cache_k_pe  cached k_pe from previous iters     shape [C, R]
W_DQ        project h_t to q_c                  shape [H, Lq]
W_UQ        project q_c to q_nope               shape [Lq, N * P]
W_QR        project q_c to q_pe                 shape [Lq, N * R]
W_DKV       project h_t to kv_c                 shape [H, Lkv]
W_UK        project kv_c to k_nope              shape [Lkv, N, P]
W_KR        project h_t to k_pe                 shape [H, R]
W_UV        project kv_c to v                   shape [Lkv, N, V]
W_O         project v to h_t                    shape [N * V, H]


## Compute Friendly Approach (i.e. "_forward_prefill"):

q_c      = h_t @ W_DQ
q_nope   = (q_c @ W_UQ).view(Sq, N, P)
q_pe     = RoPE(q_c @ W_QR).view(Sq, N, R)
new_kv_c = h_t @ W_DKV
new_k_pe = RoPE(h_t @ W_KR)
kv_c     = torch.cat([new_kv_c, cache_kv_c], dim=0)
k_pe     = torch.cat([new_k_pe, cache_k_pe], dim=0)
k_nope   = (kv_c @ W_UK.view(Lkv, N * P)).view(Skv, N, P)
v        = (kv_c @ W_UV.view(Lkv, N * V)).view(Skv, N, V)

// MHA with QK headdim = P + R
//           V headdim = V
//      spda_o shape [Sq, N, V]
spda_o = scaled_dot_product_attention(
    torch.cat([q_nope, q_pe], dim=-1),
    torch.cat([k_nope, k_pe.unsqueeze(1).expand(-1, N, -1)], dim=-1),
    v
) 
return spda_o @ W_O

NOTE: in the actual code, 
    `kv_b_proj` is [W_UK; W_UV] concatenated per head
    `q_b_proj` is [W_UQ; W_QR] concatenated per head
    `out_proj` is W_O


## Data-Movement Friendly Approach (i.e. "_forward_decode"):

Runtime
q_c      = h_t @ W_DQ
q_nope   = (q_c @ W_UQ).view(-1, N, P)
ql_nope  = einsum("snh,lnh->snl", q, W_UK)
q_pe     = RoPE(q_c @ W_QR).view(Sq, N, R)
new_kv_c = h_t @ W_DKV
new_k_pe = RoPE(h_t @ W_KR)
kv_c     = torch.cat([new_kv_c, cache_kv_c], dim=0)
k_pe     = torch.cat([new_k_pe, cache_k_pe], dim=0)

// MQA with QK headdim = Lkv + R
//           V headdim = Lkv
//      spda_o shape [Sq, N, Lkv]
// NOTE: this is less compute-friendly since Lkv > P
//       but is more data-movement friendly since its MQA vs MHA
spda_o = scaled_dot_product_attention(
    torch.cat([ql_nope, q_pe], dim=-1),
    torch.cat([kv_c, k_pe], dim=-1),
    kv_c
)

o = einsum("snl,lnv->snv", spda_o.reshape(-1, N, Lkv), W_UV)
return o.view(-1, N * V) @ self.num_heads @ W_O


## Chunked Prefill

For chunked prefill we want to use the compute friendly algorithm. We are 
assuming sufficiently large Sq / Skv ratio, in the future may want to switch to 
the data-movement friendly approach if the chunk (i.e. `Sq`) is small.

However, the compute-friendly approach can potentially run out of memory if Skv
is large due to: `k_nope = (kv_c @ W_UK).view(Skv, N, P)`

To mitigate this, we chunk the computation of attention with respect to the 
current context (i.e. `cache_kv_c` and `cache_k_pe`) so that we can used a 
fixed workspace size.

The chunked prefill approach is as follows:

MCC        Max chunk of context to process per iter, computed dynamically, 
           used to bound the memory usage

q_c        = h_t @ W_DQ
q_nope     = (q_c @ W_UQ).view(Sq, N, P)
q_pe       = RoPE(q_c @ W_QR).view(Sq, N, R)
new_kv_c   = h_t @ W_DKV
new_k_pe   = RoPE(h_t @ W_KR)
new_k_nope = (new_kv_c @ W_UK.view(Lkv, N * P)).view(Sq, N, P)
new_v      = (new_kv_c @ W_UV.view(Lkv, N * V)).view(Sq, N, V)

// MHA between queries and new KV
//     with QK headdim = P + R
//           V headdim = V
//    curr_o   shape [Sq, N, V]
//    curr_lse shape [N, Sq], this is just order FA returns
curr_o, curr_lse = scaled_dot_product_attention(
    torch.cat([q_nope, q_pe], dim=-1),
    torch.cat([new_k_nope, new_k_pe.unsqueeze(1).expand(-1, N, -1)], dim=-1),
    new_v,
    casual=True,
    return_softmax_lse=True
) 

// Compute attention with the already existing context
for chunk_idx in range(cdiv(C, MCC)):
    chunk_start  = chunk_idx * MCC
    chunk_end    = min(chunk_start + MCC, C)
    Sc           = chunk_end - chunk_start
    cache_kv_c_chunk   = cache_kv_c[chunk_start:chunk_end]
    cache_k_pe_chunk   = cache_k_pe[chunk_start:chunk_end]
    cache_k_nope_chunk = (cache_kv_c_chunk @ W_UK).view(-1, N, P)
    cache_v_chunk      = (cache_kv_c_chunk @ W_UV).view(-1, N, V)

    chunk_o, chunk_lse = scaled_dot_product_attention(
        torch.cat([q_nope, q_pe], dim=-1),
        torch.cat([cache_k_nope_chunk,
                   cache_k_pe_chunk.unsqueeze(1).expand(-1, N, -1)],
                   dim=-1),
        cache_v_chunk,
        casual=False,
        return_softmax_lse=True
    )

    curr_o, curr_lse = merge_attn_states(
        suffix_output=curr_o,
        suffix_lse=curr_lse,
        prefix_output=chunk_o,
        prefix_lse=chunk_lse,
    )

return curr_o @ W_O
"""

import functools
from abc import abstractmethod
from collections import defaultdict
from contextlib import contextmanager
from dataclasses import dataclass
from itertools import accumulate
from typing import (TYPE_CHECKING, Any, Dict, Generic, List, Optional, Tuple,
                    Type, TypeVar)

import torch

from vllm import _custom_ops as ops
from vllm import envs
from vllm.attention.backends.abstract import (AttentionBackend, AttentionLayer,
                                              AttentionMetadata,
                                              AttentionMetadataBuilder,
                                              AttentionState, MLAAttentionImpl)
from vllm.attention.backends.utils import (PAD_SLOT_ID, compute_slot_mapping,
                                           compute_slot_mapping_start_idx,
                                           is_block_tables_empty)
from vllm.attention.ops.merge_attn_states import merge_attn_states
from vllm.model_executor.layers.linear import (ColumnParallelLinear,
                                               LinearBase, RowParallelLinear,
                                               UnquantizedLinearMethod)
from vllm.model_executor.layers.rotary_embedding import (
    DeepseekScalingRotaryEmbedding, RotaryEmbedding)
from vllm.multimodal import MultiModalPlaceholderMap
from vllm.platforms import current_platform
from vllm.triton_utils import HAS_TRITON
from vllm.utils import async_tensor_h2d, cdiv, make_tensor_with_pad, round_down
from vllm.vllm_flash_attn.fa_utils import get_flash_attn_version

if HAS_TRITON:
    from vllm.attention.ops.triton_flash_attention import triton_attention
else:
    triton_attention = None

try:
    from vllm.vllm_flash_attn import flash_attn_varlen_func
    is_vllm_fa = True
except ImportError:
    is_vllm_fa = False
    try:
        # For rocm use upstream flash attention
        from flash_attn import flash_attn_varlen_func
    except ImportError:
        flash_attn_varlen_func = None

if TYPE_CHECKING:
    from vllm.worker.model_runner import (ModelInputForGPUBuilder,
                                          ModelInputForGPUWithSamplingMetadata)

is_hip = current_platform.is_rocm()


class MLACommonBackend(AttentionBackend):

    @staticmethod
    def get_name() -> str:
        return "TRITON_MLA"

    @staticmethod
    def get_metadata_cls() -> Type["AttentionMetadata"]:
        return MLACommonMetadata

    @staticmethod
    def get_builder_cls() -> Type["MLACommonMetadataBuilder"]:
        return MLACommonMetadataBuilder

    @staticmethod
    def get_state_cls() -> Type["MLACommonState"]:
        return MLACommonState

    @staticmethod
    def get_kv_cache_shape(
        num_blocks: int,
        block_size: int,
        num_kv_heads: int,  # assumed to be 1 for MLA
        head_size: int,
    ) -> Tuple[int, ...]:
        return (num_blocks, block_size, head_size)

    @staticmethod
    def swap_blocks(
        src_kv_cache: torch.Tensor,
        dst_kv_cache: torch.Tensor,
        src_to_dst: torch.Tensor,
    ) -> None:
        ops.swap_blocks(src_kv_cache, dst_kv_cache, src_to_dst)

    @staticmethod
    def copy_blocks(
        kv_caches: List[torch.Tensor],
        src_to_dists: torch.Tensor,
    ) -> None:
        ops.copy_blocks_mla(kv_caches, src_to_dists)

    @staticmethod
    def get_supported_head_sizes() -> List[int]:
        return [576]


T = TypeVar("T", bound="MLACommonMetadata")


class MLACommonState(AttentionState, Generic[T]):

    def __init__(self, runner):
        self.runner = runner
        self._is_graph_capturing = False

        scheduler_config = runner.scheduler_config
        self.model_config = runner.model_config
        cache_config = runner.cache_config

        self.chunked_prefill_enabled = scheduler_config.chunked_prefill_enabled
        self.enable_prefix_caching = cache_config.enable_prefix_caching

        if self.chunked_prefill_enabled or self.enable_prefix_caching:
            self.context_chunk_workspace_size = min(
                # Max sure there is enough for 8 full length request or at least
                # 4 pages of cache per request
                max(
                    8 * self.model_config.max_model_len, 4 *
                    scheduler_config.max_num_seqs * cache_config.block_size),
                # For long-context models try not to over-allocate limiting
                # kv-cache space, limiting it to 64k tokens,
                # which would result in the workspace being:
                #   2*(576)*(64*1024) = 144mb
                # (assuming 576 MLA head dim, and fp16)
                # which would result in up-projected context being
                #   2*(192*128)*(64*1024) = 3gb
                # (assuming 192 QK head dim, 128 heads, and fp16)
                128 * 1024)
            assert self.context_chunk_workspace_size >= \
                scheduler_config.max_num_seqs * cache_config.block_size

    @contextmanager
    def graph_capture(self, max_batch_size: int):
        self._is_graph_capturing = True

        self._graph_slot_mapping = torch.full((max_batch_size, ),
                                              PAD_SLOT_ID,
                                              dtype=torch.long,
                                              device=self.runner.device)
        self._graph_seq_lens = torch.ones(max_batch_size,
                                          dtype=torch.int32,
                                          device=self.runner.device)
        self._graph_block_tables = torch.from_numpy(
            self.runner.graph_block_tables).to(device=self.runner.device)

        self._positions = torch.zeros((max_batch_size, ),
                                      dtype=torch.long,
                                      device=self.runner.device)

        yield

        self._is_graph_capturing = False
        del self._graph_slot_mapping
        del self._graph_seq_lens
        del self._graph_block_tables
        del self._positions

    def graph_clone(self, batch_size: int):
        assert self._is_graph_capturing
        return self.__class__(self.runner)

    def graph_capture_get_metadata_for_batch(
            self,
            batch_size: int,
            is_encoder_decoder_model: bool = False) -> T:
        assert self._is_graph_capturing

        attn_metadata = self.runner.attn_backend.make_metadata(
            multi_modal_placeholder_index_maps=None,
            enable_kv_scales_calculation=False,
            use_cuda_graph=True,
            num_prefills=0,
            num_prefill_tokens=0,
            num_decode_tokens=batch_size,
            slot_mapping=self._graph_slot_mapping[:batch_size],
            seq_lens=None,
            seq_lens_tensor=self._graph_seq_lens[:batch_size],
            max_query_len=1,
            max_decode_query_len=1,
            max_prefill_seq_len=0,
            max_decode_seq_len=self.runner.max_seq_len_to_capture,
            query_start_loc=None,
            seq_start_loc=None,
            context_lens_tensor=None,
            block_tables=self._graph_block_tables[:batch_size],
            input_positions=self._positions[:batch_size],
            head_dim=self.runner.model_config.get_head_size())

        if is_encoder_decoder_model:
            raise NotImplementedError(
                "MLACommonState does not support encoder/decoder yet")

        return attn_metadata

    def get_graph_input_buffers(self,
                                attn_metadata,
                                is_encoder_decoder_model: bool = False):
        input_buffers = {
            "slot_mapping": attn_metadata.slot_mapping,
            "seq_lens_tensor": attn_metadata.decode_metadata.seq_lens_tensor,
            "block_tables": attn_metadata.decode_metadata.block_tables,
            "input_positions": attn_metadata.decode_metadata.input_positions,
        }
        if is_encoder_decoder_model:
            raise NotImplementedError(
                "MLACommonState does not support encoder/decoder yet")

        return input_buffers

    def prepare_graph_input_buffers(self,
                                    input_buffers,
                                    attn_metadata,
                                    is_encoder_decoder_model: bool = False):
        input_positions = attn_metadata.input_positions
        num_positions = input_positions.shape[0]
        input_buffers["seq_lens_tensor"].copy_(
            attn_metadata.decode_metadata.seq_lens_tensor, non_blocking=True)
        input_buffers["block_tables"].copy_(
            attn_metadata.decode_metadata.block_tables, non_blocking=True)
        # CUDA graph buffer is padded so only perform a partial copy based on
        # num_positions
        input_buffers["input_positions"][:num_positions].copy_(
            input_positions, non_blocking=True)
        if is_encoder_decoder_model:
            raise NotImplementedError(
                "TritonMLAState does not support encoder/decoder yet")

    def begin_forward(self, model_input):
        if self.chunked_prefill_enabled or self.enable_prefix_caching:
            if not hasattr(self, "context_chunk_workspace"):
                # not self.runner.device does not return the correct device
                # for this process, (init_device sets the correct device but
                # only on the Worker). The only way Ive figured out to get the
                # correct device is to allocate the workspace on the first call
                # to begin_forward and use the device of the input tokens
                assert model_input.input_tokens is not None
                self.context_chunk_workspace = torch.empty(
                    (self.context_chunk_workspace_size,
                     self.model_config.get_head_size()),
                    dtype=self.model_config.dtype,
                    device=model_input.input_tokens.device,
                )

            model_input.attn_metadata.context_chunk_workspace = \
                self.context_chunk_workspace


@dataclass
class MLACommonMetadata(AttentionMetadata):
    """Metadata for MLACommon. 
    
    NOTE: Please read the comment at the top of the file before trying to 
    understand this class

    NOTE: Any python object stored here is not updated when it is
    cuda-graph replayed. If you have values that need to be changed
    dynamically, it should be stored in tensor. The tensor has to be
    updated from `CUDAGraphRunner.forward` API.
    """
    # Whether or not if cuda graph is enabled.
    # Cuda-graph is currently enabled for decoding only.
    # TODO(woosuk): Move `use_cuda_graph` out since it's unrelated to attention.
    use_cuda_graph: bool

    # New for MLA (compared to FlashAttention)
    # Input positions for rotrary embeddings since for MLA the rotary
    # position embeddings are applied inside the attention backend
    input_positions: torch.Tensor

    # NOTE(sang): Definition of context_len, query_len, and seq_len.
    # |---------- N-1 iteration --------|
    # |---------------- N iteration ---------------------|
    # |- tokenA -|......................|-- newTokens ---|
    # |---------- context_len ----------|
    # |-------------------- seq_len ---------------------|
    #                                   |-- query_len ---|

    # (batch_size,). The sequence length per sequence. Sequence length means
    # the computed tokens + new tokens None if it is a decoding.
    seq_lens: Optional[List[int]]
    # seq_lens stored as a tensor.
    seq_lens_tensor: Optional[torch.Tensor]

    # Maximum sequence length among prefill batch. 0 if there are decoding
    # requests only.
    max_prefill_seq_len: int
    # Maximum sequence length among decode batch. 0 if there are prefill
    # requests only.
    max_decode_seq_len: int
    # (batch_size,) A tensor of context lengths (tokens that are computed
    # so far).
    context_lens_tensor: Optional[torch.Tensor]

    # (batch_size, max_blocks_per_seq).
    # Block addresses per sequence. (Seq id -> list of physical block)
    # E.g., [0, 1, 2] means tokens are stored in 0th, 1st, and 2nd blocks
    # in the kv cache. Each block can contain up to block_size tokens.
    # 2nd dimensions are padded up to max_blocks_per_seq if it is cuda-graph
    # captured.
    block_tables: Optional[torch.Tensor]

    # Maximum query length in the batch.
    max_query_len: Optional[int] = None

    # Max number of query tokens among request in the batch.
    max_decode_query_len: Optional[int] = None

    # (batch_size + 1,). The cumulative subquery lengths of the sequences in
    # the batch, used to index into subquery. E.g., if the subquery length
    # is [4, 6], it is [0, 4, 10].
    query_start_loc: Optional[torch.Tensor] = None
    # (batch_size + 1,). The cumulative sequence lengths of the sequences in
    # the batch, used to index into sequence. E.g., if the sequence length is
    # [4, 6], it is [0, 4, 10].
    seq_start_loc: Optional[torch.Tensor] = None

    _cached_prefill_metadata: Optional[Any] = None
    _cached_decode_metadata: Optional[Any] = None

    num_prefill_tokens: int

    # The dimension of the attention heads
    head_dim: Optional[int] = None

    # Used when chunked prefill is enabled to simulate worst case workspace
    # allocations, hopefully to avoid going OOM
    is_profile_run: bool = False

    # New for MLA (compared to FlashAttention)
    # For chunked prefill
    context_chunk_cu_seq_lens: Optional[torch.Tensor] = None
    context_chunk_starts: Optional[torch.Tensor] = None
    context_chunk_seq_tot: Optional[List[int]] = None
    context_chunk_max_seq_lens: Optional[List[int]] = None
    # Set by MLAAttentionState in `begin_forward` so it doesn't get broadcasted
    context_chunk_workspace: Optional[torch.Tensor] = None

    def __post_init__(self):
        supported_head_sizes = MLACommonBackend.get_supported_head_sizes()
        if self.head_dim is not None and self.head_dim \
                not in supported_head_sizes:
            raise ValueError(
                f"Only {supported_head_sizes} are supported for head_dim,",
                f" received {self.head_dim}.")

    @property
    def prefill_metadata(self):
        if self.num_prefills == 0:
            return None

        if self._cached_prefill_metadata is not None:
            return self._cached_prefill_metadata

        assert self.seq_lens is not None
        assert self.seq_lens_tensor is not None

        # Compute some attn_metadata fields which default to None
        query_start_loc = (None if self.query_start_loc is None else
                           self.query_start_loc[:self.num_prefills + 1])
        slot_mapping = (None if self.slot_mapping is None else
                        self.slot_mapping[:self.num_prefill_tokens])
        seq_lens = (None if self.seq_lens is None else
                    self.seq_lens[:self.num_prefills])
        seq_lens_tensor = (None if self.seq_lens_tensor is None else
                           self.seq_lens_tensor[:self.num_prefills])
        seq_start_loc = (None if self.seq_start_loc is None else
                         self.seq_start_loc[:self.num_prefills + 1])
        context_lens_tensor = (None if self.context_lens_tensor is None else
                               self.context_lens_tensor[:self.num_prefills])
        block_tables = (None if self.block_tables is None else
                        self.block_tables[:self.num_prefills])
        input_positions = (None if self.input_positions is None else
                           self.input_positions[:self.num_prefill_tokens])

        self._cached_prefill_metadata = self.__class__(
            # Required by ModelRunner
            use_cuda_graph=False,  # Not Attention Related
            # Required by Attention Metadata
            num_prefills=self.num_prefills,
            num_prefill_tokens=self.num_prefill_tokens,
            num_decode_tokens=0,
            slot_mapping=slot_mapping,
            # Required by Attention Metadata (not used)
            multi_modal_placeholder_index_maps=None,
            enable_kv_scales_calculation=False,
            # MLACommonMetadata
            input_positions=input_positions,
            seq_lens=seq_lens,
            seq_lens_tensor=seq_lens_tensor,
            max_query_len=self.max_query_len,
            max_prefill_seq_len=self.max_prefill_seq_len,
            max_decode_query_len=0,
            max_decode_seq_len=0,
            query_start_loc=query_start_loc,
            seq_start_loc=seq_start_loc,
            context_lens_tensor=context_lens_tensor,
            block_tables=block_tables,
            head_dim=self.head_dim,
            is_profile_run=self.is_profile_run,
            # MLACommonMetadata Chunk prefill specific
            context_chunk_cu_seq_lens=self.context_chunk_cu_seq_lens,
            context_chunk_starts=self.context_chunk_starts,
            context_chunk_seq_tot=self.context_chunk_seq_tot,
            context_chunk_max_seq_lens=self.context_chunk_max_seq_lens,
        )
        return self._cached_prefill_metadata

    @property
    def decode_metadata(self):
        if self.num_decode_tokens == 0:
            return None

        if self._cached_decode_metadata is not None:
            return self._cached_decode_metadata
        assert self.seq_lens_tensor is not None

        # Compute some attn_metadata fields which default to None
        slot_mapping = (None if self.slot_mapping is None else
                        self.slot_mapping[self.num_prefill_tokens:])
        seq_lens_tensor = (None if self.seq_lens_tensor is None else
                           self.seq_lens_tensor[self.num_prefills:])
        block_tables = (None if self.block_tables is None else
                        self.block_tables[self.num_prefills:])
        input_positions = (None if self.input_positions is None else
                           self.input_positions[self.num_prefill_tokens:])

        self._cached_decode_metadata = self.__class__(
            # Required by ModelRunner
            use_cuda_graph=self.use_cuda_graph,  # Not Attention Related
            # Required by Attention Metadata
            num_prefills=0,
            num_prefill_tokens=0,
            num_decode_tokens=self.num_decode_tokens,
            slot_mapping=slot_mapping,
            # Required by Attention Metadata (not used)
            multi_modal_placeholder_index_maps=None,
            enable_kv_scales_calculation=False,
            # MLACommonMetadata
            seq_lens=None,
            seq_lens_tensor=seq_lens_tensor,
            max_decode_query_len=self.max_decode_query_len,
            max_query_len=self.max_query_len,
            max_prefill_seq_len=0,
            max_decode_seq_len=self.max_decode_seq_len,
            # Batch may be composed of prefill|decodes, adjust query start
            # indices to refer to the start of decodes. E.g.
            # in tokens:[3 prefills|6 decodes], query_start_loc=[3,9] => [0,6].
            query_start_loc=(self.query_start_loc[self.num_prefills:] -
                             self.query_start_loc[self.num_prefills])
            if self.query_start_loc is not None else None,
            seq_start_loc=self.seq_start_loc[self.num_prefills:]
            if self.seq_start_loc is not None else None,
            context_lens_tensor=None,
            block_tables=block_tables,
            input_positions=input_positions,
            head_dim=self.head_dim,
            is_profile_run=self.is_profile_run)
        return self._cached_decode_metadata

    def advance_step_assertions(
            self,
            num_seqs: int,
            num_queries: int,
            turn_prefills_into_decodes: bool = False) -> None:
        # When using cudagraph, the num_seqs is padded to the next captured
        # batch sized, but num_queries tracks the actual number of requests in
        # the batch. For --enforce-eager mode, num_seqs == num_queries
        if num_seqs != num_queries:
            assert num_seqs > num_queries

        if turn_prefills_into_decodes:
            # When Multi-Step is enabled with Chunked-Prefill, prefills and
            # decodes are scheduled together. In the first step, all the
            # prefills turn into decodes. This update reflects that
            # conversion.
            assert self.num_decode_tokens + self.num_prefills == num_seqs
            self.num_decode_tokens += self.num_prefills
            self.num_prefills = 0
            self.num_prefill_tokens = 0
            self.max_prefill_seq_len = 0
            self.max_query_len = 1

            self.slot_mapping = self.slot_mapping[:num_seqs]
        else:
            assert self.seq_lens is not None
            assert self.max_decode_seq_len == max(self.seq_lens)

        assert self.num_prefills == 0
        assert self.num_prefill_tokens == 0
        assert self.num_decode_tokens == num_seqs
        assert self.slot_mapping.shape == (num_seqs, )

        assert self.seq_lens is not None
        assert len(self.seq_lens) == num_seqs
        assert self.seq_lens_tensor is not None
        assert self.seq_lens_tensor.shape == (num_seqs, )
        assert self.max_query_len == 1
        assert self.max_prefill_seq_len == 0

        assert self.query_start_loc is not None
        assert self.query_start_loc.shape == (num_queries + 1, )
        assert self.seq_start_loc is not None
        assert self.seq_start_loc.shape == (num_seqs + 1, )

        assert self.context_lens_tensor is not None
        assert self.context_lens_tensor.shape == (num_queries, )

        assert self.block_tables is not None
        assert self.block_tables.shape[0] == num_seqs

        # Update query lengths. Note that we update only queries and not seqs,
        # since tensors may be padded due to captured cuda graph batch size
        for i in range(num_queries):
            self.seq_lens[i] += 1
        self.max_decode_seq_len = max(self.seq_lens)

    def advance_step(self,
                     model_input: "ModelInputForGPUWithSamplingMetadata",
                     sampled_token_ids: Optional[torch.Tensor],
                     block_size: int,
                     num_seqs: int,
                     num_queries: int,
                     turn_prefills_into_decodes: bool = False):
        """
        Update metadata in-place to advance one decode step.
        """
        self.advance_step_assertions(
            num_seqs=num_seqs,
            num_queries=num_queries,
            turn_prefills_into_decodes=turn_prefills_into_decodes)

        # here we use advance_step_flashinfo to update the paged_kv_* tensors
        ops.advance_step_flashattn(num_seqs=num_seqs,
                                   num_queries=num_queries,
                                   block_size=block_size,
                                   input_tokens=model_input.input_tokens,
                                   sampled_token_ids=sampled_token_ids,
                                   input_positions=model_input.input_positions,
                                   seq_lens=self.seq_lens_tensor,
                                   slot_mapping=self.slot_mapping,
                                   block_tables=self.block_tables)


class MLACommonMetadataBuilder(AttentionMetadataBuilder[T], Generic[T]):
    """
    NOTE: Please read the comment at the top of the file before trying to 
    understand this class
    """
    BLOCK_TABLE_EXTENDER: list[list[int]] = []

    def __init__(self, input_builder: "ModelInputForGPUBuilder"):
        self.input_builder = input_builder
        self.runner = input_builder.runner
        self.sliding_window = input_builder.sliding_window
        self.block_size = input_builder.block_size
        self.chunked_prefill_enabled = \
            self.runner.scheduler_config.chunked_prefill_enabled
        self.enable_prefix_caching = \
            self.runner.cache_config.enable_prefix_caching

        if self.chunked_prefill_enabled or self.enable_prefix_caching:
            attn_state = self.input_builder.runner.attn_state
            self.context_chunk_workspace_size = \
                attn_state.context_chunk_workspace_size
            self.page_size = self.runner.block_size

    def prepare(self):
        self.slot_mapping: List[int] = []
        self.prefill_seq_lens: List[int] = []
        self.context_lens: List[int] = []
        self.block_tables: List[List[int]] = []
        self.curr_seq_lens: List[int] = []
        self.input_positions: List[int] = []
        self.multimodal_placeholder_maps: Dict[
            str,
            MultiModalPlaceholderMap] = defaultdict(MultiModalPlaceholderMap)
        self.num_prefills = 0
        self.num_prefill_tokens = 0
        self.num_decode_tokens = 0
        self.has_prefix_cache_hit = False

    def _add_seq_group(
            self, inter_data: "ModelInputForGPUBuilder.InterDataForSeqGroup",
            chunked_prefill_enabled: bool, prefix_cache_hit: bool):
        """Add a sequence group to the metadata. Specifically update/append
        1. context length.
        2. block table.
        3. slot mapping.
        """
        is_prompt = inter_data.is_prompt
        block_tables = inter_data.block_tables

        for (seq_id, token_len, seq_len, curr_seq_len, query_len, context_len,
             curr_sliding_window_block, input_positions) in zip(
                 inter_data.seq_ids, [len(t) for t in inter_data.input_tokens],
                 inter_data.orig_seq_lens, inter_data.seq_lens,
                 inter_data.query_lens, inter_data.context_lens,
                 inter_data.curr_sliding_window_blocks,
                 inter_data.input_positions):
            self.input_positions.extend(input_positions)
            self.context_lens.append(context_len)
            if is_prompt:
                self.num_prefills += 1
                self.num_prefill_tokens += token_len
                self.prefill_seq_lens.append(seq_len)
            else:
                self.num_decode_tokens += query_len
                self.curr_seq_lens.append(curr_seq_len)

            # Compute block table.
            # TODO(sang): Combine chunked prefill and prefix caching by
            # only allowing multiple of block_size chunk size.
            # NOTE: This only works for oooooooxxx style attention.
            block_table = []
            if prefix_cache_hit:
                # NOTE(woosuk): For flash-attn, the block table should
                # include the entries for the incoming prefill tokens.
                block_table = block_tables[seq_id]
            elif ((chunked_prefill_enabled or not is_prompt)
                  and block_tables is not None):
                if curr_sliding_window_block == 0:
                    block_table = block_tables[seq_id]
                else:
                    block_table = block_tables[seq_id][
                        -curr_sliding_window_block:]
            self.block_tables.append(block_table)

            # Compute slot mapping.
            is_profile_run = is_block_tables_empty(block_tables)
            start_idx = compute_slot_mapping_start_idx(is_prompt, query_len,
                                                       context_len,
                                                       self.sliding_window)
            compute_slot_mapping(is_profile_run, self.slot_mapping, seq_id,
                                 seq_len, context_len, start_idx,
                                 self.block_size, inter_data.block_tables)

    def _get_graph_runner_block_tables(
            self, num_seqs: int,
            block_tables: List[List[int]]) -> torch.Tensor:
        # The shape of graph_block_tables is
        # [max batch size, max context len // block size].
        max_batch_size, max_blocks = self.runner.graph_block_tables.shape
        assert max_batch_size >= num_seqs

        graph_block_tables = self.runner.graph_block_tables[:num_seqs]
        for i, block_table in enumerate(block_tables):
            if block_table:
                num_blocks = len(block_table)
                if num_blocks <= max_blocks:
                    graph_block_tables[i, :num_blocks] = block_table
                else:
                    # It may be possible to have more blocks allocated due
                    # to lookahead slots of multi-step, however, they are
                    # not used anyway, so can be safely ignored.
                    graph_block_tables[
                        i, :max_blocks] = block_table[:max_blocks]

        return torch.from_numpy(graph_block_tables).to(
            device=self.runner.device, non_blocking=True)

    def build(self, seq_lens: List[int], query_lens: List[int],
              cuda_graph_pad_size: int, batch_size: int):
        """Build attention metadata with on-device tensors.

        Args:
            seq_lens: The maybe padded sequence lengths of the input sequences.
            query_lens: The query lengths of the input sequences.
            cuda_graph_pad_size: The padding size for cuda graph.
                                 -1 if cuda graph is not used.
            batch_size: The maybe padded batch size.
        """
        prefix_cache_hit = any([
            inter_data.prefix_cache_hit
            for inter_data in self.input_builder.inter_data_list
        ])

        for inter_data in self.input_builder.inter_data_list:
            self._add_seq_group(inter_data,
                                self.input_builder.chunked_prefill_enabled,
                                prefix_cache_hit)

        device = self.runner.device
        use_captured_graph = cuda_graph_pad_size != -1

        max_query_len = max(query_lens)
        decode_query_lens = query_lens[self.num_prefills:]
        if len(decode_query_lens) > 0:
            max_decode_query_len = max(decode_query_lens)
        else:
            max_decode_query_len = 1
        max_prefill_seq_len = max(self.prefill_seq_lens, default=0)
        max_decode_seq_len = max(self.curr_seq_lens, default=0)
        num_decode_tokens = self.num_decode_tokens
        query_start_loc = list(accumulate(query_lens, initial=0))
        seq_start_loc = list(accumulate(seq_lens, initial=0))

        num_seqs = len(seq_lens)
        if use_captured_graph:
            num_decode_tokens = batch_size - self.num_prefill_tokens
            self.slot_mapping.extend([PAD_SLOT_ID] * cuda_graph_pad_size)
            self.block_tables.extend(self.__class__.BLOCK_TABLE_EXTENDER *
                                     cuda_graph_pad_size)
            block_tables = self._get_graph_runner_block_tables(
                num_seqs, self.block_tables)
        else:
            block_tables = make_tensor_with_pad(
                self.block_tables,
                pad=0,
                dtype=torch.int,
                device=device,
            )
        assert max_query_len > 0, ("query_lens: {}".format(query_lens))

        assert device is not None
        context_lens_tensor = async_tensor_h2d(self.context_lens, torch.int,
                                               device, self.runner.pin_memory)
        seq_lens_tensor = async_tensor_h2d(seq_lens, torch.int, device,
                                           self.runner.pin_memory)
        input_positions = async_tensor_h2d(self.input_positions, torch.long,
                                           device, self.runner.pin_memory)
        slot_mapping_tensor = async_tensor_h2d(self.slot_mapping, torch.long,
                                               device, self.runner.pin_memory)
        query_start_loc_tensor = async_tensor_h2d(query_start_loc, torch.int32,
                                                  device,
                                                  self.runner.pin_memory)
        seq_start_loc_tensor = async_tensor_h2d(seq_start_loc, torch.int32,
                                                device, self.runner.pin_memory)

        context_chunk_cu_seq_lens = None
        context_chunk_starts = None
        context_chunk_seq_tot = None
        context_chunk_max_seq_lens = None

        if (self.chunked_prefill_enabled or self.enable_prefix_caching) \
            and self.num_prefills > 0 \
            and context_lens_tensor is not None \
            and context_lens_tensor[:self.num_prefills].max() > 0:

            # NOTE: it is recommend you read the `Chunked Prefill` section in
            # the comment at the top of the file before trying to understand
            # the following code

            num_prefills_with_context = \
                (context_lens_tensor[:self.num_prefills] > 0).sum().item()

            # currently we allocate an equal amount of workspace for each
            # prefill in the batch, we could probably use a more advanced
            # algorithm here and allocate more workspace to prefills with
            # longer context lengths
            max_context_chunk = \
                self.context_chunk_workspace_size // num_prefills_with_context

            # align max_context_chunk to page_size by rounding down,
            # currently the `gather_cache` kernel cannot handle
            # `context_chunk_starts` that are not aligned to page_size
            max_context_chunk = round_down(max_context_chunk, self.page_size)
            assert max_context_chunk > 0
            num_chunks = cdiv(context_lens_tensor.max(), max_context_chunk)

            # if `max_context_chunk = 256`, `num_chunks = 3`, and
            #   `num_prefills_with_context = 4`, create a tensor that looks like
            #  [[0, 0, 0, 0], [256, 256, 256, 256], [512, 512, 512, 512]]
            context_chunk_starts = \
                torch.arange(num_chunks, device=device, dtype=torch.int32)\
                .unsqueeze(1).expand(-1, self.num_prefills)\
                * max_context_chunk
            chunk_ends = torch.min(context_lens_tensor[:self.num_prefills]\
                .unsqueeze(0), context_chunk_starts + max_context_chunk)
            chunk_seq_lens = (chunk_ends - context_chunk_starts).clamp(min=0)
            _context_chunk_cu_seq_lens = chunk_seq_lens.cumsum(dim=1).to(
                torch.int32)
            zero = torch.zeros(num_chunks, dtype=torch.int32, device=device)\
                .unsqueeze(-1)
            context_chunk_cu_seq_lens = \
                torch.cat([zero, _context_chunk_cu_seq_lens], dim=1)
            context_chunk_max_seq_lens = \
                chunk_seq_lens.max(dim=1).values.tolist()
            context_chunk_seq_tot = chunk_seq_lens.sum(dim=1).tolist()
            assert max(context_chunk_seq_tot) <= \
                self.context_chunk_workspace_size

        return self.runner.attn_backend.make_metadata(
            # Required by ModelRunner
            use_cuda_graph=use_captured_graph,  # Not Attention Related
            # Required by Attention Metadata
            num_prefills=self.num_prefills,
            slot_mapping=slot_mapping_tensor,
            num_prefill_tokens=self.num_prefill_tokens,
            num_decode_tokens=num_decode_tokens,
            # Required by Attention Metadata (not used)
            multi_modal_placeholder_index_maps=None,  # Not Attention Related
            enable_kv_scales_calculation=False,
            # MLACommonMetadata
            input_positions=input_positions,
            seq_lens=seq_lens,
            seq_lens_tensor=seq_lens_tensor,
            max_query_len=max_query_len,
            max_decode_query_len=max_decode_query_len,
            max_prefill_seq_len=max_prefill_seq_len,
            max_decode_seq_len=max_decode_seq_len,
            query_start_loc=query_start_loc_tensor,
            seq_start_loc=seq_start_loc_tensor,
            context_lens_tensor=context_lens_tensor,
            block_tables=block_tables,
            head_dim=self.runner.model_config.get_head_size(),
            is_profile_run=self.runner.in_profile_run,
            # MLACommonMetadata Chunk prefill specific
            context_chunk_cu_seq_lens=context_chunk_cu_seq_lens,
            context_chunk_starts=context_chunk_starts,
            context_chunk_seq_tot=context_chunk_seq_tot,
            context_chunk_max_seq_lens=context_chunk_max_seq_lens,
        )


class MLACommonImpl(MLAAttentionImpl[T], Generic[T]):
    """
    NOTE: Please read the comment at the top of the file before trying to 
    understand this class
    """

    def __init__(
        self,
        num_heads: int,
        head_size: int,
        scale: float,
        num_kv_heads: int,
        alibi_slopes: Optional[List[float]],
        sliding_window: Optional[int],
        kv_cache_dtype: str,
        blocksparse_params: Optional[Dict[str, Any]],
        logits_soft_cap: Optional[float],
        attn_type: str,
        # MLA Specific Arguments
        q_lora_rank: Optional[int],
        kv_lora_rank: int,
        qk_nope_head_dim: int,
        qk_rope_head_dim: int,
        qk_head_dim: int,
        v_head_dim: int,
        rotary_emb: RotaryEmbedding,
        # q_proj should be q_b_proj if q_lora_rank is not None, but from an
        # attention backend perspective we rely on the layer to pass in the
        # correct matrix
        q_proj: ColumnParallelLinear,
        kv_b_proj: ColumnParallelLinear,
        o_proj: RowParallelLinear,
    ) -> None:
        self.num_heads = num_heads
        self.head_size = head_size
        self.scale = float(scale)
        self.num_kv_heads = num_kv_heads
        self.kv_cache_dtype = kv_cache_dtype

        self.q_lora_rank = q_lora_rank
        self.kv_lora_rank = kv_lora_rank
        self.qk_nope_head_dim = qk_nope_head_dim
        self.qk_rope_head_dim = qk_rope_head_dim
        self.qk_head_dim = qk_head_dim
        self.v_head_dim = v_head_dim

        self.rotary_emb = rotary_emb
        self.use_yarn_rope = isinstance(rotary_emb,
                                        DeepseekScalingRotaryEmbedding)
        self.q_proj = q_proj
        self.kv_b_proj = kv_b_proj
        self.o_proj = o_proj

        self.triton_fa_func = triton_attention
        # Handle the differences between the flash_attn_varlen from flash_attn
        # and the one from vllm_flash_attn. The former is used on RoCM and the
        # latter has an additional parameter to control FA2 vs FA3
        self.flash_attn_varlen_func = flash_attn_varlen_func
        self.vllm_flash_attn_version = get_flash_attn_version()
        if self.vllm_flash_attn_version is not None:
            self.flash_attn_varlen_func = \
                functools.partial(flash_attn_varlen_func,
                                  fa_version=self.vllm_flash_attn_version)

        # For MLA the v head dim is smaller than qk head dim so we pad out
        # v with 0s to match the qk head dim for attention backends that do
        # not support different headdims
        # We don't need to pad V if we are on a hopper system with FA3
        self._pad_v = self.vllm_flash_attn_version is None or not (
            self.vllm_flash_attn_version == 3
            and current_platform.get_device_capability()[0] == 9)

    def _flash_attn_varlen_diff_headdims(self, q, k, v, softmax_scale,
                                         return_softmax_lse, **kwargs):
        maybe_padded_v = v
        if self._pad_v:
            maybe_padded_v = torch.nn.functional.pad(
                v, [0, q.shape[-1] - v.shape[-1]], value=0)

        if is_hip and envs.VLLM_USE_TRITON_FLASH_ATTN \
            and not return_softmax_lse:
            attn_out = self.triton_fa_func(
                q,
                k,
                maybe_padded_v,
                **kwargs,
            )
        if is_vllm_fa:
            attn_out = self.flash_attn_varlen_func(
                q=q,
                k=k,
                v=maybe_padded_v,
                return_softmax_lse=return_softmax_lse,
                softmax_scale=softmax_scale,
                **kwargs,
            )
        else:
            # Use return_attn_probs instead of return_softmax_lse for RoCM
            attn_out = self.flash_attn_varlen_func(
                q=q,
                k=k,
                v=maybe_padded_v,
                return_attn_probs=return_softmax_lse,
                softmax_scale=softmax_scale,
                **kwargs,
            )

        # Unpack the output if there is multiple results,
        # triton always returns (output, softmax_lse),
        # vllm_flash_attn returns (output, softmax_lse) when
        #  `return_softmax_lse = True`
        # flash_attn (RoCM) returns (output, softmax_lse, ...) when
        #  `return_attn_probs = True`
        rest = None
        if isinstance(attn_out, tuple):
            attn_out, *rest = attn_out

        # unpad if necessary
        if self._pad_v:
            attn_out = attn_out[..., :v.shape[-1]]

        # Remain consistent with old `flash_attn_varlen_func` where there
        # is only one output tensor if `return_softmax_lse` is False.
        if return_softmax_lse:
            assert rest is not None
            return attn_out, rest[0]
        return attn_out

    def _v_up_proj_and_o_proj(self, x):
        # Convert from (B, N, L) to (N, B, L)
        x = x.view(-1, self.num_heads, self.kv_lora_rank).transpose(0, 1)
        # Multiply (N, B, L) x (N, L, V) -> (N, B, V)
        x = torch.bmm(x, self.W_UV)
        # Convert from (N, B, V) to (B, N * V)
        x = x.transpose(0, 1).reshape(-1, self.num_heads * self.v_head_dim)
        return self.o_proj(x)[0]

    # Return `ql_nope`, `q_pe`
    def _q_proj_and_k_up_proj(self, x):
        q_nope, q_pe = self.q_proj(x)[0]\
            .view(-1, self.num_heads, self.qk_head_dim)\
            .split([self.qk_nope_head_dim, self.qk_rope_head_dim], dim=-1)

        # Convert from (B, N, P) to (N, B, P)
        q_nope = q_nope.transpose(0, 1)
        # Multiply (N, B, P) x (N, P, L) -> (N, B, L)
        ql_nope = torch.bmm(q_nope, self.W_UK_T)
        # Convert from (N, B, L) to (B, N, L)
        return ql_nope.transpose(0, 1), q_pe

    def process_weights_after_loading(self, act_dtype: torch.dtype):

        def get_layer_weight(layer):
            WEIGHT_NAMES = ("weight", "qweight", "weight_packed")
            for attr in WEIGHT_NAMES:
                if hasattr(layer, attr):
                    return getattr(layer, attr)
            raise AttributeError(
                f"Layer '{layer}' has no recognized weight attribute:"
                f" {WEIGHT_NAMES}.")

        def get_and_maybe_dequant_weights(layer: LinearBase):
            if not isinstance(layer.quant_method, UnquantizedLinearMethod):
                # NOTE: This should only be used offline, since it's O(N^3)
                eye = torch.eye(layer.input_size_per_partition,
                                dtype=act_dtype,
                                device=get_layer_weight(layer).device)
                dequant_weights = layer.quant_method.apply(layer,
                                                           eye,
                                                           bias=None)
                del eye
                # standardize to (output, input)
                return dequant_weights.T
            return layer.weight

        # we currently do not have quantized bmm's which are needed for
        # `W_UV` and `W_UK_T`, we we just store fp16/bf16 copies and perform
        # the bmm's in 16-bit, the extra memory overhead of this is fairly low
        kv_b_proj_weight = get_and_maybe_dequant_weights(self.kv_b_proj).T
        assert kv_b_proj_weight.shape == (
            self.kv_lora_rank,
            self.num_heads * (self.qk_nope_head_dim + self.v_head_dim)), (
                f"{kv_b_proj_weight.shape=}, "
                f"{self.kv_lora_rank=}, "
                f"{self.num_heads=}, "
                f"{self.qk_nope_head_dim=}, "
                f"{self.v_head_dim=}")
        kv_b_proj_weight = kv_b_proj_weight.view(
            self.kv_lora_rank,
            self.num_heads,
            self.qk_nope_head_dim + self.v_head_dim,
        )

        W_UK, W_UV = kv_b_proj_weight.split(
            [self.qk_nope_head_dim, self.v_head_dim], dim=-1)

        # Convert from (L, N, V) to (N, L, V)
        self.W_UV = W_UV.transpose(0, 1)
        # Convert from (L, N, P) to (N, P, L)
        self.W_UK_T = W_UK.permute(1, 2, 0)

    def _get_prefill_ctx_attn_output(
            self, index: int, q: torch.Tensor, k: torch.Tensor,
            v: torch.Tensor,
            metadata: MLACommonMetadata) -> Tuple[torch.Tensor, ...]:
        assert metadata.context_chunk_cu_seq_lens is not None
        assert metadata.context_chunk_max_seq_lens is not None

        # For MLA the v head dim is smaller than qk head dim so we pad
        # out v with 0s to match the qk head dim
        v_padded = torch.nn.functional.pad(v, [0, q.shape[-1] - v.shape[-1]],
                                           value=0)
        if is_vllm_fa:
            attn_output, attn_softmax_lse = self.flash_attn_varlen_func(
                q=q,
                k=k,
                v=v_padded,
                cu_seqlens_q=metadata.query_start_loc,
                cu_seqlens_k=metadata.context_chunk_cu_seq_lens[index],
                max_seqlen_q=metadata.max_query_len,
                max_seqlen_k=metadata.context_chunk_max_seq_lens[index],
                softmax_scale=self.scale,
                causal=False,  # Context is unmasked
                return_softmax_lse=True,
            )
        else:
            attn_output, attn_softmax_lse, _ = self.flash_attn_varlen_func(
                q=q,
                k=k,
                v=v_padded,
                cu_seqlens_q=metadata.query_start_loc,
                cu_seqlens_k=metadata.context_chunk_cu_seq_lens[index],
                max_seqlen_q=metadata.max_query_len,
                max_seqlen_k=metadata.context_chunk_max_seq_lens[index],
                softmax_scale=self.scale,
                causal=False,  # Context is unmasked
                return_attn_probs=True,
            )
        return attn_output, attn_softmax_lse

    def _compute_prefill_context(
        self,
        q: torch.Tensor,
        kv_c_and_k_pe_cache: torch.Tensor,
        attn_metadata: MLACommonMetadata,
    ):
        prefill_metadata = attn_metadata.prefill_metadata
        assert prefill_metadata is not None
        assert prefill_metadata.context_chunk_seq_tot is not None
        assert prefill_metadata.context_chunk_cu_seq_lens is not None
        assert prefill_metadata.context_chunk_starts is not None
        assert prefill_metadata.context_chunk_max_seq_lens is not None
        assert prefill_metadata.context_lens_tensor is not None

        output = None
        iters = len(prefill_metadata.context_chunk_seq_tot)

        # Fetch from attn_metadata directly, since it late bound by
        # MLAAttentionState, grabbing it directly `attn_metadata` can avoid
        # any weirdness around prefill_metadata caching
        assert attn_metadata.context_chunk_workspace is not None
        workspace = attn_metadata.context_chunk_workspace

        for i in range(iters):
            toks = prefill_metadata.context_chunk_seq_tot[i]

            ops.gather_cache(
                src_cache=kv_c_and_k_pe_cache,
                dst=workspace,
                block_table=prefill_metadata.block_tables,
                cu_seq_lens=prefill_metadata.context_chunk_cu_seq_lens[i],
                batch_size=prefill_metadata.num_prefills,
                seq_starts=prefill_metadata.context_chunk_starts[i],
            )

            kv_c_normed = workspace[:toks]\
                [..., :self.kv_lora_rank]
            k_pe = workspace[:toks]\
                [..., self.kv_lora_rank:].unsqueeze(1)

            kv_nope = self.kv_b_proj(kv_c_normed)[0].view( \
                -1, self.num_heads, self.qk_nope_head_dim + self.v_head_dim)
            k_nope, v = kv_nope\
                .split([self.qk_nope_head_dim, self.v_head_dim], dim=-1)

            k = torch.cat((k_nope, k_pe.expand((*k_nope.shape[:-1], -1))),
                          dim=-1)

<<<<<<< HEAD
            attn_output, attn_softmax_lse = self._get_prefill_ctx_attn_output(
                i, q, k, v, prefill_metadata)
=======
            attn_output, attn_softmax_lse = \
                self._flash_attn_varlen_diff_headdims(
                q=q,
                k=k,
                v=v,
                cu_seqlens_q=prefill_metadata.query_start_loc,
                cu_seqlens_k=prefill_metadata.context_chunk_cu_seq_lens[i],
                max_seqlen_q=prefill_metadata.max_query_len,
                max_seqlen_k=prefill_metadata.context_chunk_max_seq_lens[i],
                softmax_scale=self.scale,
                causal=False,  # Context is unmasked
                return_softmax_lse=True,
            )
>>>>>>> fe742aef

            if output is None:
                output = attn_output
                output_lse = attn_softmax_lse
            else:
                output_tmp = torch.empty_like(output)
                output_lse_tmp = torch.empty_like(output_lse)
                merge_attn_states(
                    output=output_tmp,
                    output_lse=output_lse_tmp,
                    prefix_output=output,
                    prefix_lse=output_lse,
                    suffix_output=attn_output,
                    suffix_lse=attn_softmax_lse,
                )
                output = output_tmp
                output_lse = output_lse_tmp

        return output, output_lse

<<<<<<< HEAD
    def _get_fwd_prefill_attn_output(self, q: torch.Tensor, k: torch.Tensor,
                                     v: torch.Tensor,
                                     prefill_metadata: MLACommonMetadata,
                                     kv_c_and_k_pe_cache: torch.Tensor,
                                     attn_metadata: MLACommonMetadata,
                                     has_context: bool) -> torch.Tensor:
        # For MLA the v head dim is smaller than qk head dim so we pad out
        # v with 0s to match the qk head dim
        v_padded = torch.nn.functional.pad(v, [0, q.shape[-1] - v.shape[-1]],
                                           value=0)
        if is_hip and envs.VLLM_USE_TRITON_FLASH_ATTN and not has_context:
            output = self.triton_fa_func(
                q,
                k,
                v_padded,
                None,
                prefill_metadata.query_start_loc,
                prefill_metadata.query_start_loc,
                prefill_metadata.max_prefill_seq_len,
                prefill_metadata.max_prefill_seq_len,
                True,  # causal
                self.scale,
                None,  # attn_mask is None unless applying ALiBi mask
            )
            ## triton flash attention always return 2 objects
            if not has_context:
                output = output[0]
        elif is_vllm_fa:
            output = self.flash_attn_varlen_func(
                q=q,
                k=k,
                v=v_padded,
                cu_seqlens_q=prefill_metadata.query_start_loc,
                cu_seqlens_k=prefill_metadata.query_start_loc,
                max_seqlen_q=prefill_metadata.max_prefill_seq_len,
                max_seqlen_k=prefill_metadata.max_prefill_seq_len,
                softmax_scale=self.scale,
                causal=True,
                return_softmax_lse=has_context,
            )
        else:
            output = self.flash_attn_varlen_func(
                q=q,
                k=k,
                v=v_padded,
                cu_seqlens_q=prefill_metadata.query_start_loc,
                cu_seqlens_k=prefill_metadata.query_start_loc,
                max_seqlen_q=prefill_metadata.max_prefill_seq_len,
                max_seqlen_k=prefill_metadata.max_prefill_seq_len,
                softmax_scale=self.scale,
                causal=True,
                return_attn_probs=has_context,
            )
=======
    def _forward_prefill(
        self,
        q: torch.Tensor,
        kv_c_normed: torch.Tensor,
        k_pe: torch.Tensor,
        kv_c_and_k_pe_cache: torch.Tensor,
        attn_metadata: MLACommonMetadata,
    ) -> torch.Tensor:

        prefill_metadata = attn_metadata.prefill_metadata
        assert prefill_metadata is not None

        has_context = prefill_metadata.context_lens_tensor is not None \
            and prefill_metadata.context_lens_tensor.max() > 0

        kv_nope = self.kv_b_proj(kv_c_normed)[0].view(\
            -1, self.num_heads, self.qk_nope_head_dim + self.v_head_dim)
        k_nope, v = kv_nope\
            .split([self.qk_nope_head_dim, self.v_head_dim], dim=-1)

        k = torch.cat((k_nope, k_pe.expand((*k_nope.shape[:-1], -1))), dim=-1)

        output = self._flash_attn_varlen_diff_headdims(
            q=q,
            k=k,
            v=v,
            cu_seqlens_q=prefill_metadata.query_start_loc,
            cu_seqlens_k=prefill_metadata.query_start_loc,
            max_seqlen_q=prefill_metadata.max_prefill_seq_len,
            max_seqlen_k=prefill_metadata.max_prefill_seq_len,
            softmax_scale=self.scale,
            causal=True,
            return_softmax_lse=has_context,
        )
>>>>>>> fe742aef

        if has_context:
            # ROCm flash_attn_varlen_func will return 3 objects instead of 2
            suffix_output, suffix_lse = output
            context_output, context_lse = self._compute_prefill_context( \
                q, kv_c_and_k_pe_cache, attn_metadata)

            output = torch.empty_like(suffix_output)
            merge_attn_states(
                output=output,
                prefix_output=context_output,
                prefix_lse=context_lse,
                suffix_output=suffix_output,
                suffix_lse=suffix_lse,
            )

<<<<<<< HEAD
        # slice by `:v.shape[-1]` in order to remove v headdim padding
        output = output\
            .view(-1, self.num_heads, q.shape[-1])[..., :v.shape[-1]]\
                .reshape(-1, self.num_heads * v.shape[-1])

        return output

    def _forward_prefill(
        self,
        q: torch.Tensor,
        kv_c_normed: torch.Tensor,
        k_pe: torch.Tensor,
        kv_c_and_k_pe_cache: torch.Tensor,
        attn_metadata: MLACommonMetadata,
    ) -> torch.Tensor:

        prefill_metadata = attn_metadata.prefill_metadata
        assert prefill_metadata is not None

        has_context = prefill_metadata.context_lens_tensor is not None \
            and prefill_metadata.context_lens_tensor.max() > 0

        kv_nope = self.kv_b_proj(kv_c_normed)[0].view(\
            -1, self.num_heads, self.qk_nope_head_dim + self.v_head_dim)
        k_nope, v = kv_nope\
            .split([self.qk_nope_head_dim, self.v_head_dim], dim=-1)

        k = torch.cat((k_nope, k_pe.expand((*k_nope.shape[:-1], -1))), dim=-1)

        output = self._get_fwd_prefill_attn_output(q, k, v, prefill_metadata,
                                                   kv_c_and_k_pe_cache,
                                                   attn_metadata, has_context)

        return self.o_proj(output)[0]
=======
        return self.o_proj(output.flatten(start_dim=-2))[0]
>>>>>>> fe742aef

    @abstractmethod
    def _forward_decode(
        self,
        ql_nope: torch.Tensor,
        q_pe: torch.Tensor,
        kv_c_and_k_pe_cache: torch.Tensor,
        attn_metadata: T,
    ) -> torch.Tensor:
        raise NotImplementedError

    def forward(
        self,
        layer: AttentionLayer,
        hidden_states_or_q_c: torch.Tensor,  # query in unified attn
        k_c_normed: torch.Tensor,  # key in unified attn
        k_pe: torch.Tensor,  # value in unified attn
        kv_cache: torch.Tensor,
        attn_metadata: T,
        output: Optional[torch.Tensor] = None,
    ) -> torch.Tensor:
        if output is not None:
            raise NotImplementedError(
                "output is not yet supported for MLAImplBase")

        if attn_metadata.is_profile_run and \
            attn_metadata.context_chunk_workspace is not None:
            # During the profile run try to simulate to worse case output size
            # for `self.kv_b_proj(kv_c_normed)` in `_compute_prefill_context`
            # since this can be large
            _ = torch.empty(
                (attn_metadata.context_chunk_workspace.shape[0],
                 self.num_heads, self.qk_nope_head_dim + self.v_head_dim),
                device=k_c_normed.device,
                dtype=k_c_normed.dtype,
            )

        has_decode = attn_metadata.decode_metadata is not None
        has_prefill = attn_metadata.prefill_metadata is not None

        # Restore head dim (for rotary embedding)
        k_pe = k_pe.unsqueeze(1)
        assert hasattr(attn_metadata, "input_positions")

        num_prefill_tokens: int = attn_metadata.num_prefill_tokens

        decode_hs_or_q_c = hidden_states_or_q_c[num_prefill_tokens:]
        decode_k_pe = k_pe[num_prefill_tokens:]
        decode_input_positions = \
            attn_metadata.input_positions[num_prefill_tokens:]

        prefill_hs_or_q_c = hidden_states_or_q_c[:num_prefill_tokens]
        prefill_k_pe = k_pe[:num_prefill_tokens]
        prefill_input_positions = \
            attn_metadata.input_positions[:num_prefill_tokens]
        prefill_k_c_normed = k_c_normed[:num_prefill_tokens]

        if has_decode:
            decode_ql_nope, decode_q_pe = \
                self._q_proj_and_k_up_proj(decode_hs_or_q_c)
            decode_q_pe[...], decode_k_pe[...] = self.rotary_emb(
                decode_input_positions, decode_q_pe, decode_k_pe)

        if has_prefill:
            prefill_q = self.q_proj(prefill_hs_or_q_c)[0]\
                .view(-1, self.num_heads, self.qk_head_dim)
            prefill_q_pe = prefill_q[..., self.qk_nope_head_dim:]
            prefill_q_pe[...], prefill_k_pe[...] = self.rotary_emb(
                prefill_input_positions, prefill_q_pe, prefill_k_pe)

        # write the latent and rope to kv cache
        if kv_cache.numel() > 0:
            ops.concat_and_cache_mla(
                k_c_normed,
                k_pe.squeeze(1),
                kv_cache,
                attn_metadata.slot_mapping.flatten(),
                kv_cache_dtype=self.kv_cache_dtype,
                scale=layer._k_scale,
            )

        output = torch.empty(attn_metadata.num_prefill_tokens +
                             attn_metadata.num_decode_tokens,
                             self.o_proj.output_size,
                             device=hidden_states_or_q_c.device,
                             dtype=hidden_states_or_q_c.dtype)
        if has_prefill:
            output[:num_prefill_tokens] = self._forward_prefill(
                prefill_q, prefill_k_c_normed, prefill_k_pe, kv_cache,
                attn_metadata)

        if has_decode:
            output[num_prefill_tokens:] = self._forward_decode(
                decode_ql_nope, decode_q_pe, kv_cache, attn_metadata)

        return output<|MERGE_RESOLUTION|>--- conflicted
+++ resolved
@@ -649,11 +649,16 @@
             is_profile_run=self.is_profile_run)
         return self._cached_decode_metadata
 
-    def advance_step_assertions(
-            self,
-            num_seqs: int,
-            num_queries: int,
-            turn_prefills_into_decodes: bool = False) -> None:
+    def advance_step(self,
+                     model_input: "ModelInputForGPUWithSamplingMetadata",
+                     sampled_token_ids: Optional[torch.Tensor],
+                     block_size: int,
+                     num_seqs: int,
+                     num_queries: int,
+                     turn_prefills_into_decodes: bool = False):
+        """
+        Update metadata in-place to advance one decode step.
+        """
         # When using cudagraph, the num_seqs is padded to the next captured
         # batch sized, but num_queries tracks the actual number of requests in
         # the batch. For --enforce-eager mode, num_seqs == num_queries
@@ -706,28 +711,24 @@
             self.seq_lens[i] += 1
         self.max_decode_seq_len = max(self.seq_lens)
 
-    def advance_step(self,
-                     model_input: "ModelInputForGPUWithSamplingMetadata",
-                     sampled_token_ids: Optional[torch.Tensor],
-                     block_size: int,
-                     num_seqs: int,
-                     num_queries: int,
-                     turn_prefills_into_decodes: bool = False):
-        """
-        Update metadata in-place to advance one decode step.
-        """
-        self.advance_step_assertions(
-            num_seqs=num_seqs,
-            num_queries=num_queries,
-            turn_prefills_into_decodes=turn_prefills_into_decodes)
-
+        self._ops_advance_step(num_seqs=num_seqs,
+                               num_queries=num_queries,
+                               block_size=block_size,
+                               input_tokens=model_input.input_tokens,
+                               sampled_token_ids=sampled_token_ids,
+                               input_positions=model_input.input_positions)
+
+    def _ops_advance_step(self, num_seqs: int, num_queries: int,
+                          block_size: int, input_tokens: torch.Tensor,
+                          sampled_token_ids: torch.Tensor,
+                          input_positions: torch.Tensor) -> None:
         # here we use advance_step_flashinfo to update the paged_kv_* tensors
         ops.advance_step_flashattn(num_seqs=num_seqs,
                                    num_queries=num_queries,
                                    block_size=block_size,
-                                   input_tokens=model_input.input_tokens,
+                                   input_tokens=input_tokens,
                                    sampled_token_ids=sampled_token_ids,
-                                   input_positions=model_input.input_positions,
+                                   input_positions=input_positions,
                                    seq_lens=self.seq_lens_tensor,
                                    slot_mapping=self.slot_mapping,
                                    block_tables=self.block_tables)
@@ -1205,45 +1206,6 @@
         # Convert from (L, N, P) to (N, P, L)
         self.W_UK_T = W_UK.permute(1, 2, 0)
 
-    def _get_prefill_ctx_attn_output(
-            self, index: int, q: torch.Tensor, k: torch.Tensor,
-            v: torch.Tensor,
-            metadata: MLACommonMetadata) -> Tuple[torch.Tensor, ...]:
-        assert metadata.context_chunk_cu_seq_lens is not None
-        assert metadata.context_chunk_max_seq_lens is not None
-
-        # For MLA the v head dim is smaller than qk head dim so we pad
-        # out v with 0s to match the qk head dim
-        v_padded = torch.nn.functional.pad(v, [0, q.shape[-1] - v.shape[-1]],
-                                           value=0)
-        if is_vllm_fa:
-            attn_output, attn_softmax_lse = self.flash_attn_varlen_func(
-                q=q,
-                k=k,
-                v=v_padded,
-                cu_seqlens_q=metadata.query_start_loc,
-                cu_seqlens_k=metadata.context_chunk_cu_seq_lens[index],
-                max_seqlen_q=metadata.max_query_len,
-                max_seqlen_k=metadata.context_chunk_max_seq_lens[index],
-                softmax_scale=self.scale,
-                causal=False,  # Context is unmasked
-                return_softmax_lse=True,
-            )
-        else:
-            attn_output, attn_softmax_lse, _ = self.flash_attn_varlen_func(
-                q=q,
-                k=k,
-                v=v_padded,
-                cu_seqlens_q=metadata.query_start_loc,
-                cu_seqlens_k=metadata.context_chunk_cu_seq_lens[index],
-                max_seqlen_q=metadata.max_query_len,
-                max_seqlen_k=metadata.context_chunk_max_seq_lens[index],
-                softmax_scale=self.scale,
-                causal=False,  # Context is unmasked
-                return_attn_probs=True,
-            )
-        return attn_output, attn_softmax_lse
-
     def _compute_prefill_context(
         self,
         q: torch.Tensor,
@@ -1292,10 +1254,6 @@
             k = torch.cat((k_nope, k_pe.expand((*k_nope.shape[:-1], -1))),
                           dim=-1)
 
-<<<<<<< HEAD
-            attn_output, attn_softmax_lse = self._get_prefill_ctx_attn_output(
-                i, q, k, v, prefill_metadata)
-=======
             attn_output, attn_softmax_lse = \
                 self._flash_attn_varlen_diff_headdims(
                 q=q,
@@ -1309,7 +1267,6 @@
                 causal=False,  # Context is unmasked
                 return_softmax_lse=True,
             )
->>>>>>> fe742aef
 
             if output is None:
                 output = attn_output
@@ -1330,61 +1287,6 @@
 
         return output, output_lse
 
-<<<<<<< HEAD
-    def _get_fwd_prefill_attn_output(self, q: torch.Tensor, k: torch.Tensor,
-                                     v: torch.Tensor,
-                                     prefill_metadata: MLACommonMetadata,
-                                     kv_c_and_k_pe_cache: torch.Tensor,
-                                     attn_metadata: MLACommonMetadata,
-                                     has_context: bool) -> torch.Tensor:
-        # For MLA the v head dim is smaller than qk head dim so we pad out
-        # v with 0s to match the qk head dim
-        v_padded = torch.nn.functional.pad(v, [0, q.shape[-1] - v.shape[-1]],
-                                           value=0)
-        if is_hip and envs.VLLM_USE_TRITON_FLASH_ATTN and not has_context:
-            output = self.triton_fa_func(
-                q,
-                k,
-                v_padded,
-                None,
-                prefill_metadata.query_start_loc,
-                prefill_metadata.query_start_loc,
-                prefill_metadata.max_prefill_seq_len,
-                prefill_metadata.max_prefill_seq_len,
-                True,  # causal
-                self.scale,
-                None,  # attn_mask is None unless applying ALiBi mask
-            )
-            ## triton flash attention always return 2 objects
-            if not has_context:
-                output = output[0]
-        elif is_vllm_fa:
-            output = self.flash_attn_varlen_func(
-                q=q,
-                k=k,
-                v=v_padded,
-                cu_seqlens_q=prefill_metadata.query_start_loc,
-                cu_seqlens_k=prefill_metadata.query_start_loc,
-                max_seqlen_q=prefill_metadata.max_prefill_seq_len,
-                max_seqlen_k=prefill_metadata.max_prefill_seq_len,
-                softmax_scale=self.scale,
-                causal=True,
-                return_softmax_lse=has_context,
-            )
-        else:
-            output = self.flash_attn_varlen_func(
-                q=q,
-                k=k,
-                v=v_padded,
-                cu_seqlens_q=prefill_metadata.query_start_loc,
-                cu_seqlens_k=prefill_metadata.query_start_loc,
-                max_seqlen_q=prefill_metadata.max_prefill_seq_len,
-                max_seqlen_k=prefill_metadata.max_prefill_seq_len,
-                softmax_scale=self.scale,
-                causal=True,
-                return_attn_probs=has_context,
-            )
-=======
     def _forward_prefill(
         self,
         q: torch.Tensor,
@@ -1419,7 +1321,6 @@
             causal=True,
             return_softmax_lse=has_context,
         )
->>>>>>> fe742aef
 
         if has_context:
             # ROCm flash_attn_varlen_func will return 3 objects instead of 2
@@ -1436,44 +1337,7 @@
                 suffix_lse=suffix_lse,
             )
 
-<<<<<<< HEAD
-        # slice by `:v.shape[-1]` in order to remove v headdim padding
-        output = output\
-            .view(-1, self.num_heads, q.shape[-1])[..., :v.shape[-1]]\
-                .reshape(-1, self.num_heads * v.shape[-1])
-
-        return output
-
-    def _forward_prefill(
-        self,
-        q: torch.Tensor,
-        kv_c_normed: torch.Tensor,
-        k_pe: torch.Tensor,
-        kv_c_and_k_pe_cache: torch.Tensor,
-        attn_metadata: MLACommonMetadata,
-    ) -> torch.Tensor:
-
-        prefill_metadata = attn_metadata.prefill_metadata
-        assert prefill_metadata is not None
-
-        has_context = prefill_metadata.context_lens_tensor is not None \
-            and prefill_metadata.context_lens_tensor.max() > 0
-
-        kv_nope = self.kv_b_proj(kv_c_normed)[0].view(\
-            -1, self.num_heads, self.qk_nope_head_dim + self.v_head_dim)
-        k_nope, v = kv_nope\
-            .split([self.qk_nope_head_dim, self.v_head_dim], dim=-1)
-
-        k = torch.cat((k_nope, k_pe.expand((*k_nope.shape[:-1], -1))), dim=-1)
-
-        output = self._get_fwd_prefill_attn_output(q, k, v, prefill_metadata,
-                                                   kv_c_and_k_pe_cache,
-                                                   attn_metadata, has_context)
-
-        return self.o_proj(output)[0]
-=======
         return self.o_proj(output.flatten(start_dim=-2))[0]
->>>>>>> fe742aef
 
     @abstractmethod
     def _forward_decode(
