# SPDX-License-Identifier: Apache-2.0
# SPDX-FileCopyrightText: Copyright contributors to the vLLM project
import abc
import functools
from abc import abstractmethod
from dataclasses import dataclass, make_dataclass
from typing import TYPE_CHECKING, Any, ClassVar, Generic, Optional, TypeVar

import numpy as np
import torch

from vllm.attention.layer import Attention
from vllm.config import VllmConfig, get_layers_from_vllm_config
from vllm.utils import cdiv

if TYPE_CHECKING:
    from vllm.attention.backends.abstract import AttentionImpl
    from vllm.v1.core.sched.output import SchedulerOutput
    from vllm.v1.worker.gpu_input_batch import InputBatch

import vllm.envs as envs
from vllm.distributed.kv_transfer.kv_connector.utils import (
    get_kv_connector_cache_layout)
from vllm.logger import init_logger
from vllm.v1.kv_cache_interface import AttentionSpec

logger = init_logger(__name__)
_KV_CACHE_LAYOUT_OVERRIDE = None


@dataclass
class CommonAttentionMetadata:
    """
    Per-batch attention metadata, shared across layers and backends.
    AttentionMetadataBuilder instances use it to construct per-layer metadata.
    
    For many of the tensors we keep both GPU and CPU versions.
    """

    query_start_loc: torch.Tensor
    query_start_loc_cpu: torch.Tensor
    """(batch_size + 1,), the start location of each request in query Tensor"""

    seq_lens: torch.Tensor
    seq_lens_cpu: torch.Tensor
    """(batch_size,), the length of each request including both computed tokens
    and newly scheduled tokens"""

    num_computed_tokens_cpu: torch.Tensor
    """(batch_size,), the number of computed tokens for each request"""

    num_reqs: int
    """Number of requests"""
    num_actual_tokens: int
    """Total number of tokens in batch"""
    max_query_len: int
    """Longest query in batch"""

    block_table_tensor: torch.Tensor
    slot_mapping: torch.Tensor

    causal: bool = True


M = TypeVar("M")


class AttentionMetadataBuilder(abc.ABC, Generic[M]):
    # Does this backend/builder support CUDA Graphs for attention.
    full_cudagraph_supported: ClassVar[bool] = False

    @abstractmethod
    def __init__(self, kv_cache_spec: AttentionSpec, layer_names: list[str],
                 vllm_config: VllmConfig, device: torch.device):
        self.kv_cache_spec = kv_cache_spec

    @abstractmethod
    def build(self,
              common_prefix_len: int,
              common_attn_metadata: CommonAttentionMetadata,
              fast_build: bool = False) -> M:
        """
        Central method that builds attention metadata.
        Some builders (MLA) require reorder_batch to be called prior to build.
        
        Args:
            common_prefix_len: The length of the common prefix of the batch.
            common_attn_metadata: The common attention metadata.
            fast_build: The meta-data will prioritize speed of building over
                then speed at execution. Can be used for spec-decode where the
                result of a build call may only be used for few layers/iters.
        """
        raise NotImplementedError

    def can_run_in_cudagraph(
            self, common_attn_metadata: CommonAttentionMetadata) -> bool:
        """
        Can this batch (with given metadata) use CUDA Graphs for attention.
        """
        return False

    def build_for_cudagraph_capture(
            self, common_attn_metadata: CommonAttentionMetadata) -> M:
        """
        Build attention metadata for CUDA graph capture. Uses build by default.
        Subclasses that override this method should call self.build or
        super().build_for_cudagraph_capture.
        """
        return self.build(common_prefix_len=0,
                          common_attn_metadata=common_attn_metadata)

    def use_cascade_attention(
        self,
        common_prefix_len: int,
        query_lens: np.ndarray,
        num_query_heads: int,
        num_kv_heads: int,
        use_alibi: bool,
        use_sliding_window: bool,
        use_local_attention: bool,
        num_sms: int,
    ) -> bool:
        return False

    def reorder_batch(self, input_batch: "InputBatch",
                      scheduler_output: "SchedulerOutput") -> bool:
        """
        This method can reorder the batch if desired by the backend.
        :return: Has the batch been reordered (default False).
        """
        return False


@functools.lru_cache
def get_kv_cache_layout():
    global _KV_CACHE_LAYOUT_OVERRIDE
    # Override with format specified by the user.
    cache_layout = envs.VLLM_KV_CACHE_LAYOUT
    if cache_layout is None:
        cache_layout = get_kv_connector_cache_layout()
    else:
        logger.info_once("`VLLM_KV_CACHE_LAYOUT` environment variable " \
        "detected. Setting KV cache layout to %s.", cache_layout)
    if _KV_CACHE_LAYOUT_OVERRIDE is not None:
        cache_layout = _KV_CACHE_LAYOUT_OVERRIDE
    return cache_layout


def set_kv_cache_layout(cache_layout: str):
    global _KV_CACHE_LAYOUT_OVERRIDE
    _KV_CACHE_LAYOUT_OVERRIDE = cache_layout


@dataclass
class PerLayerParameters:
    """
    Currently, FlashInfer backend only support models in which all layers share
    the same values for the following hyperparameters.
    """

    window_left: int
    logits_soft_cap: Optional[float]
    sm_scale: float


def get_per_layer_parameters(
        vllm_config: VllmConfig, layer_names: list[str],
        cls_: type['AttentionImpl']) -> dict[str, PerLayerParameters]:
    """
    Scan layers in `layer_names` and determine some hyperparameters
    to use during `plan`.
    """

    layers = get_layers_from_vllm_config(vllm_config, Attention, layer_names)
    per_layer_params: dict[str, PerLayerParameters] = {}

    for key, layer in layers.items():
        impl = layer.impl
        assert isinstance(impl, cls_)

        # Infer hyperparameters from the attention layer
        window_size = getattr(impl, "sliding_window", None)
        window_left = window_size[0] if window_size is not None else -1
        logits_soft_cap = getattr(impl, "logits_soft_cap", None)
        sm_scale = impl.scale

        per_layer_params[key] = PerLayerParameters(window_left,
                                                   logits_soft_cap, sm_scale)

    return per_layer_params


def infer_global_hyperparameters(
        per_layer_params: dict[str, PerLayerParameters]) -> PerLayerParameters:
    """
    Currently, FlashInfer backend only support models in which all layers share
    the same values for the following hyperparameters:
    - `window_left`
    - `logits_soft_cap`
    - `sm_scale`

    So this function asserts that all layers share the same values for these
    hyperparameters and returns the global values.
    """

    assert len(per_layer_params) > 0, "No attention layers found in the model."

    param_sets = list(per_layer_params.values())
    global_params = param_sets[0]
    for params in param_sets:
        if params.window_left != global_params.window_left:
            raise ValueError(
                "Window left is not the same for all layers. One potential fix "
                "is to set disable_sliding_window=True")
        assert params == global_params, (
            "FlashInfer backend currently only supports models in which all "
            "layers share the same values for the following hyperparameters: "
            "`window_left`, `logits_soft_cap`, `sm_scale`.")

    return global_params


#
# Take in `query_start_loc_np` and `seq_lens_np` and break the sequences into
# local attention blocks, where each block is passed to the attention kernel
# as an independent local ("virtual") batch item.
#
# For example, if are performing a chunked prefill a batch of 3 sequences:
#   q_seqlens  = [4, 10, 5]
#   kv_seqlens = [6, 17, 9]
# Then normally for regular attention we would compute with an attention mask
#  for batch idx 0 (q_seqlens = 4, kv_seqlens = 6) like:
#   batch idx: 0 (q_seqlens = 4, kv_seqlens = 6)
#        k_toks >   0 1 2 3 4 5
#        q_toks v  _____________
#               0 | 1 1 1
#               1 | 1 1 1 1
#               2 | 1 1 1 1 1
#               3 | 1 1 1 1 1 1
#
# for local attention (with attn_chunk_size = 4) we would compute with an
#  attention mask like:
#   batch idx: 0  (q_seqlens = 4, kv_seqlens = 6, attn_chunk_size = 4)
#        k_toks >   0 1 2 3 4 5
#        q_toks v  _____________
#               0 | 1 1 1
#               1 | 1 1 1 1
#               2 |         1
#               3 |         1 1
#
# We can simulate this mask using standard flash-attention by breaking the
#  sequences into local ("virtual") batches, where each local batch item is a
#  local attention block, so in this case batch idx 0 would be broken up into:
#
#   local-batch idx: 0 (q_seqlens = 2, kv_seqlens = 4)  (batch 0)
#        k_toks >   0 1 2 3
#        q_toks v  _____________
#               0 | 1 1 1
#               1 | 1 1 1 1
#   local-batch idx: 1 (q_seqlens = 2, kv_seqlens = 2) (batch 0)
#        k_toks >   4 5
#        q_toks v  _____________
#               2 | 1
#               3 | 1 1
#
# e.g. if we have:
#   attn_chunk_size = 4
#   query_start_loc_np = [0, 4, 14, 19] (q_seqlens = [4, 10, 5])
# Then this function would return:
#                           __b0__  ______b1______  __b2__ < orig batch indices
#   q_seqlens_local    = [   2,  2,  1,  4,  4,  1,  4,  1]
#   cu_seqlens_q_local = [0, 4,  6, 10, 14, 18, 19, 23, 24]
#   seqlens_k_local    = [   4,  2,  4,  4,  4,  1,  4,  1]
#   block_table_local  : shape[local_virtual_batches, pages_per_local_batch]
def make_local_attention_virtual_batches(
    attn_chunk_size: int,
    common_attn_metadata: CommonAttentionMetadata,
    block_size: int = 0,
) -> CommonAttentionMetadata:
    query_start_loc_np = common_attn_metadata.query_start_loc_cpu.numpy()
    seq_lens_np = common_attn_metadata.seq_lens_cpu.numpy()
    block_table = common_attn_metadata.block_table_tensor
    device = common_attn_metadata.query_start_loc.device

    q_seqlens = query_start_loc_np[1:] - query_start_loc_np[:-1]
    actual_batch_size = seq_lens_np.shape[0]

    # Handle if we are starting in the middle of a local attention block,
    #  we assume q_seqlens > 0 (for all elements), for each batch idx we compute
    #  the number of tokens that are not in the first local attention block and
    #  then we can simply use a cdiv for the rest.
    # For example if we have:
    #   attn_chunk_size = 4
    #   q_seqlens = [4, 10, 5]
    #   k_seqlens = [6, 17, 9]
    # Then we would get:
    #   new_tokens_in_first_block = [2, 1, 4]
    #   local_blocks = [2, 4, 2]
    q_tokens_in_first_block = np.minimum(
        attn_chunk_size - ((seq_lens_np - q_seqlens) % attn_chunk_size),
        q_seqlens).astype(np.int32)
    tokens_in_last_block = attn_chunk_size + (seq_lens_np % -attn_chunk_size)
    local_blocks = 1 + cdiv(q_seqlens - q_tokens_in_first_block,
                            attn_chunk_size)

    # Once we know the number of local blocks we can compute the request spans
    #  for each batch idx, we can figure out the number of "virtual" requests we
    #  have to make,
    # For the above example we would get:
    #   seqlens_q_local = [2, 2, 1, 4, 4, 1, 4, 1]
    #
    # First Get batched arange. (E.g., [2, 4, 2] -> [0, 1, 0, 1, 2, 3, 0, 1])
    #   (TODO: max a utility to share this code with _prepare_inputs)
    # arange step 1. [2, 4, 2] -> [2, 6, 8]
    cu_num_blocks = np.cumsum(local_blocks)
    virtual_batches = cu_num_blocks[-1]
    # arange step 2. [2, 6, 8] -> [0, 0, 2, 2, 2, 2, 6, 6]
    block_offsets = np.repeat(cu_num_blocks - local_blocks, local_blocks)
    # arange step 3. [0, 1, 0, 1, 2, 3, 0, 1]
    arange = np.arange(virtual_batches, dtype=np.int32) - block_offsets
    # also compute reverse arange (i.e. [1, 0, 3, 2, 1, 0, 1, 0])
    rarange = np.repeat(local_blocks, local_blocks) - arange - 1
    # Then we can compute the seqlens_q_local, handling the fact that the
    #  first and last blocks could be partial
    seqlens_q_local = \
        np.repeat(q_seqlens - q_tokens_in_first_block, local_blocks)
    # set the first block since this may be a partial block
    seqlens_q_local[arange == 0] = q_tokens_in_first_block
    # set the remaining blocks
    seqlens_q_local[arange > 0] = np.minimum(
        seqlens_q_local - attn_chunk_size * (arange - 1),
        attn_chunk_size)[arange > 0]

    # convert from q_seqlens to cu_seqlens_q
    cu_seqlens_q_local = np.pad(np.cumsum(seqlens_q_local), (1, 0))\
        .astype(np.int32)

    # compute the seqlens_k_local,
    #  basically a full local attention block for all but the last block in each
    #  batch
    # For our example this will be:
    #   seqlens_k_local = [4, 2, 4, 4, 4, 1, 4, 1]
    seqlens_k_local = np.full(cu_num_blocks[-1],
                              attn_chunk_size,
                              dtype=np.int32)
    seqlens_k_local[cu_num_blocks - 1] = tokens_in_last_block
    num_computed_tokens_local = seqlens_k_local - seqlens_q_local

    k_seqstarts_absolute = np.repeat(seq_lens_np, local_blocks) - \
        (rarange * attn_chunk_size + \
            np.repeat(tokens_in_last_block, local_blocks))
    # For the example the local attention blocks start at:
    #                           _b0_  _____b1_____  _b2_
    #   k_seqstarts_absolute = [0, 4, 4, 8, 12, 16, 4, 8]
    block_starts = k_seqstarts_absolute // block_size
    assert attn_chunk_size % block_size == 0, \
        f"attn_chunk_size {attn_chunk_size} is not " \
        f"divisible by block_size {block_size}"
    pages_per_local_batch = attn_chunk_size // block_size

    # Create a block_table for the local attention blocks
    # For out example if we have a block-table like (assuming block_size=2):
    #   block_table = [
    #     [ 0,  1,  2,  3,  4,  5,  6,  7,  8,  9],  < batch 0
    #     [10, 11, 12, 13, 14, 15, 16, 17, 18, 19],  < batch 1
    #     [20, 21, 22, 23, 24, 25, 26, 27, 28, 29],  < batch 2
    #   ]
    # Then for the local batches we would want a block-table like
    #   block_table_local = [
    #     [  0,  1 ], < local-batch 0, (batch 0, starting from k[0])
    #     [  2,  3 ], < local-batch 1, (batch 0, starting from k[4])
    #     [ 12, 13 ], < local-batch 2, (batch 1, starting from k[4])
    #     [ 14, 15 ], < local-batch 3, (batch 1, starting from k[8])
    #     [ 16, 17 ], < local-batch 4, (batch 1, starting from k[12])
    #     [ 18, 19 ], < local-batch 5, (batch 1, starting from k[16])
    #     [ 22, 23 ], < local-batch 6, (batch 2, starting from k[4])
    #     [ 24, 25 ], < local-batch 7, (batch 2, starting from k[8])
    #   ]
    block_indices= np.broadcast_to(
        np.arange(pages_per_local_batch, dtype=np.int32),
        (virtual_batches, pages_per_local_batch)) \
            + np.expand_dims(block_starts, axis=1)
    block_indices = block_indices.flatten().clip(max=block_table.shape[1] - 1)
    batch_indices = np.repeat(np.arange(actual_batch_size, dtype=np.int32),
                              local_blocks * pages_per_local_batch)
    block_table_local = block_table[batch_indices, block_indices]\
        .view(virtual_batches, -1)

    query_start_loc_cpu = torch.from_numpy(cu_seqlens_q_local)
    seq_lens_cpu = torch.from_numpy(seqlens_k_local)

    return CommonAttentionMetadata(
        query_start_loc_cpu=query_start_loc_cpu,
        query_start_loc=query_start_loc_cpu.to(device=device,
                                               non_blocking=True),
        seq_lens_cpu=seq_lens_cpu,
        seq_lens=seq_lens_cpu.to(device=device, non_blocking=True),
        num_computed_tokens_cpu=torch.from_numpy(num_computed_tokens_local),
        num_reqs=len(seq_lens_cpu),
        num_actual_tokens=common_attn_metadata.num_actual_tokens,
        max_query_len=seqlens_q_local.max(),
        block_table_tensor=block_table_local,
        slot_mapping=common_attn_metadata.slot_mapping,
        causal=True,
    )


def split_decodes_and_prefills(
    common_attn_metadata: CommonAttentionMetadata,
    decode_threshold: int = 1,
) -> tuple[int, int, int, int]:
    """
    Assuming a reordered batch, finds the boundary between prefill and decode
    requests.

    Args:
        common_attn_metadata: CommonAttentionMetadata object containing the
            batch metadata.
        decode_threshold: The maximum query length to be considered a decode.

    Returns:
        num_decodes: The number of decode requests.
        num_prefills: The number of prefill requests.
        num_decode_tokens: The number of tokens in the decode requests.
        num_prefill_tokens: The number of tokens in the prefill requests.
    """
    max_query_len = common_attn_metadata.max_query_len
    num_reqs = common_attn_metadata.num_reqs
    num_tokens = common_attn_metadata.num_actual_tokens
    query_start_loc = common_attn_metadata.query_start_loc_cpu

    if max_query_len <= decode_threshold:
        return num_reqs, 0, num_tokens, 0

    query_lens = query_start_loc[1:] - query_start_loc[:-1]
    is_prefill = query_lens > decode_threshold
    if not torch.any(is_prefill):
        return num_reqs, 0, num_tokens, 0

    first_prefill = is_prefill.int().argmax(dim=-1).item()
    assert torch.all(query_lens[first_prefill:] > decode_threshold)
    assert torch.all(query_lens[:first_prefill] <= decode_threshold)
    num_decodes = first_prefill
    num_prefills = num_reqs - num_decodes
    num_decode_tokens = query_start_loc[first_prefill].item()
    num_prefill_tokens = num_tokens - num_decode_tokens
    return (num_decodes, num_prefills, num_decode_tokens, num_prefill_tokens)


def reorder_batch_to_split_decodes_and_prefills(
    input_batch: "InputBatch",
    scheduler_output: "SchedulerOutput",
    decode_threshold: int = 1,
) -> bool:
    """
    Reorders the batch to split into prefill and decode requests; places all
    requests with <= decode_threshold tokens at the front of the batch.
    
    Returns:
        True if the batch was modified, False otherwise.
    """
    # We now want to reorder the batch so that the "decode" requests are at
    # the front and the "prefill" requests are at the back using the least
    # amount of swaps possible. (NOTE for now we loosely use "decode" to mean
    # requests where attention is likely memory-bound and "prefill" to mean
    # requests where attention is likely compute-bound, TODO(lucas): figure out
    # a better naming here)
    decodes = []
    prefills = []
    num_decode_tokens = 0
    num_prefill_tokens = 0

    for i, req_id in enumerate(input_batch.req_ids):
        num_tokens = scheduler_output.num_scheduled_tokens[req_id]
        # for now treat 1 scheduled token as "decode" even if its not,
        # we should update this to something like < 8 in the future but
        # currently the TritonMLA._forward_decode only supports
        # num_tokens = 1
        if num_tokens <= decode_threshold:
            decodes.append(i)
            num_decode_tokens += num_tokens
        else:
            prefills.append(i)
            num_prefill_tokens += num_tokens

    # We hope that this is fairly minimal since decodes
    # should be around for a number of iterations so hopefully they are
    # relatively stationary (and new request are generally appended to the
    # persistent batch so already should be at the back)
    # To achieve this we loop over the decodes in descending order and
    # the prefills in ascending order. We swap decodes from the  "back"
    # i.e. past where the last decode should be in the reodorered with
    # prefills from the front of the batch.
    # `decodes` and `prefills` are already in ascending order just based on
    # the above loop
    num_decodes = len(decodes)
    num_prefills = len(prefills)
    modified_batch = False

    for i in range(1, min(num_decodes, num_prefills) + 1):
        # If the decode is at the "back" of the batch, i, we can swap it
        # with the prefill closest to the front of the batch
        decode_idx = decodes[num_decodes - i]
        if decode_idx < num_decodes:
            break

        input_batch.swap_states(prefills[i - 1], decode_idx)
        modified_batch = True

    return modified_batch


<<<<<<< HEAD
def is_power_of_two(n: int) -> bool:
    return n > 0 and (n & (n - 1)) == 0
=======
KV_SHARING_FAST_PREFILL_METADATA_FIELDS = [
    ('logits_indices_padded', Optional[torch.Tensor], None),
    ('num_logits_indices', int, 0),
]


def subclass_attention_metadata(
    name_prefix: str,
    metadata_cls: Any,
    fields: list[tuple[str, Any, Any]],
) -> Any:
    """
    Return a new subclass of `metadata_cls` with additional fields
    """
    name: str = name_prefix + metadata_cls.__name__  # type: ignore
    Wrapped = make_dataclass(name, fields, bases=(metadata_cls, ))
    return Wrapped


def make_kv_sharing_fast_prefill_attention_metadata(
    metadata_cls: Any, ) -> Any:
    """
    Return a new subclass of `metadata_cls` for fast prefill
    """
    return subclass_attention_metadata(
        name_prefix="KVSharingFastPrefill",
        metadata_cls=metadata_cls,
        fields=KV_SHARING_FAST_PREFILL_METADATA_FIELDS,
    )
>>>>>>> 97608dc2
<|MERGE_RESOLUTION|>--- conflicted
+++ resolved
@@ -510,10 +510,6 @@
     return modified_batch
 
 
-<<<<<<< HEAD
-def is_power_of_two(n: int) -> bool:
-    return n > 0 and (n & (n - 1)) == 0
-=======
 KV_SHARING_FAST_PREFILL_METADATA_FIELDS = [
     ('logits_indices_padded', Optional[torch.Tensor], None),
     ('num_logits_indices', int, 0),
@@ -543,4 +539,7 @@
         metadata_cls=metadata_cls,
         fields=KV_SHARING_FAST_PREFILL_METADATA_FIELDS,
     )
->>>>>>> 97608dc2
+
+
+def is_power_of_two(n: int) -> bool:
+    return n > 0 and (n & (n - 1)) == 0