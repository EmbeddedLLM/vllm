--- conflicted
+++ resolved
@@ -197,19 +197,13 @@
 
 import vllm.envs as envs
 from vllm import _custom_ops as ops
-<<<<<<< HEAD
 from vllm._aiter_ops import rocm_aiter_ops
-from vllm.attention.backends.abstract import (AttentionBackend, AttentionLayer,
-                                              AttentionMetadata,
-                                              MLAAttentionImpl)
-=======
 from vllm.attention.backends.abstract import (
     AttentionBackend,
     AttentionLayer,
     AttentionMetadata,
     MLAAttentionImpl,
 )
->>>>>>> d1ddf340
 from vllm.attention.backends.utils import get_mla_dims
 from vllm.attention.ops.common import cp_lse_ag_out_rs
 from vllm.attention.ops.merge_attn_states import merge_attn_states
@@ -253,39 +247,15 @@
     flashinfer_available = False
 
 
-<<<<<<< HEAD
-def dynamic_per_batched_tensor_quant(x: torch.Tensor,
-                                     dtype: torch.dtype = torch.float8_e4m3fn):
+def dynamic_per_batched_tensor_quant(
+    x: torch.Tensor, dtype: torch.dtype = torch.float8_e4m3fn
+):
     DTYPE_MAX = torch.finfo(dtype).max
     min_val, max_val = x.aminmax()
     amax = torch.maximum(min_val.abs(), max_val.abs()).clamp(min=1e-10)
     scale = DTYPE_MAX / amax
     x_scl_sat = (x * scale).clamp(min=-DTYPE_MAX, max=DTYPE_MAX)
     return x_scl_sat.to(dtype).contiguous(), scale.float().reciprocal()
-=======
-def is_rocm_aiter_fp8bmm_enabled() -> bool:
-    return (
-        current_platform.is_rocm()
-        and envs.VLLM_ROCM_USE_AITER_FP8BMM
-        and envs.VLLM_ROCM_USE_AITER
-    )
-
-
-if is_rocm_aiter_fp8bmm_enabled():
-    from aiter.ops.triton.batched_gemm_a8w8_a_per_token_group_prequant_w_per_batched_tensor_quant import (  # noqa: E501
-        batched_gemm_a8w8_a_per_token_group_prequant_w_per_batched_tensor_quant as aiter_triton_fp8_bmm,  # noqa: E501
-    )
-
-    def dynamic_per_batched_tensor_quant(
-        x: torch.Tensor, dtype: torch.dtype = torch.float8_e4m3fn
-    ):
-        DTYPE_MAX = torch.finfo(dtype).max
-        min_val, max_val = x.aminmax()
-        amax = torch.maximum(min_val.abs(), max_val.abs()).clamp(min=1e-10)
-        scale = DTYPE_MAX / amax
-        x_scl_sat = (x * scale).clamp(min=-DTYPE_MAX, max=DTYPE_MAX)
-        return x_scl_sat.to(dtype).contiguous(), scale.float().reciprocal()
->>>>>>> d1ddf340
 
 
 logger = init_logger(__name__)
@@ -1064,6 +1034,7 @@
         self.kv_b_proj = kv_b_proj
         self.indexer = indexer
         self.q_pad_num_heads = q_pad_num_heads
+        self.is_aiter_triton_fp8_bmm_enabled = rocm_aiter_ops.is_fp8bmm_enabled()
 
     def process_weights_after_loading(self, act_dtype: torch.dtype):
         def get_layer_weight(layer):
@@ -1113,7 +1084,7 @@
             [self.qk_nope_head_dim, self.v_head_dim], dim=-1
         )
 
-        if is_rocm_aiter_fp8bmm_enabled():
+        if self.is_aiter_triton_fp8_bmm_enabled:
             W_K = W_UK.transpose(0, 1)  # 16 512 128
             W_V = W_UV.permute(1, 2, 0)  # 16 128 512
             self.W_K, self.W_K_scale = dynamic_per_batched_tensor_quant(
@@ -1142,7 +1113,7 @@
                     dtype=torch.bfloat16,
                     device=self.W_K.device,
                 )
-                aiter_triton_fp8_bmm(
+                rocm_aiter_ops.triton_fp8_bmm(
                     x, self.W_K, self.W_K_scale, group_size=128, transpose_bm=True
                 )
 
@@ -1151,7 +1122,7 @@
                     dtype=torch.bfloat16,
                     device=self.W_V.device,
                 )
-                aiter_triton_fp8_bmm(
+                rocm_aiter_ops.triton_fp8_bmm(
                     x, self.W_V, self.W_V_scale, group_size=128, transpose_bm=True
                 )
         else:
@@ -1163,9 +1134,9 @@
     def _v_up_proj(self, x: torch.Tensor, out: torch.Tensor):
         # Convert from (B, N, L) to (N, B, L)
         x = x.view(-1, self.num_heads, self.kv_lora_rank).transpose(0, 1)
-        if is_rocm_aiter_fp8bmm_enabled():
+        if self.is_aiter_triton_fp8_bmm_enabled:
             # Multiply + Transpose (N, B, L) x (N, L, V)->(N, B, V)->(B, N, V)
-            x = aiter_triton_fp8_bmm(
+            x = rocm_aiter_ops.triton_fp8_bmm(
                 x, self.W_V, self.W_V_scale, group_size=128, transpose_bm=True
             )
             # Convert from (B, N, V) to (B, N * V)
@@ -1232,8 +1203,6 @@
                 and current_platform.get_device_capability()[0] == 9
             )
 
-        self.is_aiter_triton_fp8_bmm_enabled = rocm_aiter_ops.is_fp8bmm_enabled(
-        )
         self.dcp_world_size: Optional[int] = None
 
         self.chunked_prefill_workspace_size = (
@@ -1390,39 +1359,6 @@
             is_cuda_graph_compatible=True,
         )
 
-<<<<<<< HEAD
-    def _v_up_proj(self, x: torch.Tensor, out: torch.Tensor):
-        # Convert from (B, N, L) to (N, B, L)
-        x = x.view(-1, self.num_heads, self.kv_lora_rank).transpose(0, 1)
-        if self.is_aiter_triton_fp8_bmm_enabled:
-            # Multiply + Transpose (N, B, L) x (N, L, V)->(N, B, V)->(B, N, V)
-            x = rocm_aiter_ops.triton_fp8_bmm(x,
-                                              self.W_V,
-                                              self.W_V_scale,
-                                              group_size=128,
-                                              transpose_bm=True)
-            # Convert from (B, N, V) to (B, N * V)
-            x = x.reshape(-1, self.num_heads * self.v_head_dim)
-            # Copy result
-            out.copy_(x)
-        else:
-            # Convert from (B, N * V) to (N, B, V)
-            out = out.view(-1, self.num_heads, self.v_head_dim).transpose(0, 1)
-
-            # Multiply (N, B, L) x (N, L, V) -> (N, B, V)
-            torch.bmm(x, self.W_UV, out=out)  # Reuse "out" to make it "hot"
-
-            # Convert from (N, B, V) to (B, N * V)
-            out_new = out.transpose(0, 1).reshape(
-                -1, self.num_heads * self.v_head_dim)
-
-            # Adjust output buffer shape back to the original (B, N * V)
-            N, B, V = out.shape
-            out.resize_((B, N * V))
-            out.copy_(out_new)  # Copy result
-
-=======
->>>>>>> d1ddf340
     def process_weights_after_loading(self, act_dtype: torch.dtype):
         def get_layer_weight(layer):
             WEIGHT_NAMES = ("weight", "qweight", "weight_packed")
@@ -1495,31 +1431,12 @@
                 )
 
             for m in pre_compilation_list:
-<<<<<<< HEAD
-                x = torch.empty((self.W_K.shape[0], m, self.W_K.shape[2]),
-                                dtype=torch.bfloat16,
-                                device=self.W_K.device)
-                rocm_aiter_ops.triton_fp8_bmm(x,
-                                              self.W_K,
-                                              self.W_K_scale,
-                                              group_size=128,
-                                              transpose_bm=True)
-
-                x = torch.empty((self.W_V.shape[0], m, self.W_V.shape[2]),
-                                dtype=torch.bfloat16,
-                                device=self.W_V.device)
-                rocm_aiter_ops.triton_fp8_bmm(x,
-                                              self.W_V,
-                                              self.W_V_scale,
-                                              group_size=128,
-                                              transpose_bm=True)
-=======
                 x = torch.empty(
                     (self.W_K.shape[0], m, self.W_K.shape[2]),
                     dtype=torch.bfloat16,
                     device=self.W_K.device,
                 )
-                aiter_triton_fp8_bmm(
+                rocm_aiter_ops.triton_fp8_bmm(
                     x, self.W_K, self.W_K_scale, group_size=128, transpose_bm=True
                 )
 
@@ -1528,10 +1445,9 @@
                     dtype=torch.bfloat16,
                     device=self.W_V.device,
                 )
-                aiter_triton_fp8_bmm(
+                rocm_aiter_ops.triton_fp8_bmm(
                     x, self.W_V, self.W_V_scale, group_size=128, transpose_bm=True
                 )
->>>>>>> d1ddf340
         else:
             # Convert from (L, N, V) to (N, L, V)
             self.W_UV = W_UV.transpose(0, 1)
@@ -1887,21 +1803,13 @@
 
             if self.is_aiter_triton_fp8_bmm_enabled:
                 # Multiply+Transpose (N, B, P)x(N, P, L)->(N, B, L)->(B, N, L)
-<<<<<<< HEAD
                 decode_ql_nope = rocm_aiter_ops.triton_fp8_bmm(
-=======
-                decode_ql_nope = aiter_triton_fp8_bmm(
->>>>>>> d1ddf340
                     decode_q_nope,
                     self.W_K,
                     self.W_K_scale,
                     group_size=128,
-<<<<<<< HEAD
-                    transpose_bm=True)
-=======
                     transpose_bm=True,
                 )
->>>>>>> d1ddf340
             else:
                 # Pads the head_dim if necessary (for the underlying kernel)
                 N, B, P = decode_q_nope.shape
