# SPDX-License-Identifier: Apache-2.0
# SPDX-FileCopyrightText: Copyright contributors to the vLLM project
"""
# MLA Common Components

This file implements common components for MLA implementations.

First we define:

Sq      as Q sequence length
Skv     as KV sequence length

MLA has two possible ways of computing, a data-movement friendly approach and a
compute friendly approach, we generally want to use the compute friendly
approach for "prefill" (i.e. the ratio Sq / Skv is "small", is near 1)
and the data-movement friendly approach for "decode" (i.e. the ratio
Sq / Skv is "large").

NOTE what we deem small and large is currently determined by if its labelled
prefill or decode by the scheduler, but this is something we should probably
tune.

Main reference: DeepseekV2 paper, and FlashInfer Implementation
(https://arxiv.org/abs/2405.04434 and https://github.com/flashinfer-ai/flashinfer/pull/551).

Deepseek's MLA attention works the following way:
* Use a single latent vector to represent the per-token entry of the KV cache.
* For decode (i.e. the memory friendly approach) the attention "simulates" a
multi-head attention, while the compute is similar to multi-query attention.

Below is example of both paths assuming batchsize = 1

## More Extent Definitions:

C           Context length, `Skv - Sq`
H           hidden size
N           number of attention heads
Lq          latent dimension for Q              1536 in DSV3
Lkv         latent dimension for K/V            512 in DSV3
P           nope dimension, no rope.            128 in DSV3
R           rope dimension, goes through rope.  64 in DSV3
V           V head dim.                         128 in DSV3

## Vector/Matrix Definitions

h_t         hidden states (input to attention)  shape [Sq, H]
q_c         latent/compressed Q                 shape [Sq, Lq]
q_nope      uncompressed Q (no-rope)            shape [Sq, N, P]
q_pe        uncompressed Q (rope)               shape [Sq, N, R]
kv_c        latent/compressed KV                shape [Skv, Lkv]
k_pe        decoupled k position embeddings     shape [Skv, R]
new_kv_c    new kv_c from current iter          shape [Sq, Lkv]
new_k_pe    new k_pe from current iter          shape [Sq, R]
cache_kv_c  cached k_c from previous iters      shape [C, Lkv]
cache_k_pe  cached k_pe from previous iters     shape [C, R]
W_DQ        project h_t to q_c                  shape [H, Lq]
W_UQ        project q_c to q_nope               shape [Lq, N * P]
W_QR        project q_c to q_pe                 shape [Lq, N * R]
W_DKV       project h_t to kv_c                 shape [H, Lkv]
W_UK        project kv_c to k_nope              shape [Lkv, N, P]
W_KR        project h_t to k_pe                 shape [H, R]
W_UV        project kv_c to v                   shape [Lkv, N, V]
W_O         project v to h_t                    shape [N * V, H]


## Compute Friendly Approach (i.e. "_forward_prefill"):

q_c      = h_t @ W_DQ
q_nope   = (q_c @ W_UQ).view(Sq, N, P)
q_pe     = RoPE(q_c @ W_QR).view(Sq, N, R)
new_kv_c = h_t @ W_DKV
new_k_pe = RoPE(h_t @ W_KR)
kv_c     = torch.cat([new_kv_c, cache_kv_c], dim=0)
k_pe     = torch.cat([new_k_pe, cache_k_pe], dim=0)
k_nope   = (kv_c @ W_UK.view(Lkv, N * P)).view(Skv, N, P)
v        = (kv_c @ W_UV.view(Lkv, N * V)).view(Skv, N, V)

// MHA with QK headdim = P + R
//           V headdim = V
//      spda_o shape [Sq, N, V]
spda_o = scaled_dot_product_attention(
    torch.cat([q_nope, q_pe], dim=-1),
    torch.cat([k_nope, k_pe.unsqueeze(1).expand(-1, N, -1)], dim=-1),
    v
)
return spda_o @ W_O

NOTE: in the actual code,
    `kv_b_proj` is [W_UK; W_UV] concatenated per head
    `q_b_proj` is [W_UQ; W_QR] concatenated per head
    `out_proj` is W_O


## Data-Movement Friendly Approach (i.e. "_forward_decode"):

Runtime
q_c      = h_t @ W_DQ
q_nope   = (q_c @ W_UQ).view(-1, N, P)
ql_nope  = einsum("snh,lnh->snl", q, W_UK)
q_pe     = RoPE(q_c @ W_QR).view(Sq, N, R)
new_kv_c = h_t @ W_DKV
new_k_pe = RoPE(h_t @ W_KR)
kv_c     = torch.cat([new_kv_c, cache_kv_c], dim=0)
k_pe     = torch.cat([new_k_pe, cache_k_pe], dim=0)

// MQA with QK headdim = Lkv + R
//           V headdim = Lkv
//      spda_o shape [Sq, N, Lkv]
// NOTE: this is less compute-friendly since Lkv > P
//       but is more data-movement friendly since its MQA vs MHA
spda_o = scaled_dot_product_attention(
    torch.cat([ql_nope, q_pe], dim=-1),
    torch.cat([kv_c, k_pe], dim=-1),
    kv_c
)

o = einsum("snl,lnv->snv", spda_o.reshape(-1, N, Lkv), W_UV)
return o.view(-1, N * V) @ self.num_heads @ W_O


## Chunked Prefill

For chunked prefill we want to use the compute friendly algorithm. We are
assuming sufficiently large Sq / Skv ratio, in the future may want to switch to
the data-movement friendly approach if the chunk (i.e. `Sq`) is small.

However, the compute-friendly approach can potentially run out of memory if Skv
is large due to: `k_nope = (kv_c @ W_UK).view(Skv, N, P)`

To mitigate this, we chunk the computation of attention with respect to the
current context (i.e. `cache_kv_c` and `cache_k_pe`) so that we can used a
fixed workspace size.

The chunked prefill approach is as follows:

MCC        Max chunk of context to process per iter, computed dynamically,
           used to bound the memory usage

q_c        = h_t @ W_DQ
q_nope     = (q_c @ W_UQ).view(Sq, N, P)
q_pe       = RoPE(q_c @ W_QR).view(Sq, N, R)
new_kv_c   = h_t @ W_DKV
new_k_pe   = RoPE(h_t @ W_KR)
new_k_nope = (new_kv_c @ W_UK.view(Lkv, N * P)).view(Sq, N, P)
new_v      = (new_kv_c @ W_UV.view(Lkv, N * V)).view(Sq, N, V)

// MHA between queries and new KV
//     with QK headdim = P + R
//           V headdim = V
//    curr_o   shape [Sq, N, V]
//    curr_lse shape [N, Sq], this is just order FA returns
curr_o, curr_lse = scaled_dot_product_attention(
    torch.cat([q_nope, q_pe], dim=-1),
    torch.cat([new_k_nope, new_k_pe.unsqueeze(1).expand(-1, N, -1)], dim=-1),
    new_v,
    casual=True,
    return_softmax_lse=True
)

// Compute attention with the already existing context
for chunk_idx in range(cdiv(C, MCC)):
    chunk_start  = chunk_idx * MCC
    chunk_end    = min(chunk_start + MCC, C)
    Sc           = chunk_end - chunk_start
    cache_kv_c_chunk   = cache_kv_c[chunk_start:chunk_end]
    cache_k_pe_chunk   = cache_k_pe[chunk_start:chunk_end]
    cache_k_nope_chunk = (cache_kv_c_chunk @ W_UK).view(-1, N, P)
    cache_v_chunk      = (cache_kv_c_chunk @ W_UV).view(-1, N, V)

    chunk_o, chunk_lse = scaled_dot_product_attention(
        torch.cat([q_nope, q_pe], dim=-1),
        torch.cat([cache_k_nope_chunk,
                   cache_k_pe_chunk.unsqueeze(1).expand(-1, N, -1)],
                   dim=-1),
        cache_v_chunk,
        casual=False,
        return_softmax_lse=True
    )

    curr_o, curr_lse = merge_attn_states(
        suffix_output=curr_o,
        suffix_lse=curr_lse,
        prefix_output=chunk_o,
        prefix_lse=chunk_lse,
    )

return curr_o @ W_O
"""

import functools
from abc import abstractmethod
from dataclasses import dataclass, field
from enum import Enum
from typing import ClassVar, Generic, TypeVar

import torch
from tqdm import tqdm

import vllm.envs as envs
from vllm import _custom_ops as ops
from vllm._aiter_ops import rocm_aiter_ops
from vllm.attention.backends.abstract import (
    AttentionBackend,
    AttentionLayer,
    MLAAttentionImpl,
)
from vllm.attention.backends.utils import get_mla_dims
from vllm.attention.ops.common import cp_lse_ag_out_rs
from vllm.attention.ops.merge_attn_states import merge_attn_states
from vllm.attention.utils.fa_utils import get_flash_attn_version
from vllm.config import VllmConfig, get_current_vllm_config
from vllm.distributed.parallel_state import get_dcp_group, is_global_first_rank
from vllm.logger import init_logger
from vllm.model_executor.layers.batch_invariant import (
    vllm_is_batch_invariant,
)
from vllm.model_executor.layers.linear import (
    ColumnParallelLinear,
    LinearBase,
    UnquantizedLinearMethod,
)
from vllm.platforms import current_platform
from vllm.utils.flashinfer import has_nvidia_artifactory
from vllm.utils.math_utils import cdiv, round_down
from vllm.v1.attention.backends.utils import (
    AttentionMetadataBuilder,
    CommonAttentionMetadata,
    get_dcp_local_seq_lens,
    get_per_layer_parameters,
    infer_global_hyperparameters,
    split_decodes_and_prefills,
)
from vllm.v1.kv_cache_interface import AttentionSpec


class QueryLenSupport(Enum):
    """Defines the level of query length support for an attention backend's
    decode pipeline.

    - SINGLE_ONLY: Decode pipeline only supports single-token queries
                   (query_len=1)
    - UNIFORM: Decode pipeline supports uniform multi-token queries
               (all requests must have same query_len > 1)
    - VARLEN: Decode pipeline supports variable-length queries
              (mixed query lengths in same batch)
    """

    SINGLE_ONLY = "single_only"
    UNIFORM = "uniform"
    VARLEN = "varlen"


try:
    from vllm.vllm_flash_attn import flash_attn_varlen_func

    is_vllm_fa = True
except ImportError:
    # For rocm use upstream flash attention
    if current_platform.is_rocm():
        from flash_attn import flash_attn_varlen_func
    is_vllm_fa = False

try:
    from flashinfer import BatchPrefillWithRaggedKVCacheWrapper
    from flashinfer.prefill import cudnn_batch_prefill_with_kv_cache  # noqa: F401

    flashinfer_available = True
except ImportError:
    BatchPrefillWithRaggedKVCacheWrapper = object

    flashinfer_available = False


def dynamic_per_batched_tensor_quant(
    x: torch.Tensor, dtype: torch.dtype = torch.float8_e4m3fn
):
    DTYPE_MAX = torch.finfo(dtype).max
    min_val, max_val = x.aminmax()
    amax = torch.maximum(min_val.abs(), max_val.abs()).clamp(min=1e-10)
    scale = DTYPE_MAX / amax
    x_scl_sat = (x * scale).clamp(min=-DTYPE_MAX, max=DTYPE_MAX)
    return x_scl_sat.to(dtype).contiguous(), scale.float().reciprocal()


logger = init_logger(__name__)

CUDNN_WORKSPACE_SIZE = 12800


class MLACommonBackend(AttentionBackend):
    accept_output_buffer: bool = True

    @staticmethod
    def get_name() -> str:
        return "TRITON_MLA"

    @staticmethod
    def get_builder_cls() -> type["MLACommonMetadataBuilder"]:
        return MLACommonMetadataBuilder

    @staticmethod
    def get_kv_cache_shape(
        num_blocks: int,
        block_size: int,
        num_kv_heads: int,  # assumed to be 1 for MLA
        head_size: int,
        cache_dtype_str: str = "auto",
    ) -> tuple[int, ...]:
        return (num_blocks, block_size, head_size)

    @classmethod
    def get_supported_head_sizes(cls) -> list[int]:
        return [576]

    @classmethod
    def is_mla(cls) -> bool:
        return True


@dataclass
class MLACommonPrefillMetadata:
    """Prefill Specific Metadata"""

    @dataclass
    class ChunkedContextMetadata:
        # New for MLA (compared to FlashAttention)
        # For handling chunked prefill
        cu_seq_lens: torch.Tensor
        starts: torch.Tensor
        seq_tot: list[int]
        max_seq_lens: list[int]
        seq_lens: torch.Tensor
        workspace: torch.Tensor

        # for mla DCP
        padded_local_chunk_seq_lens: list[list[int]] | None = None
        local_context_lens_allranks: list[list[int]] | None = None
        padded_local_cu_seq_lens: torch.Tensor | None = None
        cu_seq_lens_lst: list[list[int]] | None = None

    block_table: torch.Tensor
    query_start_loc: torch.Tensor
    max_query_len: int
    chunked_context: ChunkedContextMetadata | None = None
    query_seq_lens: torch.Tensor | None = None


@dataclass
class FlashInferPrefillMetadata(MLACommonPrefillMetadata):
    prefill_main: BatchPrefillWithRaggedKVCacheWrapper | None = None
    prefill_chunks: list[BatchPrefillWithRaggedKVCacheWrapper] = field(
        default_factory=list
    )


@dataclass
class CudnnPrefillMetadata(MLACommonPrefillMetadata):
    class ChunkedContextMetadata(MLACommonPrefillMetadata.ChunkedContextMetadata):
        seq_lens: torch.Tensor

    cudnn_workspace: torch.Tensor | None = None


@dataclass
class MLACommonDecodeMetadata:
    block_table: torch.Tensor
    seq_lens: torch.Tensor
    dcp_tot_seq_lens: torch.Tensor | None


D = TypeVar("D", bound=MLACommonDecodeMetadata)


@dataclass
class MLACommonMetadata(Generic[D]):
    """Metadata for MLACommon.

    NOTE: Please read the comment at the top of the file before trying to
    understand this class
    """

    # NOTE(sang): Definition of context_len, query_len, and seq_len.
    # |---------- N-1 iteration --------|
    # |---------------- N iteration ---------------------|
    # |- tokenA -|......................|-- newTokens ---|
    # |---------- context_len ----------|
    # |-------------------- seq_len ---------------------|
    #                                   |-- query_len ---|

    num_reqs: int
    max_query_len: int
    max_seq_len: int

    num_actual_tokens: int  # Number of tokens excluding padding.
    query_start_loc: torch.Tensor
    slot_mapping: torch.Tensor

    # New for MLA (compared to FlashAttention)
    # For handling prefill decode split
    num_decodes: int
    num_decode_tokens: int
    num_prefills: int

    # The dimension of the attention heads
    head_dim: int | None = None

    decode: D | None = None
    prefill: (
        MLACommonPrefillMetadata
        | FlashInferPrefillMetadata
        | CudnnPrefillMetadata
        | None
    ) = None

    def __post_init__(self):
        if self.head_dim is not None and not MLACommonBackend.supports_head_size(
            self.head_dim
        ):
            raise ValueError(f"Head dimension {self.head_dim} is not supported by MLA.")


M = TypeVar("M", bound=MLACommonMetadata)
A = TypeVar("A")


def use_flashinfer_prefill() -> bool:
    # For blackwell default to flashinfer prefill if it's available since
    # it is faster than FA2.
    return (
        not envs.VLLM_DISABLE_FLASHINFER_PREFILL
        and flashinfer_available
        and not envs.VLLM_USE_CUDNN_PREFILL
        and not envs.VLLM_USE_TRTLLM_RAGGED_DEEPSEEK_PREFILL
        and current_platform.is_device_capability(100)
    )


def use_cudnn_prefill() -> bool:
    return (
        flashinfer_available
        and envs.VLLM_USE_CUDNN_PREFILL
        and current_platform.is_device_capability(100)
        and has_nvidia_artifactory()
    )


def use_trtllm_ragged_deepseek_prefill() -> bool:
    """Check if TRT-LLM ragged DeepSeek prefill should be used."""
    return (
        flashinfer_available
        and envs.VLLM_USE_TRTLLM_RAGGED_DEEPSEEK_PREFILL
        and current_platform.is_device_capability(100)
    )


# Currently 394MB, this can be tuned based on GEMM sizes used.
# Chosen to be the same as sglang:
#  https://github.com/sgl-project/sglang/blob/766392c6bda2558b61ce6d1c1bfd8081a549e1f1/python/sglang/global_config.py#L37
FLASHINFER_WORKSPACE_BUFFER_SIZE = 394 * 1024 * 1024


class MLACommonMetadataBuilder(AttentionMetadataBuilder[M]):
    """
    NOTE: Please read the comment at the top of the file before trying to
    understand this class
    """

    # Defines the level of query length support for this backend.
    # - SINGLE_ONLY: Only single-token queries (no spec decode support)
    # - UNIFORM: Supports uniform multi-token queries (spec decode with uniform lengths)
    # - VARLEN: Supports variable-length queries (spec decode with mixed lengths)
    # If set to UNIFORM or VARLEN, this will increase `reorder_batch_threshold` when
    # speculative decoding is enabled.
    query_len_support: ClassVar[QueryLenSupport] = QueryLenSupport.SINGLE_ONLY

    # The threshold for reordering the batch into decode and prefill requests.
    # If > 1, the batch will be reordered such that requests with
    # query length <= threshold are classified as decode requests.
    # Use `query_len_support` (above) to set this automatically
    # when speculative decoding is enabled.
    reorder_batch_threshold: int = 1

    @staticmethod
    def determine_chunked_prefill_workspace_size(vllm_config: VllmConfig) -> int:
        scheduler_config = vllm_config.scheduler_config
        cache_config = vllm_config.cache_config
        model_config = vllm_config.model_config

        chunked_prefill_workspace_size = min(
            # Try for 8 full length request or at least 4 pages per-request
            max(
                8 * model_config.max_model_len,
                4 * scheduler_config.max_num_seqs * cache_config.block_size,
            ),
            # For long-context models try not to over-allocate limiting
            # kv-cache space, limiting it to 64k tokens,
            # which would result in the workspace being:
            #   2*(576)*(64*1024) = 144mb
            # (assuming 576 MLA head dim, and fp16)
            # which would result in up-projected context being
            #   2*(192*128)*(64*1024) = 3gb
            # (assuming 192 QK head dim, 128 heads, and fp16)
            64 * 1024,
        )

        # Enforce that we enough for at least 1 page per request
        chunked_prefill_workspace_size = max(
            chunked_prefill_workspace_size,
            scheduler_config.max_num_seqs * cache_config.block_size,
        )

        return chunked_prefill_workspace_size

    def __init__(
        self,
        kv_cache_spec: AttentionSpec,
        layer_names: list[str],
        vllm_config: VllmConfig,
        device: torch.device,
        metadata_cls: type[M] | None = None,
        supports_dcp_with_varlen: bool = False,
    ):
        self.metadata_cls = (
            metadata_cls if metadata_cls is not None else MLACommonMetadata
        )
        self.kv_cache_spec = kv_cache_spec
        scheduler_config = vllm_config.scheduler_config
        self.model_config = vllm_config.model_config
        parallel_config = vllm_config.parallel_config
        self.compilation_config = vllm_config.compilation_config
        self.vllm_config = vllm_config
        self.device = device

        self.num_heads = self.model_config.get_num_attention_heads(parallel_config)
        self.mla_dims = get_mla_dims(self.model_config)
        self.aot_schedule = current_platform.is_cuda()
        try:
            self.dcp_world_size = get_dcp_group().world_size
            self.dcp_rank = get_dcp_group().rank_in_group
        except AssertionError:
            # DCP might not be initialized in testing
            self.dcp_world_size = 1
            self.dcp_rank = 0
        self.dcp_local_block_size = parallel_config.dcp_kv_cache_interleave_size
        self.dcp_virtual_block_size = self.dcp_local_block_size * self.dcp_world_size

        self.align_chunk_ctx_to_page_size = (
            current_platform.is_rocm() and self.dcp_world_size > 1
        )

        # Don't try to access the runner on AMD
        if self.aot_schedule or self.align_chunk_ctx_to_page_size:
            self.page_size = self.kv_cache_spec.block_size

        self.chunked_prefill_workspace_size = (
            self.determine_chunked_prefill_workspace_size(vllm_config)
        )

        if self.dcp_world_size > 1:
            # Note(hc): The local kvcache is incomplete when DCP is triggered,
            # an additional kvcache allgather across the DCP group is therefore
            # required, so the workspace has to be enlarged by 1/DCP relative
            # to the original TP allocation.
            assert self.chunked_prefill_workspace_size % self.dcp_world_size == 0
            self.chunked_prefill_workspace = torch.empty(
                (
                    self.chunked_prefill_workspace_size
                    + self.chunked_prefill_workspace_size // self.dcp_world_size,
                    self.model_config.get_head_size(),
                ),
                dtype=self.model_config.dtype,
                device=device,
            )
        else:
            self.chunked_prefill_workspace = torch.empty(
                (
                    self.chunked_prefill_workspace_size,
                    self.model_config.get_head_size(),
                ),
                dtype=self.model_config.dtype,
                device=device,
            )

        self._use_cudnn_prefill = use_cudnn_prefill()
        self._use_fi_prefill = use_flashinfer_prefill()
        self._use_trtllm_ragged_prefill = use_trtllm_ragged_deepseek_prefill()
        self.prefill_metadata_cls = (
            FlashInferPrefillMetadata
            if self._use_fi_prefill
            else CudnnPrefillMetadata
            if self._use_cudnn_prefill
            else MLACommonPrefillMetadata
        )

        if self._use_fi_prefill:
            self._workspace_buffer = torch.empty(
                FLASHINFER_WORKSPACE_BUFFER_SIZE, dtype=torch.uint8, device=device
            )

            self._fi_prefill_main: BatchPrefillWithRaggedKVCacheWrapper | None = None
            self._fi_prefill_chunks: list[BatchPrefillWithRaggedKVCacheWrapper] = []

            self._global_hyperparameters = infer_global_hyperparameters(
                get_per_layer_parameters(vllm_config, layer_names, MLACommonImpl)
            )

        if self._use_trtllm_ragged_prefill:
            self._workspace_buffer = torch.empty(
                FLASHINFER_WORKSPACE_BUFFER_SIZE, dtype=torch.uint8, device=device
            )

        if self._use_cudnn_prefill:
            self.cudnn_workspace = torch.empty(
                CUDNN_WORKSPACE_SIZE * scheduler_config.max_num_seqs,
                dtype=torch.int8,
                device=device,
            )

        supports_spec_decode = self.query_len_support != QueryLenSupport.SINGLE_ONLY
        self._init_reorder_batch_threshold(
            self.reorder_batch_threshold, supports_spec_decode, supports_dcp_with_varlen
        )

        # Validate consistency between query_len_support and reorder_batch_threshold
        if self.query_len_support == QueryLenSupport.SINGLE_ONLY:
            assert self.reorder_batch_threshold == 1, (
                f"reorder_batch_threshold must be 1 when query_len_support is "
                f"SINGLE_ONLY, got {self.reorder_batch_threshold}"
            )

    def _build_fi_prefill_wrappers(self, prefill: FlashInferPrefillMetadata):
        qo_indptr = prefill.query_start_loc

        has_context = False
        if prefill.chunked_context is not None:
            chunked_context = prefill.chunked_context
            has_context = True

        if self._fi_prefill_main is None:
            self._fi_prefill_main = BatchPrefillWithRaggedKVCacheWrapper(
                self._workspace_buffer, "NHD", backend="cutlass"
            )

        if has_context:
            num_chunks = chunked_context.cu_seq_lens.shape[0]
            # Allocate more prefill chunk wrappers if needed
            if len(self._fi_prefill_chunks) < num_chunks:
                for _ in range(len(self._fi_prefill_chunks), num_chunks):
                    self._fi_prefill_chunks.append(
                        BatchPrefillWithRaggedKVCacheWrapper(
                            self._workspace_buffer, "NHD", backend="cutlass"
                        )
                    )
            assert num_chunks <= len(self._fi_prefill_chunks)

        # In MLA, the non-latent num_qo_heads == num_kv_heads
        num_qo_heads = self.num_heads
        num_kv_heads = num_qo_heads

        # Sanity: Verify that num_kv_heads == 1 since it is latent space
        assert self.kv_cache_spec.num_kv_heads == 1

        # Get non-latent head_dim_qk and head_dim_vo
        head_dim_qk = self.mla_dims.qk_nope_head_dim + self.mla_dims.qk_rope_head_dim
        head_dim_vo = self.mla_dims.v_head_dim

        # For main run, qo_indptr == kv_indptr
        kv_indptr = qo_indptr.clone()

        # Prepare main prefill
        self._fi_prefill_main.plan(
            qo_indptr=qo_indptr,
            kv_indptr=kv_indptr,
            num_qo_heads=num_qo_heads,
            num_kv_heads=num_kv_heads,
            head_dim_qk=head_dim_qk,
            head_dim_vo=head_dim_vo,
            causal=True,  # This is main run
            sm_scale=self._global_hyperparameters.sm_scale,
            window_left=self._global_hyperparameters.window_left,
            logits_soft_cap=self._global_hyperparameters.logits_soft_cap,
            q_data_type=self.model_config.dtype,
        )

        # Prepare context prefills
        if has_context:
            for i in range(num_chunks):
                kv_indptr_chunk = chunked_context.cu_seq_lens[i]

                self._fi_prefill_chunks[i].plan(
                    qo_indptr=qo_indptr,
                    kv_indptr=kv_indptr_chunk,
                    num_qo_heads=num_qo_heads,
                    num_kv_heads=num_kv_heads,
                    head_dim_qk=head_dim_qk,
                    head_dim_vo=head_dim_vo,
                    causal=False,  # This is context run
                    sm_scale=self._global_hyperparameters.sm_scale,
                    window_left=self._global_hyperparameters.window_left,
                    logits_soft_cap=self._global_hyperparameters.logits_soft_cap,
                    q_data_type=self.model_config.dtype,
                )

        prefill.prefill_main = self._fi_prefill_main
        prefill.prefill_chunks = self._fi_prefill_chunks

    def _build_decode(
        self,
        block_table_tensor: torch.Tensor,
        seq_lens_cpu: torch.Tensor,
        seq_lens_device: torch.Tensor,
        query_start_loc_cpu: torch.Tensor,
        query_start_loc_device: torch.Tensor,
        num_decode_tokens: int,
        dcp_tot_seq_lens_device: torch.Tensor | None,
    ) -> MLACommonDecodeMetadata:
        return MLACommonDecodeMetadata(
            block_table=block_table_tensor,
            seq_lens=seq_lens_device,
            dcp_tot_seq_lens=dcp_tot_seq_lens_device,
        )

    def build_for_cudagraph_capture(
        self, common_attn_metadata: CommonAttentionMetadata
    ) -> M:
        """
        This method builds the metadata for full cudagraph capture.
        Currently, only decode is supported for full cudagraphs with MLA.
        """
        m = common_attn_metadata
        assert m.num_reqs <= (m.num_actual_tokens * self.reorder_batch_threshold), (
            "MLA only supports decode-only full CUDAGraph capture. "
            "Make sure all cudagraph capture sizes <= max_num_seq."
        )

        assert m.max_query_len <= self.reorder_batch_threshold  # decode only

        return self.build(0, m)

    def build(
        self,
        common_prefix_len: int,
        common_attn_metadata: CommonAttentionMetadata,
        fast_build: bool = False,
    ) -> M:
        num_reqs = common_attn_metadata.num_reqs
        num_tokens = common_attn_metadata.num_actual_tokens
        max_query_len = common_attn_metadata.max_query_len
        max_seq_len = common_attn_metadata.max_seq_len

        # Note(simon): be careful about the CPU <> GPU memory movement in this
        # function. We should avoid GPU -> CPU sync as much as possible because
        # it blocks on all previous kernels.
        device = self.device
        block_table_tensor = common_attn_metadata.block_table_tensor
        slot_mapping = common_attn_metadata.slot_mapping

        query_start_loc = common_attn_metadata.query_start_loc
        query_start_loc_cpu = common_attn_metadata.query_start_loc_cpu
        seq_lens = common_attn_metadata.seq_lens
        seq_lens_cpu = common_attn_metadata.seq_lens_cpu
        dcp_local_seq_lens = common_attn_metadata.dcp_local_seq_lens

        query_seq_lens_cpu = query_start_loc_cpu[1:] - query_start_loc_cpu[:-1]

        num_computed_tokens_cpu = common_attn_metadata.seq_lens_cpu - query_seq_lens_cpu

        num_decodes, num_prefills, num_decode_tokens, num_prefill_tokens = (
            split_decodes_and_prefills(
                common_attn_metadata,
                decode_threshold=self.reorder_batch_threshold,
                require_uniform=(self.query_len_support != QueryLenSupport.VARLEN),
            )
        )

        assert num_decodes + num_prefills == num_reqs
        assert num_decode_tokens + num_prefill_tokens == num_tokens

        prefill_metadata = None
        if num_prefills > 0:
            reqs_start = num_decodes  # prefill_start

            context_lens_cpu = num_computed_tokens_cpu[reqs_start:num_reqs]
            max_context_len_cpu = context_lens_cpu.max().item()
            num_prefills_with_context_cpu = (context_lens_cpu > 0).sum().item()
            prefill_query_start_loc = (
                query_start_loc[reqs_start:] - query_start_loc[reqs_start]
            )

            chunked_context_metadata = None
            if max_context_len_cpu > 0:
                # NOTE: it is recommend you read the `Chunked Prefill` section
                # in the comment at the top of the file before trying to
                # understand the following code
                # currently we allocate an equal amount of workspace for each
                # prefill in the batch, we could probably use a more advanced
                # algorithm here and allocate more workspace to prefills with
                # longer context lengths
                max_context_chunk = (
                    self.chunked_prefill_workspace_size // num_prefills_with_context_cpu
                )

                if self.aot_schedule or self.align_chunk_ctx_to_page_size:
                    # align max_context_chunk to page_size by rounding down,
                    # currently the `gather_and_maybe_dequant_cache` kernel
                    # cannot handle `context_chunk_starts` that are not aligned
                    # to page_size
                    max_context_chunk = round_down(max_context_chunk, self.page_size)

                assert max_context_chunk > 0
                num_chunks = cdiv(max_context_len_cpu, max_context_chunk)

                # if `max_context_chunk = 256`, `num_chunks = 3`, and
                #   `num_prefills_with_context = 4`, create a tensor that looks
                # like
                #  [[0, 0, 0, 0], [256, 256, 256, 256], [512, 512, 512, 512]]
                # Note(simon): this is done in CPU because of downstream's
                # of `to_list`.
                chunk_starts = (
                    torch.arange(num_chunks, dtype=torch.int32)
                    .unsqueeze(1)
                    .expand(-1, num_prefills)
                    * max_context_chunk
                )
                chunk_ends = torch.min(
                    context_lens_cpu.unsqueeze(0), chunk_starts + max_context_chunk
                )
                chunk_seq_lens = (chunk_ends - chunk_starts).clamp(min=0)

                cu_seq_lens_cpu = torch.zeros(
                    num_chunks, num_prefills + 1, dtype=torch.int32, pin_memory=True
                )
                torch.cumsum(
                    chunk_seq_lens, dim=1, out=cu_seq_lens_cpu[:, 1:], dtype=torch.int32
                )

                print("--dcp_world_size:-----", self.dcp_world_size)
                if self.dcp_world_size > 1:
<<<<<<< HEAD
                    print("--max context chunk:-----", max_context_chunk)
=======
                    local_context_lens_allranks = get_dcp_local_seq_lens(
                        context_lens_cpu,
                        self.dcp_world_size,
                        None,
                        self.dcp_local_block_size,
                    )
                    # Note(qcs): The max local context lengths
                    # padded to `dcp_local_block_size`.
                    padded_local_context_lens_cpu = (
                        cdiv(
                            context_lens_cpu,
                            self.dcp_virtual_block_size,
                        )
                        * self.dcp_local_block_size
                    )
>>>>>>> d4902ba5
                    # Note(hc): The above max_context_chunk already enforces
                    # block_size alignment, DCP just need the block_size can
                    # be divisible by dcp_world_size, because DCP use
                    # cp_gather_cache which not require `cp_chunk_starts`
                    # aligned to page_size.
                    assert max_context_chunk % self.dcp_world_size == 0
                    padded_local_max_context_chunk_across_ranks = (
                        cdiv(
                            max_context_chunk,
                            self.dcp_virtual_block_size,
                        )
                        * self.dcp_local_block_size
                    )
                    local_chunk_starts = (
                        torch.arange(num_chunks, dtype=torch.int32)
                        .unsqueeze(1)
                        .expand(-1, num_prefills)
                        * padded_local_max_context_chunk_across_ranks
                    )
                    local_chunk_ends = torch.min(
                        padded_local_context_lens_cpu.unsqueeze(0),
                        local_chunk_starts
                        + padded_local_max_context_chunk_across_ranks,
                    )
                    padded_local_chunk_seq_lens = (
                        local_chunk_ends - local_chunk_starts
                    ).clamp(min=0)

                    padded_local_cu_chunk_seq_lens_cpu = torch.zeros(
                        num_chunks, num_prefills + 1, dtype=torch.int32, pin_memory=True
                    )
                    torch.cumsum(
                        padded_local_chunk_seq_lens,
                        dim=1,
                        out=padded_local_cu_chunk_seq_lens_cpu[:, 1:],
                        dtype=torch.int32,
                    )

                chunked_context_metadata_cls = (
                    CudnnPrefillMetadata.ChunkedContextMetadata
                    if self._use_cudnn_prefill
                    else MLACommonPrefillMetadata.ChunkedContextMetadata
                )
                if self.dcp_world_size > 1:
                    chunked_context_metadata = chunked_context_metadata_cls(
                        cu_seq_lens=cu_seq_lens_cpu.to(device, non_blocking=True),
                        starts=local_chunk_starts.to(device, non_blocking=True),
                        seq_tot=padded_local_chunk_seq_lens.sum(dim=1).tolist(),
                        max_seq_lens=chunk_seq_lens.max(dim=1).values.tolist(),
                        seq_lens=chunk_seq_lens,
                        workspace=self.chunked_prefill_workspace,
                        padded_local_chunk_seq_lens=padded_local_chunk_seq_lens.tolist(),
                        local_context_lens_allranks=local_context_lens_allranks.tolist(),
                        padded_local_cu_seq_lens=padded_local_cu_chunk_seq_lens_cpu.to(
                            device, non_blocking=True
                        ),
                        cu_seq_lens_lst=cu_seq_lens_cpu.tolist(),
                    )
                else:
                    chunked_context_metadata = chunked_context_metadata_cls(
                        cu_seq_lens=cu_seq_lens_cpu.to(device, non_blocking=True),
                        starts=chunk_starts.to(device, non_blocking=True),
                        seq_tot=chunk_seq_lens.sum(dim=1).tolist(),
                        max_seq_lens=chunk_seq_lens.max(dim=1).values.tolist(),
                        seq_lens=chunk_seq_lens,
                        workspace=self.chunked_prefill_workspace,
                    )

                if self._use_cudnn_prefill:
                    chunked_context_metadata.seq_lens = chunk_seq_lens

                assert (
                    max(chunked_context_metadata.max_seq_lens)
                    <= self.chunked_prefill_workspace_size
                )

            prefill_metadata = self.prefill_metadata_cls(
                block_table=block_table_tensor[reqs_start:, ...],
                query_start_loc=prefill_query_start_loc,
                max_query_len=max_query_len,
                chunked_context=chunked_context_metadata,
            )

            if self._use_cudnn_prefill:
                assert isinstance(prefill_metadata, CudnnPrefillMetadata)
                prefill_metadata.query_seq_lens = (
                    prefill_query_start_loc[1:] - prefill_query_start_loc[:-1]
                )
                prefill_metadata.cudnn_workspace = self.cudnn_workspace

            if self._use_trtllm_ragged_prefill:
                prefill_metadata.query_seq_lens = (
                    prefill_query_start_loc[1:] - prefill_query_start_loc[:-1]
                )

        decode_metadata = None
        if num_decodes > 0:
            decode_metadata = self._build_decode(
                block_table_tensor=block_table_tensor[:num_decodes, ...],
                seq_lens_cpu=seq_lens_cpu[:num_decodes],
                seq_lens_device=dcp_local_seq_lens[:num_decodes]
                if self.dcp_world_size > 1 and dcp_local_seq_lens is not None
                else seq_lens[:num_decodes],
                query_start_loc_cpu=query_start_loc_cpu[: num_decodes + 1],
                query_start_loc_device=query_start_loc[: num_decodes + 1],
                num_decode_tokens=num_decode_tokens,
                dcp_tot_seq_lens_device=seq_lens[:num_decodes]
                if self.dcp_world_size > 1
                else None,
            )

        attn_metadata = self.metadata_cls(
            num_reqs=common_attn_metadata.num_reqs,
            max_query_len=common_attn_metadata.max_query_len,
            max_seq_len=max_seq_len,
            num_actual_tokens=num_tokens,
            query_start_loc=query_start_loc,
            slot_mapping=slot_mapping,
            head_dim=self.model_config.get_head_size(),
            # MLACommonMetadata Chunk prefill specific
            num_decodes=num_decodes,
            num_decode_tokens=num_decode_tokens,
            num_prefills=num_prefills,
            prefill=prefill_metadata,
            decode=decode_metadata,
        )

        if self._use_fi_prefill and num_prefills > 0:
            assert isinstance(attn_metadata.prefill, FlashInferPrefillMetadata)
            self._build_fi_prefill_wrappers(attn_metadata.prefill)

        return attn_metadata


def reorg_kvcache(
    allgatered_kv_c_normed: torch.Tensor,
    allgatered_k_pe: torch.Tensor,
    padded_local_chunk_seq_lens_lst: list[int],
    local_context_lens_allranks: list[list[int]],
    sum_seq_len: int,
    max_seq_len: int,
    toks: int,
) -> tuple[torch.Tensor, torch.Tensor]:
    """
    reorg and unpad kvcache after cp local gather to tp layout for attn kernel.
    e.g.
    allgatered_kv_c_normed = [T0_0, T0_1, T0_2, T0_3, T1_0, T1_1, ...,
                              T0_4, T0_5, pad, pad, T1_2, pad, ...]
    -> reorganized_kv_c_normed = [T0_0, T0_1, T0_2, T0_3, T0_4, T0_5,
                                  T1_0, T1_1, T1_2, ...]
    Args:
        padded_local_chunk_seq_lens_lst: local chunk context lengths
            under current CP rank.
        local_context_lens_allranks: local context lengths on each CP rank.
        sum_seq_len: the sum of cp_chunk_seq_lens_lst.
        max_seq_len: the max value of cp_chunk_seq_lens_lst.
        toks: the number of tokens for local gather cache.
    """
    kv_c_segments = []
    k_pe_segments = []
    src_token_idx = 0
    max_seq_len_check = 0
    for padded_local_chunk_seq_len, local_context_lens in zip(
        padded_local_chunk_seq_lens_lst, local_context_lens_allranks
    ):
        cur_seq_len = 0
        for rank, local_context_len in enumerate(local_context_lens):
            if local_context_len != 0:
                kv_c_segment = allgatered_kv_c_normed[
                    rank * toks + src_token_idx : rank * toks
                    + src_token_idx
                    + local_context_len
                ]
                k_pe_segment = allgatered_k_pe[
                    rank * toks + src_token_idx : rank * toks
                    + src_token_idx
                    + local_context_len
                ]
                kv_c_segments.append(kv_c_segment)
                k_pe_segments.append(k_pe_segment)
                cur_seq_len += local_context_len
        max_seq_len_check = max(max_seq_len_check, cur_seq_len)
        src_token_idx += padded_local_chunk_seq_len
    reorganized_kv_c_normed = torch.cat(kv_c_segments, dim=0)
    reorganized_k_pe = torch.cat(k_pe_segments, dim=0)
    assert reorganized_kv_c_normed.shape[0] == sum_seq_len
    assert reorganized_k_pe.shape[0] == sum_seq_len
    assert max_seq_len_check == max_seq_len
    return reorganized_kv_c_normed, reorganized_k_pe


# TODO(Lucas): rename MLACommonBaseImpl -> MLACommonImpl,
# and MLACommonImpl -> MLACommonDenseImpl or somthing like that
class MLACommonBaseImpl(MLAAttentionImpl[A], Generic[A]):
    """
    NOTE: Please read the comment at the top of the file before trying to
    understand this class
    """

    def __init__(
        self,
        num_heads: int,
        head_size: int,
        scale: float,
        num_kv_heads: int,
        alibi_slopes: list[float] | None,
        sliding_window: int | None,
        kv_cache_dtype: str,
        logits_soft_cap: float | None,
        attn_type: str,
        kv_sharing_target_layer_name: str | None,
        # MLA Specific Arguments
        q_lora_rank: int | None,
        kv_lora_rank: int,
        qk_nope_head_dim: int,
        qk_rope_head_dim: int,
        qk_head_dim: int,
        v_head_dim: int,
        kv_b_proj: ColumnParallelLinear,
        indexer=None,
        q_pad_num_heads: int | None = None,
    ) -> None:
        if kv_sharing_target_layer_name is not None:
            raise NotImplementedError("KV sharing is not supported for MLA")

        self.num_heads = num_heads
        self.head_size = head_size
        self.scale = float(scale)
        self.num_kv_heads = num_kv_heads
        self.kv_cache_dtype = kv_cache_dtype

        self.q_lora_rank = q_lora_rank
        self.kv_lora_rank = kv_lora_rank
        self.qk_nope_head_dim = qk_nope_head_dim
        self.qk_rope_head_dim = qk_rope_head_dim
        self.qk_head_dim = qk_head_dim
        self.v_head_dim = v_head_dim
        self.kv_b_proj = kv_b_proj
        self.indexer = indexer
        self.q_pad_num_heads = q_pad_num_heads
        self.is_aiter_triton_fp8_bmm_enabled = rocm_aiter_ops.is_fp8bmm_enabled()

    def process_weights_after_loading(self, act_dtype: torch.dtype):
        def get_layer_weight(layer):
            WEIGHT_NAMES = ("weight", "qweight", "weight_packed")
            for attr in WEIGHT_NAMES:
                if hasattr(layer, attr):
                    return getattr(layer, attr)
            raise AttributeError(
                f"Layer '{layer}' has no recognized weight attribute: {WEIGHT_NAMES}."
            )

        def get_and_maybe_dequant_weights(layer: LinearBase):
            if not isinstance(layer.quant_method, UnquantizedLinearMethod):
                # NOTE: This should only be used offline, since it's O(N^3)
                eye = torch.eye(
                    layer.input_size_per_partition,
                    dtype=act_dtype,
                    device=get_layer_weight(layer).device,
                )
                dequant_weights = layer.quant_method.apply(layer, eye, bias=None)
                del eye
                # standardize to (output, input)
                return dequant_weights.T
            return layer.weight

        # we currently do not have quantized bmm's which are needed for
        # `W_UV` and `W_UK_T`, we just store fp16/bf16 copies and perform
        # the bmm's in 16-bit, the extra memory overhead of this is fairly low
        kv_b_proj_weight = get_and_maybe_dequant_weights(self.kv_b_proj).T
        assert kv_b_proj_weight.shape == (
            self.kv_lora_rank,
            self.num_heads * (self.qk_nope_head_dim + self.v_head_dim),
        ), (
            f"{kv_b_proj_weight.shape=}, "
            f"{self.kv_lora_rank=}, "
            f"{self.num_heads=}, "
            f"{self.qk_nope_head_dim=}, "
            f"{self.v_head_dim=}"
        )
        kv_b_proj_weight = kv_b_proj_weight.view(
            self.kv_lora_rank,
            self.num_heads,
            self.qk_nope_head_dim + self.v_head_dim,
        )

        W_UK, W_UV = kv_b_proj_weight.split(
            [self.qk_nope_head_dim, self.v_head_dim], dim=-1
        )

        if self.is_aiter_triton_fp8_bmm_enabled:
            W_K = W_UK.transpose(0, 1)  # 16 512 128
            W_V = W_UV.permute(1, 2, 0)  # 16 128 512
            self.W_K, self.W_K_scale = dynamic_per_batched_tensor_quant(
                W_K, dtype=current_platform.fp8_dtype()
            )
            self.W_V, self.W_V_scale = dynamic_per_batched_tensor_quant(
                W_V, dtype=current_platform.fp8_dtype()
            )

            # The kernel operates on non-padded inputs. Hence, pre-compiling
            # triton kernel to avoid runtime compilation for unseen batch sizes
            # Pre-compile for batch sizes 1 to 1024 to cover most use-cases.
            # On DS-R1, this step adds roughly 50s to the model loading time.
            max_batch_size = 1024  # [ToDo] Find the optimal upper limit
            pre_compilation_list = list(range(1, max_batch_size + 1))
            if is_global_first_rank():
                pre_compilation_list = tqdm(
                    pre_compilation_list,
                    desc="[Aiter Triton] Pre-compiling fp8 BMM kernel",
                    total=max_batch_size,
                )

            for m in pre_compilation_list:
                x = torch.empty(
                    (self.W_K.shape[0], m, self.W_K.shape[2]),
                    dtype=torch.bfloat16,
                    device=self.W_K.device,
                )
                rocm_aiter_ops.triton_fp8_bmm(
                    x, self.W_K, self.W_K_scale, group_size=128, transpose_bm=True
                )

                x = torch.empty(
                    (self.W_V.shape[0], m, self.W_V.shape[2]),
                    dtype=torch.bfloat16,
                    device=self.W_V.device,
                )
                rocm_aiter_ops.triton_fp8_bmm(
                    x, self.W_V, self.W_V_scale, group_size=128, transpose_bm=True
                )
        else:
            # Convert from (L, N, V) to (N, L, V)
            self.W_UV = W_UV.transpose(0, 1)
            # Convert from (L, N, P) to (N, P, L)
            self.W_UK_T = W_UK.permute(1, 2, 0)

    def _v_up_proj(self, x: torch.Tensor, out: torch.Tensor):
        # Convert from (B, N, L) to (N, B, L)
        x = x.view(-1, self.num_heads, self.kv_lora_rank).transpose(0, 1)
        if self.is_aiter_triton_fp8_bmm_enabled:
            # Multiply + Transpose (N, B, L) x (N, L, V)->(N, B, V)->(B, N, V)
            x = rocm_aiter_ops.triton_fp8_bmm(
                x, self.W_V, self.W_V_scale, group_size=128, transpose_bm=True
            )
            # Convert from (B, N, V) to (B, N * V)
            x = x.reshape(-1, self.num_heads * self.v_head_dim)
            # Copy result
            out.copy_(x)
        else:
            # Convert from (B, N * V) to (N, B, V)
            out = out.view(-1, self.num_heads, self.v_head_dim).transpose(0, 1)

            # Multiply (N, B, L) x (N, L, V) -> (N, B, V)
            torch.bmm(x, self.W_UV, out=out)  # Reuse "out" to make it "hot"

            # Convert from (N, B, V) to (B, N * V)
            out_new = out.transpose(0, 1).reshape(-1, self.num_heads * self.v_head_dim)

            # Adjust output buffer shape back to the original (B, N * V)
            N, B, V = out.shape
            out.resize_((B, N * V))
            out.copy_(out_new)  # Copy result


class MLACommonImpl(MLACommonBaseImpl[M], Generic[M]):
    """
    NOTE: Please read the comment at the top of the file before trying to
    understand this class
    """

    def __init__(self, *args, **kwargs) -> None:
        super().__init__(*args, **kwargs)

        if use_flashinfer_prefill():
            logger.debug_once("Using FlashInfer prefill for MLA")
            self._run_prefill_context_chunk = self._run_prefill_context_chunk_fi
            self._run_prefill_new_tokens = self._run_prefill_new_tokens_fi
            self._pad_v = False
        elif use_trtllm_ragged_deepseek_prefill():
            logger.debug_once("Using TRT-LLM ragged DeepSeek prefill for MLA")
            self._run_prefill_context_chunk = (
                self._run_prefill_context_chunk_trtllm_ragged
            )
            self._run_prefill_new_tokens = self._run_prefill_new_tokens_trtllm_ragged
            self._pad_v = False
        elif use_cudnn_prefill():
            logger.debug_once("Using CUDNN prefill for MLA")
            self._run_prefill_context_chunk = self._run_prefill_context_chunk_cudnn
            self._run_prefill_new_tokens = self._run_prefill_new_tokens_cudnn
            self._pad_v = False
        else:  # Use FlashAttention
            logger.debug_once("Using FlashAttention prefill for MLA")
            self._run_prefill_context_chunk = self._run_prefill_context_chunk_fa
            self._run_prefill_new_tokens = self._run_prefill_new_tokens_fa

            # Handle the differences between the flash_attn_varlen from
            # flash_attn and the one from vllm_flash_attn. The former is used on
            # RoCM and the latter has an additional parameter to control
            # FA2 vs FA3
            self.flash_attn_varlen_func = flash_attn_varlen_func
            self.vllm_flash_attn_version = get_flash_attn_version()
            if self.vllm_flash_attn_version is not None:
                self.flash_attn_varlen_func = functools.partial(
                    flash_attn_varlen_func, fa_version=self.vllm_flash_attn_version
                )

            # For MLA the v head dim is smaller than qk head dim so we pad out
            # v with 0s to match the qk head dim for attention backends that do
            # not support different headdims
            # We don't need to pad V if we are on a hopper system with FA3
            self._pad_v = self.vllm_flash_attn_version is None or not (
                self.vllm_flash_attn_version == 3
                and current_platform.get_device_capability()[0] == 9
            )

        self.dcp_world_size: int | None = None

        self.chunked_prefill_workspace_size = (
            MLACommonMetadataBuilder.determine_chunked_prefill_workspace_size(
                get_current_vllm_config()
            )
        )
        self.dcp_kv_cache_interleave_size: int = (
            get_current_vllm_config().parallel_config.dcp_kv_cache_interleave_size
        )

    def _flash_attn_varlen_diff_headdims(
        self, q, k, v, return_softmax_lse=False, softmax_scale=None, **kwargs
    ):
        maybe_padded_v = v
        if self._pad_v:
            maybe_padded_v = torch.nn.functional.pad(
                v, [0, q.shape[-1] - v.shape[-1]], value=0
            )

        if is_vllm_fa:
            kwargs["return_softmax_lse"] = return_softmax_lse
        else:
            # ROCm leverages the upstream flash_attn, which takes a parameter
            # called "return_attn_probs" instead of return_softmax_lse
            kwargs["return_attn_probs"] = return_softmax_lse
        if vllm_is_batch_invariant():
            kwargs["num_splits"] = 1

        attn_out = self.flash_attn_varlen_func(
            q=q,
            k=k,
            v=maybe_padded_v,
            softmax_scale=softmax_scale,
            **kwargs,
        )

        # Unpack the output if there is multiple results
        lse = None
        if isinstance(attn_out, tuple):
            attn_out, lse = attn_out[0], attn_out[1]

        # Remain consistent with old `flash_attn_varlen_func` where there
        # is only one output tensor if `return_softmax_lse` is False.
        if return_softmax_lse:
            return attn_out, lse
        return attn_out

    def _run_prefill_new_tokens_fa(
        self, prefill: MLACommonPrefillMetadata, q, k, v, return_softmax_lse
    ):
        return self._flash_attn_varlen_diff_headdims(
            q=q,
            k=k,
            v=v,
            cu_seqlens_q=prefill.query_start_loc,
            cu_seqlens_k=prefill.query_start_loc,
            max_seqlen_q=prefill.max_query_len,
            max_seqlen_k=prefill.max_query_len,
            softmax_scale=self.scale,
            causal=True,
            return_softmax_lse=return_softmax_lse,
        )

    def _run_prefill_new_tokens_fi(
        self, prefill: MLACommonPrefillMetadata, q, k, v, return_softmax_lse
    ):
        assert isinstance(prefill, FlashInferPrefillMetadata)
        assert prefill.prefill_main is not None

        ret = prefill.prefill_main.run(
            q=q,
            k=k,
            v=v,
            return_lse=return_softmax_lse,
        )

        if isinstance(ret, tuple):
            return ret[0], ret[1].transpose(0, 1).contiguous()
        return ret

    def _run_prefill_new_tokens_cudnn(
        self, prefill: MLACommonPrefillMetadata, q, k, v, return_softmax_lse
    ):
        assert isinstance(prefill, CudnnPrefillMetadata)
        assert prefill.query_seq_lens is not None
        output, lse = cudnn_batch_prefill_with_kv_cache(
            q=q,
            k_cache=k,
            v_cache=v,
            scale=self.scale,
            workspace_buffer=prefill.cudnn_workspace,
            max_token_per_sequence=prefill.max_query_len,
            max_sequence_kv=prefill.max_query_len,
            actual_seq_lens_q=prefill.query_seq_lens.view(-1, 1, 1, 1),
            actual_seq_lens_kv=prefill.query_seq_lens.view(-1, 1, 1, 1),
            causal=True,
            # Do not support False for now
            return_lse=True,
            # Indicates actual_seq_lens are on GPU or CPU.
            is_cuda_graph_compatible=True,
        )
        if return_softmax_lse:
            return output, lse
        return output

    def _run_prefill_context_chunk_fa(
        self, prefill: MLACommonPrefillMetadata, chunk_idx: int, q, k, v
    ):
        assert prefill.chunked_context is not None
        return self._flash_attn_varlen_diff_headdims(
            q=q,
            k=k,
            v=v,
            cu_seqlens_q=prefill.query_start_loc,
            cu_seqlens_k=prefill.chunked_context.cu_seq_lens[chunk_idx],
            max_seqlen_q=prefill.max_query_len,
            max_seqlen_k=prefill.chunked_context.max_seq_lens[chunk_idx],
            softmax_scale=self.scale,
            causal=False,  # Context is unmasked
            return_softmax_lse=True,
        )

    def _run_prefill_context_chunk_fi(
        self, prefill: MLACommonPrefillMetadata, chunk_idx: int, q, k, v
    ):
        assert isinstance(prefill, FlashInferPrefillMetadata)

        attn_out, lse = prefill.prefill_chunks[chunk_idx].run(
            q=q,
            k=k,
            v=v,
            return_lse=True,
        )

        # Convert from (q_len, num_heads) to (num_heads, q_len)
        return attn_out, lse.transpose(0, 1).contiguous()

    def _run_prefill_context_chunk_cudnn(
        self, prefill: MLACommonPrefillMetadata, chunk_idx: int, q, k, v
    ):
        assert isinstance(prefill, CudnnPrefillMetadata)
        assert prefill.chunked_context is not None
        assert prefill.chunked_context.seq_lens[chunk_idx] is not None
        assert prefill.query_seq_lens is not None
        return cudnn_batch_prefill_with_kv_cache(
            q=q,
            k_cache=k,
            v_cache=v,
            scale=self.scale,
            workspace_buffer=prefill.cudnn_workspace,
            max_token_per_sequence=prefill.max_query_len,
            max_sequence_kv=prefill.chunked_context.max_seq_lens[chunk_idx],
            actual_seq_lens_q=prefill.query_seq_lens.view(-1, 1, 1, 1),
            actual_seq_lens_kv=prefill.chunked_context.seq_lens[chunk_idx].view(
                -1, 1, 1, 1
            ),
            causal=False,
            return_lse=True,
            # Indicates actual_seq_lens are on GPU or CPU.
            is_cuda_graph_compatible=True,
        )

    def _run_prefill_new_tokens_trtllm_ragged(
        self, prefill: MLACommonPrefillMetadata, q, k, v, return_softmax_lse
    ):
        """TRT-LLM ragged attention for new tokens (causal)."""
        from flashinfer.prefill import trtllm_ragged_attention_deepseek

        assert prefill.query_seq_lens is not None

        ret = trtllm_ragged_attention_deepseek(
            query=q,
            key=k,
            value=v,
            workspace_buffer=self._workspace_buffer,
            seq_lens=prefill.query_seq_lens,
            max_q_len=prefill.max_query_len,
            max_kv_len=prefill.max_query_len,
            bmm1_scale=self.scale,
            bmm2_scale=1.0,
            o_sf_scale=1.0,
            batch_size=prefill.query_seq_lens.shape[0],
            window_left=-1,
            cum_seq_lens_q=prefill.query_start_loc,
            cum_seq_lens_kv=prefill.query_start_loc,
            enable_pdl=False,
            is_causal=True,
            return_lse=return_softmax_lse,
        )

        if isinstance(ret, tuple):
            # Convert from (q_len, num_heads) to (num_heads, q_len)
            return ret[0], ret[1].transpose(0, 1).contiguous()
        return ret

    def _run_prefill_context_chunk_trtllm_ragged(
        self, prefill: MLACommonPrefillMetadata, chunk_idx: int, q, k, v
    ):
        """TRT-LLM ragged attention for context chunks (non-causal)."""
        from flashinfer.prefill import trtllm_ragged_attention_deepseek

        assert prefill.chunked_context is not None
        assert prefill.chunked_context.seq_lens[chunk_idx] is not None

        out = torch.zeros(
            q.shape[0],
            q.shape[1],
            v.shape[2],
            device=q.device,
            dtype=q.dtype,
        )
        self._workspace_buffer.fill_(0)

        attn_out, lse = trtllm_ragged_attention_deepseek(
            query=q,
            key=k,
            value=v,
            workspace_buffer=self._workspace_buffer,
            seq_lens=prefill.chunked_context.seq_lens[chunk_idx],
            max_q_len=prefill.max_query_len,
            max_kv_len=prefill.chunked_context.max_seq_lens[chunk_idx],
            bmm1_scale=self.scale,
            bmm2_scale=1.0,
            o_sf_scale=1.0,
            batch_size=prefill.chunked_context.seq_lens[chunk_idx].shape[0],
            window_left=-1,
            cum_seq_lens_q=prefill.query_start_loc,
            cum_seq_lens_kv=prefill.chunked_context.cu_seq_lens[chunk_idx],
            enable_pdl=False,
            is_causal=False,
            return_lse=True,
            out=out,
        )

        # Convert from (q_len, num_heads) to (num_heads, q_len)
        return attn_out, lse.transpose(0, 1).contiguous()

    def process_weights_after_loading(self, act_dtype: torch.dtype):
        def get_layer_weight(layer):
            WEIGHT_NAMES = ("weight", "qweight", "weight_packed")
            for attr in WEIGHT_NAMES:
                if hasattr(layer, attr):
                    return getattr(layer, attr)
            raise AttributeError(
                f"Layer '{layer}' has no recognized weight attribute: {WEIGHT_NAMES}."
            )

        def get_and_maybe_dequant_weights(layer: LinearBase):
            if not isinstance(layer.quant_method, UnquantizedLinearMethod):
                # NOTE: This should only be used offline, since it's O(N^3)
                eye = torch.eye(
                    layer.input_size_per_partition,
                    dtype=act_dtype,
                    device=get_layer_weight(layer).device,
                )
                dequant_weights = layer.quant_method.apply(layer, eye, bias=None)
                del eye
                # standardize to (output, input)
                return dequant_weights.T
            return layer.weight

        # we currently do not have quantized bmm's which are needed for
        # `W_UV` and `W_UK_T`, we just store fp16/bf16 copies and perform
        # the bmm's in 16-bit, the extra memory overhead of this is fairly low
        kv_b_proj_weight = get_and_maybe_dequant_weights(self.kv_b_proj).T
        assert kv_b_proj_weight.shape == (
            self.kv_lora_rank,
            self.num_heads * (self.qk_nope_head_dim + self.v_head_dim),
        ), (
            f"{kv_b_proj_weight.shape=}, "
            f"{self.kv_lora_rank=}, "
            f"{self.num_heads=}, "
            f"{self.qk_nope_head_dim=}, "
            f"{self.v_head_dim=}"
        )
        kv_b_proj_weight = kv_b_proj_weight.view(
            self.kv_lora_rank,
            self.num_heads,
            self.qk_nope_head_dim + self.v_head_dim,
        )

        W_UK, W_UV = kv_b_proj_weight.split(
            [self.qk_nope_head_dim, self.v_head_dim], dim=-1
        )

        if self.is_aiter_triton_fp8_bmm_enabled:
            W_K = W_UK.transpose(0, 1)  # 16 512 128
            W_V = W_UV.permute(1, 2, 0)  # 16 128 512
            self.W_K, self.W_K_scale = dynamic_per_batched_tensor_quant(
                W_K, dtype=current_platform.fp8_dtype()
            )
            self.W_V, self.W_V_scale = dynamic_per_batched_tensor_quant(
                W_V, dtype=current_platform.fp8_dtype()
            )

            # The kernel operates on non-padded inputs. Hence, pre-compiling
            # triton kernel to avoid runtime compilation for unseen batch sizes
            # Pre-compile for batch sizes 1 to 1024 to cover most use-cases.
            # On DS-R1, this step adds roughly 50s to the model loading time.
            max_batch_size = 1024  # [ToDo] Find the optimal upper limit
            pre_compilation_list = list(range(1, max_batch_size + 1))
            if is_global_first_rank():
                pre_compilation_list = tqdm(
                    pre_compilation_list,
                    desc="[Aiter Triton] Pre-compiling fp8 BMM kernel",
                    total=max_batch_size,
                )

            for m in pre_compilation_list:
                x = torch.empty(
                    (self.W_K.shape[0], m, self.W_K.shape[2]),
                    dtype=torch.bfloat16,
                    device=self.W_K.device,
                )
                rocm_aiter_ops.triton_fp8_bmm(
                    x, self.W_K, self.W_K_scale, group_size=128, transpose_bm=True
                )

                x = torch.empty(
                    (self.W_V.shape[0], m, self.W_V.shape[2]),
                    dtype=torch.bfloat16,
                    device=self.W_V.device,
                )
                rocm_aiter_ops.triton_fp8_bmm(
                    x, self.W_V, self.W_V_scale, group_size=128, transpose_bm=True
                )
        else:
            # Convert from (L, N, V) to (N, L, V)
            self.W_UV = W_UV.transpose(0, 1)
            # Convert from (L, N, P) to (N, P, L)
            self.W_UK_T = W_UK.permute(1, 2, 0)

    def _compute_prefill_context(
        self,
        q: torch.Tensor,
        kv_c_and_k_pe_cache: torch.Tensor,
        attn_metadata: MLACommonMetadata,
        k_scale: torch.Tensor,
    ):
        assert attn_metadata.prefill is not None
        prefill_metadata = attn_metadata.prefill
        assert prefill_metadata.chunked_context is not None

        output = None
        iters = len(prefill_metadata.chunked_context.seq_tot)
        workspace = prefill_metadata.chunked_context.workspace

        for i in range(iters):
            toks = prefill_metadata.chunked_context.seq_tot[i]

            ops.gather_and_maybe_dequant_cache(
                src_cache=kv_c_and_k_pe_cache,
                dst=workspace,
                block_table=prefill_metadata.block_table,
                cu_seq_lens=prefill_metadata.chunked_context.cu_seq_lens[i],
                batch_size=attn_metadata.num_prefills,
                kv_cache_dtype=self.kv_cache_dtype,
                scale=k_scale,
                seq_starts=prefill_metadata.chunked_context.starts[i],
            )

            kv_c_normed = workspace[:toks][..., : self.kv_lora_rank]
            k_pe = workspace[:toks][..., self.kv_lora_rank :].unsqueeze(1)

            kv_nope = self.kv_b_proj(kv_c_normed)[0].view(
                -1, self.num_heads, self.qk_nope_head_dim + self.v_head_dim
            )
            k_nope, v = kv_nope.split([self.qk_nope_head_dim, self.v_head_dim], dim=-1)

            k = torch.cat((k_nope, k_pe.expand((*k_nope.shape[:-1], -1))), dim=-1)

            attn_output, attn_softmax_lse = self._run_prefill_context_chunk(
                prefill=prefill_metadata,
                chunk_idx=i,
                q=q,
                k=k,
                v=v,
            )

            if output is None:
                output = attn_output
                output_lse = attn_softmax_lse
            else:
                output_tmp = torch.empty_like(output)
                output_lse_tmp = torch.empty_like(output_lse)
                merge_attn_states(
                    output=output_tmp,
                    output_lse=output_lse_tmp,
                    prefix_output=output,
                    prefix_lse=output_lse,
                    suffix_output=attn_output,
                    suffix_lse=attn_softmax_lse,
                )
                output = output_tmp
                output_lse = output_lse_tmp

        return output, output_lse

    def _context_parallel_compute_prefill_context(
        self,
        q: torch.Tensor,
        kv_c_and_k_pe_cache: torch.Tensor,
        attn_metadata: MLACommonMetadata,
        k_scale: torch.Tensor,
        dcp_world_size: int,
    ):
        assert k_scale is None, "DCP not support scaled kvcache now."
        assert attn_metadata.prefill is not None
        prefill_metadata = attn_metadata.prefill
        assert prefill_metadata.chunked_context is not None
        assert prefill_metadata.chunked_context.padded_local_chunk_seq_lens is not None
        assert prefill_metadata.chunked_context.local_context_lens_allranks is not None
        assert prefill_metadata.chunked_context.padded_local_cu_seq_lens is not None
        assert prefill_metadata.chunked_context.cu_seq_lens_lst is not None

        output = None
        iters = len(prefill_metadata.chunked_context.seq_tot)
        workspace = prefill_metadata.chunked_context.workspace

        for i in range(iters):
            toks = prefill_metadata.chunked_context.seq_tot[i]
            ops.cp_gather_cache(
                src_cache=kv_c_and_k_pe_cache,
                dst=workspace,
                block_table=prefill_metadata.block_table,
                cu_seq_lens=prefill_metadata.chunked_context.padded_local_cu_seq_lens[
                    i
                ],
                batch_size=attn_metadata.num_prefills,
                seq_starts=prefill_metadata.chunked_context.starts[i],
            )
            # workspace
            # |------- N tokens --------|--------- N*dcp_size tokens ----------|
            # |<- use for loca_gather ->|<--------- use for allgather -------->|
            allgather_offset = workspace.shape[0] // (dcp_world_size + 1)
            assert allgather_offset * (dcp_world_size + 1) == workspace.shape[0]
            assert toks <= allgather_offset
            local_gathered_kvcache = workspace[:toks]
            cur_allgather_workspace = workspace[
                allgather_offset : allgather_offset * (1 + dcp_world_size)
            ]
            assert toks * dcp_world_size <= cur_allgather_workspace.shape[0]
            cur_allgather_kvcache = cur_allgather_workspace[: toks * dcp_world_size]
            cur_allgather_kvcache.copy_(
                get_dcp_group().all_gather(local_gathered_kvcache, dim=0)
            )
            assert (
                cur_allgather_kvcache.shape[-1]
                == self.kv_lora_rank + self.qk_rope_head_dim
            )
            allgatered_kv_c_normed, allgatered_k_pe = cur_allgather_kvcache.unsqueeze(
                1
            ).split([self.kv_lora_rank, self.qk_rope_head_dim], dim=-1)

            kv_c_normed, k_pe = reorg_kvcache(
                allgatered_kv_c_normed,
                allgatered_k_pe,
                padded_local_chunk_seq_lens_lst=prefill_metadata.chunked_context.padded_local_chunk_seq_lens[
                    i
                ],
                local_context_lens_allranks=prefill_metadata.chunked_context.local_context_lens_allranks,
                sum_seq_len=prefill_metadata.chunked_context.cu_seq_lens_lst[i][-1],
                max_seq_len=prefill_metadata.chunked_context.max_seq_lens[i],
                toks=toks,
            )

            kv_nope = self.kv_b_proj(kv_c_normed)[0].view(
                -1, self.num_heads, self.qk_nope_head_dim + self.v_head_dim
            )
            k_nope, v = kv_nope.split([self.qk_nope_head_dim, self.v_head_dim], dim=-1)
            k = torch.cat((k_nope, k_pe.expand((*k_nope.shape[:-1], -1))), dim=-1)

            attn_output, attn_softmax_lse = self._run_prefill_context_chunk(
                prefill=prefill_metadata,
                chunk_idx=i,
                q=q,
                k=k,
                v=v,
            )

            if output is None:
                output = attn_output
                output_lse = attn_softmax_lse
            else:
                output_tmp = torch.empty_like(output)
                output_lse_tmp = torch.empty_like(output_lse)
                merge_attn_states(
                    output=output_tmp,
                    output_lse=output_lse_tmp,
                    prefix_output=output,
                    prefix_lse=output_lse,
                    suffix_output=attn_output,
                    suffix_lse=attn_softmax_lse,
                )
                output = output_tmp
                output_lse = output_lse_tmp

        return output, output_lse

    def _forward_prefill(
        self,
        q: torch.Tensor,
        kv_c_normed: torch.Tensor,
        k_pe: torch.Tensor,
        kv_c_and_k_pe_cache: torch.Tensor,
        attn_metadata: MLACommonMetadata,
        k_scale: torch.Tensor,
    ) -> torch.Tensor:
        # TODO (zyongye): Prefill function here
        assert attn_metadata.prefill is not None
        assert self.dcp_world_size is not None

        has_context = attn_metadata.prefill.chunked_context is not None
        kv_nope = self.kv_b_proj(kv_c_normed)[0].view(
            -1, self.num_heads, self.qk_nope_head_dim + self.v_head_dim
        )
        k_nope, v = kv_nope.split([self.qk_nope_head_dim, self.v_head_dim], dim=-1)

        k = torch.cat((k_nope, k_pe.expand((*k_nope.shape[:-1], -1))), dim=-1)

        output = self._run_prefill_new_tokens(
            prefill=attn_metadata.prefill,
            q=q,
            k=k,
            v=v,
            return_softmax_lse=has_context,
        )

        if has_context:
            suffix_output, suffix_lse = output
            if self.dcp_world_size > 1:
                context_output, context_lse = (
                    self._context_parallel_compute_prefill_context(
                        q,
                        kv_c_and_k_pe_cache,
                        attn_metadata,
                        k_scale=None,
                        dcp_world_size=self.dcp_world_size,
                    )
                )
            else:
                context_output, context_lse = self._compute_prefill_context(
                    q, kv_c_and_k_pe_cache, attn_metadata, k_scale
                )

            output = torch.empty_like(suffix_output)
            merge_attn_states(
                output=output,
                prefix_output=context_output,
                prefix_lse=context_lse,
                suffix_output=suffix_output,
                suffix_lse=suffix_lse,
            )

        # unpad if necessary
        if self._pad_v:
            output = output[..., : v.shape[-1]]

        return output.flatten(start_dim=-2)

    @abstractmethod
    def _forward_decode(
        self,
        q: torch.Tensor | tuple[torch.Tensor, torch.Tensor],
        kv_c_and_k_pe_cache: torch.Tensor,
        attn_metadata: M,
        layer: AttentionLayer,
    ) -> tuple[torch.Tensor, torch.Tensor | None]:
        raise NotImplementedError

    def forward(
        self,
        layer: AttentionLayer,
        q: torch.Tensor,
        k_c_normed: torch.Tensor,  # key in unified attn
        k_pe: torch.Tensor,  # value in unified attn
        kv_cache: torch.Tensor,
        attn_metadata: M,
        output: torch.Tensor | None = None,
        output_scale: torch.Tensor | None = None,
        output_block_scale: torch.Tensor | None = None,
    ) -> torch.Tensor:
        assert output is not None, "Output tensor must be provided."

        if output_scale is not None or output_block_scale is not None:
            raise NotImplementedError(
                "fused output quantization is not yet supported for MLACommonImpl"
            )

        if attn_metadata is None:
            # During the profile run try to simulate to worse case output size
            # for `self.kv_b_proj(kv_c_normed)` in `_compute_prefill_context`
            # since this can be large
            _ = torch.empty(
                (
                    self.chunked_prefill_workspace_size,
                    self.num_heads,
                    self.qk_nope_head_dim + self.v_head_dim,
                ),
                device=k_c_normed.device,
                dtype=k_c_normed.dtype,
            )

            # The zero fill is required when used with DP + EP
            # to ensure all ranks within a DP group compute the
            # same expert outputs.
            return output.fill_(0)

        if self.dcp_world_size is None:
            self.dcp_world_size = get_dcp_group().world_size

        fp8_attention = self.kv_cache_dtype.startswith("fp8")

        num_actual_toks = attn_metadata.num_actual_tokens

        # Inputs and outputs may be padded for CUDA graphs
        output_padded = output
        output = output[:num_actual_toks, ...]
        q = q[:num_actual_toks, ...]
        k_c_normed = k_c_normed[:num_actual_toks, ...]
        k_pe = k_pe[:num_actual_toks, ...]

        assert (
            attn_metadata.num_decodes is not None
            and attn_metadata.num_prefills is not None
            and attn_metadata.num_decode_tokens is not None
        )

        has_decode = attn_metadata.num_decodes > 0
        has_prefill = attn_metadata.num_prefills > 0
        num_decode_tokens = attn_metadata.num_decode_tokens

        decode_q = q[:num_decode_tokens]

        prefill_q = q[num_decode_tokens:]
        prefill_k_pe = k_pe[num_decode_tokens:]
        prefill_k_c_normed = k_c_normed[num_decode_tokens:]

        # write the latent and rope to kv cache
        if kv_cache.numel() > 0:
            ops.concat_and_cache_mla(
                k_c_normed,
                k_pe.squeeze(1),
                kv_cache,
                attn_metadata.slot_mapping.flatten(),
                kv_cache_dtype=self.kv_cache_dtype,
                scale=layer._k_scale,
            )

        if fp8_attention:
            kv_cache = kv_cache.view(current_platform.fp8_dtype())

        if has_prefill:
            output[num_decode_tokens:] = self._forward_prefill(
                prefill_q,
                prefill_k_c_normed,
                prefill_k_pe,
                kv_cache,
                attn_metadata,
                layer._k_scale,
            )

        if has_decode:
            assert attn_metadata.decode is not None

            decode_q_nope, decode_q_pe = decode_q.split(
                [self.qk_nope_head_dim, self.qk_rope_head_dim], dim=-1
            )

            # Convert from (B, N, P) to (N, B, P)
            decode_q_nope = decode_q_nope.transpose(0, 1)

            if self.q_pad_num_heads is not None:
                B, N, L = decode_q_pe.shape
                decode_pe_padded = decode_q_pe.new_empty((B, self.q_pad_num_heads, L))
                decode_pe_padded.resize_((B, N, L))
                decode_pe_padded.copy_(decode_q_pe)
                decode_q_pe = decode_pe_padded

            if self.is_aiter_triton_fp8_bmm_enabled:
                # Multiply+Transpose (N, B, P)x(N, P, L)->(N, B, L)->(B, N, L)
                decode_ql_nope = rocm_aiter_ops.triton_fp8_bmm(
                    decode_q_nope,
                    self.W_K,
                    self.W_K_scale,
                    group_size=128,
                    transpose_bm=True,
                )
            else:
                # Pads the head_dim if necessary (for the underlying kernel)
                N, B, P = decode_q_nope.shape
                _, _, L = self.W_UK_T.shape

                if self.q_pad_num_heads is not None:
                    decode_ql_nope = decode_q_nope.new_empty(
                        (self.q_pad_num_heads, B, L)
                    )
                    decode_ql_nope.resize_((N, B, L))
                else:
                    decode_ql_nope = decode_q_nope.new_empty((N, B, L))

                # Multiply (N, B, P) x (N, P, L) -> (N, B, L)
                torch.bmm(decode_q_nope, self.W_UK_T, out=decode_ql_nope)

                # Convert from (N, B, L) to (B, N, L)
                decode_ql_nope = decode_ql_nope.transpose(0, 1)

            if fp8_attention:
                ql_nope_shape = decode_ql_nope.shape
                decode_ql_nope, _ = ops.scaled_fp8_quant(
                    decode_ql_nope.reshape(
                        [ql_nope_shape[0], ql_nope_shape[1] * ql_nope_shape[2]]
                    ),
                    layer._q_scale,
                )
                decode_ql_nope = decode_ql_nope.reshape(ql_nope_shape)
                q_pe_shape = decode_q_pe.shape
                decode_q_pe, _ = ops.scaled_fp8_quant(
                    decode_q_pe.reshape([q_pe_shape[0], q_pe_shape[1] * q_pe_shape[2]]),
                    layer._q_scale,
                )
                decode_q_pe = decode_q_pe.reshape(q_pe_shape)

            decode_q = (decode_ql_nope, decode_q_pe)
            if self.dcp_world_size > 1:
                assert not fp8_attention, "DCP not support fp8 kvcache now."
                # concatenate decode_ql_nope and decode_q_pe -> (B, N, L + P)
                decode_q = torch.cat(decode_q, dim=-1)
                # decode_q do allgather in head dim.
                decode_q = get_dcp_group().all_gather(decode_q, dim=1)

            # call decode attn
            attn_out, lse = self._forward_decode(
                decode_q, kv_cache, attn_metadata, layer
            )

            # correct dcp attn_out with lse.
            if self.dcp_world_size > 1:
                attn_out = cp_lse_ag_out_rs(attn_out, lse, get_dcp_group())

            # v_up projection
            self._v_up_proj(attn_out, out=output[:num_decode_tokens])
        return output_padded<|MERGE_RESOLUTION|>--- conflicted
+++ resolved
@@ -836,9 +836,6 @@
 
                 print("--dcp_world_size:-----", self.dcp_world_size)
                 if self.dcp_world_size > 1:
-<<<<<<< HEAD
-                    print("--max context chunk:-----", max_context_chunk)
-=======
                     local_context_lens_allranks = get_dcp_local_seq_lens(
                         context_lens_cpu,
                         self.dcp_world_size,
@@ -854,7 +851,6 @@
                         )
                         * self.dcp_local_block_size
                     )
->>>>>>> d4902ba5
                     # Note(hc): The above max_context_chunk already enforces
                     # block_size alignment, DCP just need the block_size can
                     # be divisible by dcp_world_size, because DCP use
