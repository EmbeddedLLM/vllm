--- conflicted
+++ resolved
@@ -185,37 +185,12 @@
 
 
 @dataclass
-<<<<<<< HEAD
 class AiterMHAMetadata:
     """Metadata for MHA batch prefill with paged KV cache"""
 
     paged_kv_indices: torch.Tensor
     paged_kv_indptr: torch.Tensor
     max_seq_len: int
-=======
-class AiterChunkSlidingWindowMetadata:
-    swa_seqlens: torch.Tensor
-    swa_cu_seqlens: torch.Tensor
-    swa_seq_starts: torch.Tensor
-    swa_token_to_batch: torch.Tensor
-    swa_max_seqlens: int
-    swa_total_tokens: int
-    swa_workspace: torch.Tensor
-
-
-@dataclass
-class AiterChunkContextMetadata:
-    workspace: torch.Tensor
-    cu_seq_lens_chunk: torch.Tensor
-    chunk_starts: torch.Tensor
-    token_to_batch: torch.Tensor
-    seq_tot: list[int]
-    max_seq_lens: list[int]
-    seq_lens: torch.Tensor
-    num_chunks: int
-    total_token_per_batch: list[int]
-    swa_metadata: AiterChunkSlidingWindowMetadata | None
->>>>>>> 36db0a35
 
 
 @dataclass
@@ -310,12 +285,6 @@
                 )
                 self.aot_sliding_window = sliding_window_config
 
-        self.extend_workspace = torch.empty(
-            [2, _CP_TOKENS_PER_ITER_ROCM, self.num_heads_kv, self.headdim],
-            dtype=self.model_config.dtype,
-            device=device,
-        )
-
     def build_for_cudagraph_capture(
         self, common_attn_metadata: CommonAttentionMetadata
     ):
@@ -402,55 +371,6 @@
             query_lens_for_extend = query_lens_cpu[num_extends_slice]
             seq_lens_for_extend = common_attn_metadata.seq_lens_cpu[num_extends_slice]
             computed_kv_lens = seq_lens_for_extend - query_lens_for_extend
-            swa_metadata = None
-            if self.aot_sliding_window is not None:
-                swa_seqlen_for_extend = torch.minimum(
-                    seq_lens_for_extend,
-                    query_lens_for_extend + self.aot_sliding_window[0] + 1,
-                )
-                cu_seq_lens = torch.zeros(
-                    num_extends + 1,
-                    dtype=torch.int32,
-                    device=seq_lens_for_extend.device,
-                )
-                torch.cumsum(
-                    swa_seqlen_for_extend,
-                    dim=0,
-                    dtype=cu_seq_lens.dtype,
-                    out=cu_seq_lens[1:],
-                )
-                token_to_seq = torch.arange(
-                    0,
-                    num_extends,
-                    dtype=torch.int32,
-                    device=seq_lens_for_extend.device,
-                )
-                token_to_seq = torch.repeat_interleave(
-                    token_to_seq, swa_seqlen_for_extend
-                )
-                fetched_shape = cu_seq_lens[-1].item()
-                # TODO(ganyi): Maybe reuse these 2 buffer from extend_workspace
-                swa_workspace = torch.empty(
-                    (2, fetched_shape, self.num_heads_kv, self.headdim),
-                    dtype=self.vllm_config.model_config.dtype,
-                    device=self.device,
-                )
-
-                seq_starts = seq_lens_for_extend - swa_seqlen_for_extend
-                max_seqlen_k = swa_seqlen_for_extend.max().item()
-                total_tokens = cu_seq_lens[-1].item()
-
-                swa_metadata = AiterChunkSlidingWindowMetadata(
-                    swa_seqlens=swa_seqlen_for_extend.to(
-                        self.device, non_blocking=True
-                    ),
-                    swa_cu_seqlens=cu_seq_lens.to(self.device, non_blocking=True),
-                    swa_seq_starts=seq_starts.to(self.device, non_blocking=True),
-                    swa_token_to_batch=token_to_seq.to(self.device, non_blocking=True),
-                    swa_max_seqlens=max_seqlen_k,
-                    swa_total_tokens=total_tokens,
-                    swa_workspace=swa_workspace,
-                )
 
             page_size = self.block_size
             block_table_tensor = common_attn_metadata.block_table_tensor
@@ -485,37 +405,11 @@
                     computed_kv_lens.cumsum(dim=0, dtype=torch.int32),
                 ]
             )
-<<<<<<< HEAD
 
             mha_metadata = AiterMHAMetadata(
                 paged_kv_indices=paged_kv_indices.to(self.device),
                 paged_kv_indptr=paged_kv_indptr.to(self.device),
                 max_seq_len=computed_kv_lens.max().item(),
-=======
-            torch.cumsum(
-                chunk_seq_lens, dim=1, out=cu_seq_lens_cpu[:, 1:], dtype=torch.int32
-            )
-            max_cum_tokens = cu_seq_lens_cpu[:, -1].max().item()
-
-            range_idx = torch.arange(max_cum_tokens, dtype=torch.int32)[None, None, :]
-            idx_to_batch_tensor = range_idx == cu_seq_lens_cpu[:, 1:][:, :, None]
-            idx_to_batch_tensor = idx_to_batch_tensor.sum(
-                dim=1
-            )  # [num_chunks, max_cum_tokens]
-            token_to_batch_tensor = torch.cumsum(idx_to_batch_tensor, dim=1)
-
-            chunk_context_metadata = AiterChunkContextMetadata(
-                workspace=self.extend_workspace,
-                cu_seq_lens_chunk=cu_seq_lens_cpu.to(self.device, non_blocking=True),
-                chunk_starts=chunk_starts.to(self.device, non_blocking=True),
-                seq_tot=chunk_seq_lens.sum(dim=1).tolist(),
-                max_seq_lens=chunk_seq_lens.max(dim=1).values.tolist(),
-                seq_lens=chunk_seq_lens,
-                token_to_batch=token_to_batch_tensor.to(self.device, non_blocking=True),
-                num_chunks=num_chunks,
-                total_token_per_batch=cu_seq_lens_cpu[:, -1].tolist(),
-                swa_metadata=swa_metadata,
->>>>>>> 36db0a35
             )
 
             query_start_loc_device = common_attn_metadata.query_start_loc[
@@ -651,67 +545,6 @@
                 "Encoder self-attention is not implemented for FlashAttentionImpl"
             )
 
-    def extend_for_sliding_window(
-        self,
-        attn_metadata: AiterFlashAttentionMetadata,
-        query: torch.Tensor,
-        key_cache,
-        value_cache,
-        output: torch.Tensor,
-        cu_seqlens_q: torch.Tensor,
-        max_seqlen_q: int,
-        block_table: torch.Tensor,
-        k_scale: float,
-        v_scale: float,
-    ):
-        assert attn_metadata.extend_metadata is not None
-        assert attn_metadata.extend_metadata.chunk_context_metadata is not None
-        chunked_metadata = attn_metadata.extend_metadata.chunk_context_metadata
-        swa_metadata = chunked_metadata.swa_metadata
-        assert swa_metadata is not None
-        swa_cu_seqlens = swa_metadata.swa_cu_seqlens
-        swa_seq_starts = swa_metadata.swa_seq_starts
-        swa_token_to_batch = swa_metadata.swa_token_to_batch
-        swa_max_seqlens = swa_metadata.swa_max_seqlens
-        swa_total_tokens = swa_metadata.swa_total_tokens
-        key_fetched, value_fetched = (
-            swa_metadata.swa_workspace[0],
-            swa_metadata.swa_workspace[1],
-        )
-        cp_mha_gather_cache(
-            key_cache=key_cache,
-            value_cache=value_cache,
-            key=key_fetched,
-            value=value_fetched,
-            block_tables=block_table,
-            k_scales=k_scale,
-            v_scales=v_scale,
-            cu_seqlens_kv=swa_cu_seqlens,
-            token_to_batch=swa_token_to_batch,
-            seq_starts=swa_seq_starts,
-            dequant=False,
-            kv_cache_layout="NHD",
-            total_tokens=swa_total_tokens,
-        )
-
-        aiter.flash_attn_varlen_func(
-            q=query,
-            k=key_fetched,
-            v=value_fetched,
-            cu_seqlens_q=cu_seqlens_q,
-            cu_seqlens_k=swa_cu_seqlens,
-            max_seqlen_q=max_seqlen_q,
-            max_seqlen_k=swa_max_seqlens,
-            min_seqlen_q=1,
-            dropout_p=0.0,
-            softmax_scale=self.scale,
-            causal=True,
-            window_size=self.sliding_window,
-            alibi_slopes=self.alibi_slopes,
-            return_lse=False,
-            out=output,
-        )
-
     def extend_forward(
         self,
         query: torch.Tensor,
@@ -720,7 +553,6 @@
         key_cache: torch.Tensor,
         value_cache: torch.Tensor,
         output: torch.Tensor,
-<<<<<<< HEAD
         attn_metadata: AiterFlashAttentionMetadata,
     ) -> torch.Tensor:
         assert attn_metadata.extend_metadata is not None
@@ -730,32 +562,6 @@
 
         # Step 1: Attention on new tokens (Q attending to new K/V with causal mask)
         out, lse = aiter.mha_batch_prefill_func(
-=======
-        cu_seqlens_q: torch.Tensor,
-        max_seqlen_q: int,
-        max_seqlen_k: int,
-        min_seqlen_q: int,
-        block_table: torch.Tensor,
-        slot_mapping: torch.Tensor,
-        k_scale: float,
-        v_scale: float,
-    ):
-        if self.sliding_window[0] != -1:
-            self.extend_for_sliding_window(
-                attn_metadata,
-                query,
-                key_cache,
-                value_cache,
-                output,
-                cu_seqlens_q,
-                max_seqlen_q,
-                block_table,
-                k_scale,
-                v_scale,
-            )
-            return
-        out, lse = aiter.flash_attn_varlen_func(
->>>>>>> 36db0a35
             q=query,
             k=key,
             v=value,
