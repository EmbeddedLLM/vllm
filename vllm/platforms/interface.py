--- conflicted
+++ resolved
@@ -148,13 +148,8 @@
         """Stateless version of :func:`torch.cuda.is_available`."""
         return self._enum in (PlatformEnum.CUDA, PlatformEnum.ROCM)
 
-<<<<<<< HEAD
-    def is_rocm_aiter_linear_enabled(self) -> bool:
-        return False
-=======
     def is_sleep_mode_available(self) -> bool:
         return self._enum == PlatformEnum.CUDA
->>>>>>> ee378f3d
 
     @classmethod
     def get_attn_backend_cls(cls, selected_backend: _Backend, head_size: int,
