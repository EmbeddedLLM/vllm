--- conflicted
+++ resolved
@@ -381,10 +381,9 @@
         compilation_config = vllm_config.compilation_config
         parallel_config = vllm_config.parallel_config
         is_eager_execution = compilation_config == CUDAGraphMode.NONE
-
-<<<<<<< HEAD
+        use_aiter_rms_norm = rocm_aiter_ops.is_rmsnorm_enabled()
         use_aiter_fp8_linear = rocm_aiter_ops.is_linear_fp8_enaled()
-=======
+
         if compilation_config.cudagraph_mode.has_full_cudagraphs():
             # decode context parallel does not support full cudagraphs
             if parallel_config.decode_context_parallel_size > 1:
@@ -403,8 +402,6 @@
                 )
                 compilation_config.cudagraph_mode = CUDAGraphMode.PIECEWISE
 
->>>>>>> 67475a6e
-        use_aiter_rms_norm = rocm_aiter_ops.is_rmsnorm_enabled()
 
         if cache_config and cache_config.block_size is None:
             cache_config.block_size = 16
