--- conflicted
+++ resolved
@@ -237,17 +237,11 @@
 
         if use_sparse:
             raise NotImplementedError("Sparse Attention is not supported on ROCm.")
-<<<<<<< HEAD
 
         if not use_v1:
             raise RuntimeError(
                 "V0 attention backends have been removed. Set VLLM_USE_V1=1 "
                 "to select a supported backend."
-=======
-        if use_mla:
-            from vllm.v1.attention.backends.mla.rocm_aiter_mla import (
-                is_aiter_mla_enabled,
->>>>>>> 32257297
             )
 
         if use_mla:
@@ -283,30 +277,15 @@
             )
 
         if selected_backend == _Backend.FLEX_ATTENTION:
-<<<<<<< HEAD
-            logger.info("Using FlexAttention backend on V1 engine.")
-            return "vllm.v1.attention.backends.flex_attention.FlexAttentionBackend"
-
-        if (
-            rocm_aiter_ops.is_mha_enabled()
-            or selected_backend == _Backend.ROCM_AITER_FA
-        ):
-            logger.info("Using AITER Flash Attention backend on V1 engine.")
-            return "vllm.v1.attention.backends.rocm_aiter_fa.AiterFlashAttentionBackend"
-
-        if (
-            rocm_aiter_ops.is_triton_unified_attn_enabled()
-            or envs.VLLM_V1_USE_PREFILL_DECODE_ATTENTION
-=======
             logger.info("Using FlexAttention backend.")
             return "vllm.v1.attention.backends.flex_attention.FlexAttentionBackend"
         if (
-            envs.VLLM_ROCM_USE_AITER and envs.VLLM_ROCM_USE_AITER_MHA and on_gfx9()
+            rocm_aiter_ops.is_mha_enabled()
         ) or selected_backend == _Backend.ROCM_AITER_FA:
             logger.info("Using Aiter Flash Attention backend.")
             return "vllm.v1.attention.backends.rocm_aiter_fa.AiterFlashAttentionBackend"
         if (
-            envs.VLLM_ROCM_USE_AITER and envs.VLLM_ROCM_USE_AITER_UNIFIED_ATTENTION
+            rocm_aiter_ops.is_triton_unified_attn_enabled()
         ) or selected_backend == _Backend.ROCM_AITER_UNIFIED_ATTN:
             logger.info("Using Aiter Unified Attention backend.")
             return (
@@ -315,25 +294,15 @@
             )
         if (
             envs.VLLM_V1_USE_PREFILL_DECODE_ATTENTION
->>>>>>> 32257297
             or selected_backend == _Backend.ROCM_ATTN
         ):
             # rocm specific backend, with aiter and/or
             #   triton prefix-prefill
-<<<<<<< HEAD
-            logger.info("Using Rocm/Aiter Attention backend on V1 engine.")
-            return "vllm.v1.attention.backends.rocm_attn.RocmAttentionBackend"
-        else:
-            # default case, using triton unified attention
-            logger.info("Using Triton Attention backend on V1 engine.")
-            return "vllm.v1.attention.backends.triton_attn.TritonAttentionBackend"
-=======
             logger.info("Using Rocm Attention backend.")
             return "vllm.v1.attention.backends.rocm_attn.RocmAttentionBackend"
         # default case, using triton unified attention
         logger.info("Using Triton Attention backend.")
         return "vllm.v1.attention.backends.triton_attn.TritonAttentionBackend"
->>>>>>> 32257297
 
     @classmethod
     def set_device(cls, device: torch.device) -> None:
