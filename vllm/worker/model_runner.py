import time
<<<<<<< HEAD
from typing import Dict, List, Tuple, Union, Optional, Set
=======
from typing import Dict, List, Optional, Tuple, Set, Union
>>>>>>> 6640a2e6

import numpy as np
import torch
import torch.nn as nn

from vllm.config import ModelConfig, LoRAConfig, ParallelConfig, SchedulerConfig
from vllm.logger import init_logger
from vllm.model_executor import get_model, InputMetadata, SamplingMetadata
from vllm.sampling_params import SamplingParams, SamplingType
from vllm.sequence import SamplerOutput, SequenceData, SequenceGroupMetadata
<<<<<<< HEAD
from vllm.lora.worker_manager import (
    DisabledWorkerLoRAManager,
    LRUCacheWorkerLoRAManager,
)
=======
from vllm.lora.worker_manager import LRUCacheWorkerLoRAManager
>>>>>>> 6640a2e6
from vllm.lora.layers import LoRAMapping
from vllm.lora.request import LoRARequest
from vllm.utils import in_wsl

logger = init_logger(__name__)

KVCache = Tuple[torch.Tensor, torch.Tensor]
_PAD_SLOT_ID = -1
<<<<<<< HEAD
# Capture graphs for batch size 1, 2, 4, 8, 16, 24, 32, 40, ..., 256.
# NOTE: _get_graph_batch_size needs to be updated if this list is changed.
_BATCH_SIZES_TO_CAPTURE = [1, 2, 4] + [8 * i for i in range(1, 33)]

LORA_WARMUP_RANK = 8
=======
LORA_WARMUP_RANK = 8
# Capture graphs for batch size 1, 2, 4, 8, 16, 24, 32, 40, ..., 256.
# NOTE: _get_graph_batch_size needs to be updated if this list is changed.
_BATCH_SIZES_TO_CAPTURE = [1, 2, 4] + [8 * i for i in range(1, 33)]
>>>>>>> 6640a2e6


class ModelRunner:

    def __init__(
        self,
        model_config: ModelConfig,
        parallel_config: ParallelConfig,
        scheduler_config: SchedulerConfig,
        lora_config: Optional[LoRAConfig],
    ):
        self.model_config = model_config
        self.parallel_config = parallel_config
        self.scheduler_config = scheduler_config
        self.lora_config = lora_config

        # model_config can be None in tests/samplers/test_sampler.py.
        # FIXME(woosuk): This is a hack to make the tests work. Refactor this.
        self.sliding_window = (model_config.get_sliding_window()
                               if model_config is not None else None)
        self.device = torch.device(torch.cuda.current_device())
        self.model = None
        self.block_size = None  # Set after initial profiling.
        self.lora_manager = None

        self.graph_runners: Dict[int, CUDAGraphRunner] = {}
        self.graph_memory_pool = None  # Set during graph capture.

        self.max_context_len_to_capture = (
            self.model_config.max_context_len_to_capture
            if self.model_config is not None else 0)
        # When using CUDA graph, the input block tables must be padded to
        # max_context_len_to_capture. However, creating the block table in
        # Python can be expensive. To optimize this, we cache the block table
        # in numpy and only copy the actual input content at every iteration.
        # The shape of the cached block table will be
        # (max batch size to capture, max context len to capture / block size).
        self.graph_block_tables = None  # Set after initial profiling.
        # cache in_wsl result
        self.in_wsl = in_wsl()

    def load_model(self) -> None:
        self.model = get_model(self.model_config, self.lora_config)

        vocab_size = self.model.config.vocab_size

        if self.lora_config:
            self.lora_manager = LRUCacheWorkerLoRAManager(
                self.scheduler_config.max_num_seqs,
                self.scheduler_config.max_num_batched_tokens, vocab_size,
                self.lora_config, self.device)
<<<<<<< HEAD
            self.model = self.lora_manager.create_lora_adapter(self.model)
        else:
            self.lora_manager = DisabledWorkerLoRAManager(
                self.scheduler_config.max_num_seqs,
                self.scheduler_config.max_num_batched_tokens, vocab_size,
                self.lora_config, self.device)
=======
            self.model = self.lora_manager.create_lora_manager(self.model)
>>>>>>> 6640a2e6

    def set_block_size(self, block_size: int) -> None:
        self.block_size = block_size

        max_num_blocks = (self.max_context_len_to_capture + block_size -
                          1) // block_size
        self.graph_block_tables = np.zeros(
            (max(_BATCH_SIZES_TO_CAPTURE), max_num_blocks), dtype=np.int32)

    def _prepare_prompt(
        self,
        seq_group_metadata_list: List[SequenceGroupMetadata],
<<<<<<< HEAD
    ) -> Tuple[torch.Tensor, torch.Tensor, InputMetadata, List[int],
               List[int]]:
=======
    ) -> Tuple[torch.Tensor, torch.Tensor, InputMetadata, List[int], List[int],
               Set[LoRARequest]]:
>>>>>>> 6640a2e6
        assert len(seq_group_metadata_list) > 0
        input_tokens: List[List[int]] = []
        input_positions: List[List[int]] = []
        slot_mapping: List[List[int]] = []
        lora_index_mapping: List[int] = []
        lora_prompt_mapping: List[int] = []
<<<<<<< HEAD
=======
        lora_requests: Set[LoRARequest] = set()
>>>>>>> 6640a2e6

        prompt_lens: List[int] = []
        for seq_group_metadata in seq_group_metadata_list:
            assert seq_group_metadata.is_prompt
            seq_ids = list(seq_group_metadata.seq_data.keys())
            assert len(seq_ids) == 1
            seq_id = seq_ids[0]

            seq_data = seq_group_metadata.seq_data[seq_id]
            prompt_tokens = seq_data.get_token_ids()
            prompt_len = len(prompt_tokens)
            prompt_lens.append(prompt_len)

            input_tokens.append(prompt_tokens)
            # NOTE(woosuk): Here we assume that the first token in the prompt
            # is always the first token in the sequence.
            input_positions.append(list(range(prompt_len)))

            lora_id = seq_group_metadata.lora_int_id
<<<<<<< HEAD
=======

            if lora_id > 0:
                lora_requests.add(seq_group_metadata.lora_request)

>>>>>>> 6640a2e6
            lora_index_mapping.append([lora_id] * prompt_len)
            lora_prompt_mapping.extend(
                [lora_id] *
                (prompt_len
                 if seq_group_metadata.sampling_params.prompt_logprobs else 1))

            if seq_group_metadata.block_tables is None:
                # During memory profiling, the block tables are not initialized
                # yet. In this case, we just use a dummy slot mapping.
                slot_mapping.append([_PAD_SLOT_ID] * prompt_len)
                continue

            # Compute the slot mapping.
            slot_mapping.append([])
            block_table = seq_group_metadata.block_tables[seq_id]
            # Mask the [0, start_idx) tokens of the prompt with _PAD_SLOT_ID,
            # where start_idx is max(0, prompt_len - sliding_window).
            # For example, if the prompt len is 10, sliding window is 8, and
            # block size is 4, the first two tokens are masked and the slot
            # mapping will be [-1, -1, 2, 3, 4, 5, 6, 7, 0, 1].
            start_idx = 0
            if self.sliding_window is not None:
                start_idx = max(0, prompt_len - self.sliding_window)
            for i in range(prompt_len):
                if i < start_idx:
                    slot_mapping[-1].append(_PAD_SLOT_ID)
                    continue

                block_number = block_table[i // self.block_size]
                block_offset = i % self.block_size
                slot = block_number * self.block_size + block_offset
                slot_mapping[-1].append(slot)

        max_prompt_len = max(prompt_lens)
        input_tokens = _make_tensor_with_pad(input_tokens,
                                             max_prompt_len,
                                             pad=0,
                                             dtype=torch.long)
        input_positions = _make_tensor_with_pad(input_positions,
                                                max_prompt_len,
                                                pad=0,
                                                dtype=torch.long)
        slot_mapping = _make_tensor_with_pad(slot_mapping,
                                             max_prompt_len,
                                             pad=_PAD_SLOT_ID,
                                             dtype=torch.long)
        lora_index_mapping = [
            _pad_to_max(mapping, max_prompt_len, pad=0)
            for mapping in lora_index_mapping
        ]
        input_metadata = InputMetadata(
            prompt_lens=prompt_lens,
            slot_mapping=slot_mapping,
            max_context_len=None,
            context_lens=None,
            block_tables=None,
            use_cuda_graph=False,
        )
<<<<<<< HEAD
        return input_tokens, input_positions, input_metadata, lora_index_mapping, lora_prompt_mapping
=======
        return input_tokens, input_positions, input_metadata, lora_index_mapping, lora_prompt_mapping, lora_requests
>>>>>>> 6640a2e6

    def _prepare_decode(
        self,
        seq_group_metadata_list: List[SequenceGroupMetadata],
<<<<<<< HEAD
    ) -> Tuple[torch.Tensor, torch.Tensor, InputMetadata, List[int],
               List[int]]:
=======
    ) -> Tuple[torch.Tensor, torch.Tensor, InputMetadata, List[int], List[int],
               Set[LoRARequest]]:
>>>>>>> 6640a2e6
        assert len(seq_group_metadata_list) > 0
        input_tokens: List[List[int]] = []
        input_positions: List[List[int]] = []
        slot_mapping: List[List[int]] = []
        context_lens: List[int] = []
        block_tables: List[List[int]] = []
<<<<<<< HEAD
        lora_index_mapping: List[List[int]] = []
        lora_prompt_mapping: List[int] = []
=======
        lora_index_mapping: List[int] = []
        lora_prompt_mapping: List[int] = []
        lora_requests: Set[LoRARequest] = set()
>>>>>>> 6640a2e6

        for seq_group_metadata in seq_group_metadata_list:
            assert not seq_group_metadata.is_prompt

            seq_ids = list(seq_group_metadata.seq_data.keys())
            lora_id = seq_group_metadata.lora_int_id
<<<<<<< HEAD
=======

            if lora_id > 0:
                lora_requests.add(seq_group_metadata.lora_request)

>>>>>>> 6640a2e6
            for seq_id in seq_ids:
                seq_data = seq_group_metadata.seq_data[seq_id]
                generation_token = seq_data.get_last_token_id()
                input_tokens.append([generation_token])

                seq_len = seq_data.get_len()
                position = seq_len - 1
                input_positions.append([position])

                context_len = seq_len if self.sliding_window is None else min(
                    seq_len, self.sliding_window)
                context_lens.append(context_len)

                block_table = seq_group_metadata.block_tables[seq_id]
                block_number = block_table[position // self.block_size]
                block_offset = position % self.block_size
                slot = block_number * self.block_size + block_offset
                slot_mapping.append([slot])
                lora_index_mapping.append([lora_id])
                lora_prompt_mapping.append(lora_id)

                if self.sliding_window is not None:
                    sliding_window_blocks = (self.sliding_window //
                                             self.block_size)
                    block_table = block_table[-sliding_window_blocks:]
                block_tables.append(block_table)

        batch_size = len(input_tokens)
        max_context_len = max(context_lens)
        use_captured_graph = (
            not self.model_config.enforce_eager
            and batch_size <= _BATCH_SIZES_TO_CAPTURE[-1]
            and max_context_len <= self.max_context_len_to_capture)
        if use_captured_graph:
            # Pad the input tokens, positions, and slot mapping to match the
            # batch size of the captured graph.
            graph_batch_size = _get_graph_batch_size(batch_size)
            assert graph_batch_size >= batch_size
            for _ in range(graph_batch_size - batch_size):
                input_tokens.append([])
                input_positions.append([])
                slot_mapping.append([])
                context_lens.append(1)
                block_tables.append([])
            batch_size = graph_batch_size

        # When using CUDA graph, we don't need to make the tensors on the GPU
        # because they will be eventually copied to the designated GPU buffer.
        device = "cpu" if use_captured_graph else "cuda"
        pin_memory = use_captured_graph and not self.in_wsl
        input_tokens = _make_tensor_with_pad(input_tokens,
                                             max_len=1,
                                             pad=0,
                                             dtype=torch.long,
                                             device=device,
                                             pin_memory=pin_memory)
        input_positions = _make_tensor_with_pad(input_positions,
                                                max_len=1,
                                                pad=0,
                                                dtype=torch.long,
                                                device=device,
                                                pin_memory=pin_memory)
        slot_mapping = _make_tensor_with_pad(slot_mapping,
                                             max_len=1,
                                             pad=_PAD_SLOT_ID,
                                             dtype=torch.long,
                                             device=device,
                                             pin_memory=pin_memory)
        context_lens = torch.tensor(context_lens,
                                    dtype=torch.int,
                                    device=device,
                                    pin_memory=pin_memory)
<<<<<<< HEAD
        
=======

>>>>>>> 6640a2e6
        if use_captured_graph:
            # The shape of graph_block_tables is
            # [max batch size, max context len // block size].
            input_block_tables = self.graph_block_tables[:batch_size]
            for i, block_table in enumerate(block_tables):
                if block_table:
                    input_block_tables[i, :len(block_table)] = block_table
            block_tables = torch.tensor(input_block_tables, device=device)
        else:
<<<<<<< HEAD
            max_block_table_len = max([len(t) for t in block_tables])
            block_tables = _make_tensor_with_pad(block_tables,
                                                max_len=max_block_table_len,
                                                pad=0,
                                                dtype=torch.int)
        
=======
            block_tables = _make_tensor_with_pad(
                block_tables,
                max_len=max_context_len,
                pad=0,
                dtype=torch.int,
            )

>>>>>>> 6640a2e6
        lora_index_mapping = [
            _pad_to_max(mapping, 1, pad=0) for mapping in lora_index_mapping
        ]

        input_metadata = InputMetadata(
            prompt_lens=[],
            slot_mapping=slot_mapping,
            max_context_len=max_context_len,
            context_lens=context_lens,
            block_tables=block_tables,
            use_cuda_graph=use_captured_graph,
        )
<<<<<<< HEAD
        return input_tokens, input_positions, input_metadata, lora_index_mapping, lora_prompt_mapping
=======
        return input_tokens, input_positions, input_metadata, lora_index_mapping, lora_prompt_mapping, lora_requests
>>>>>>> 6640a2e6

    def _prepare_sample(
        self,
        seq_group_metadata_list: List[SequenceGroupMetadata],
        prompt_lens: List[int],
    ) -> Tuple[SamplingMetadata, Set[LoRARequest]]:
        seq_groups: List[Tuple[List[int], SamplingParams]] = []
        selected_token_indices: List[int] = []
        selected_token_start_idx = 0
        categorized_sample_indices = {t: [] for t in SamplingType}
        categorized_sample_indices_start_idx = 0
        lora_requests: Set[LoRARequest] = set()

        max_prompt_len = max(prompt_lens) if prompt_lens else 1
        for i, seq_group_metadata in enumerate(seq_group_metadata_list):
            seq_ids = list(seq_group_metadata.seq_data.keys())
            sampling_params = seq_group_metadata.sampling_params
            seq_groups.append((seq_ids, sampling_params))

            if seq_group_metadata.lora_int_id > 0:
                lora_requests.add(seq_group_metadata.lora_request)

            if seq_group_metadata.is_prompt:
                assert len(seq_ids) == 1
                prompt_len = prompt_lens[i]
                if sampling_params.prompt_logprobs is not None:
                    # NOTE: prompt token positions do not need sample, skip
                    categorized_sample_indices_start_idx += prompt_len - 1

                categorized_sample_indices[
                    sampling_params.sampling_type].append(
                        categorized_sample_indices_start_idx)
                categorized_sample_indices_start_idx += 1

                if sampling_params.prompt_logprobs is not None:
                    selected_token_indices.extend(
                        range(selected_token_start_idx,
                              selected_token_start_idx + prompt_len - 1))
                selected_token_indices.append(selected_token_start_idx +
                                              prompt_len - 1)
                selected_token_start_idx += max_prompt_len
            else:
                num_seqs = len(seq_ids)
                selected_token_indices.extend(
                    range(selected_token_start_idx,
                          selected_token_start_idx + num_seqs))
                selected_token_start_idx += num_seqs

                categorized_sample_indices[
                    sampling_params.sampling_type].extend(
                        range(categorized_sample_indices_start_idx,
                              categorized_sample_indices_start_idx + num_seqs))
                categorized_sample_indices_start_idx += num_seqs

        selected_token_indices = _async_h2d(selected_token_indices,
                                            dtype=torch.long,
                                            pin_memory=not self.in_wsl)
        categorized_sample_indices = {
            t: _async_h2d(seq_ids, dtype=torch.int, pin_memory=not self.in_wsl)
            for t, seq_ids in categorized_sample_indices.items()
        }

        seq_data: Dict[int, SequenceData] = {}
        for seq_group_metadata in seq_group_metadata_list:
            seq_data.update(seq_group_metadata.seq_data)

        sampling_metadata = SamplingMetadata(
            seq_groups=seq_groups,
            seq_data=seq_data,
            prompt_lens=prompt_lens,
            selected_token_indices=selected_token_indices,
            categorized_sample_indices=categorized_sample_indices,
        )
        return sampling_metadata, lora_requests

    @torch.inference_mode()
    def execute_model(
        self,
        seq_group_metadata_list: List[SequenceGroupMetadata],
        kv_caches: List[Tuple[torch.Tensor, torch.Tensor]],
    ) -> SamplerOutput:
        # NOTE: We assume that all sequences in the group are all prompts or
        # all decodes.
        is_prompt = seq_group_metadata_list[0].is_prompt
        # Prepare input tensors.
        if is_prompt:
            inputs = self._prepare_prompt(seq_group_metadata_list)
<<<<<<< HEAD
            input_tokens, input_positions, input_metadata, lora_index_mapping, lora_prompt_mapping = inputs
        else:
            inputs = self._prepare_decode(seq_group_metadata_list)
            input_tokens, input_positions, input_metadata, lora_index_mapping, lora_prompt_mapping = inputs
        
        sampling_metadata, lora_requests = self._prepare_sample(
            seq_group_metadata_list, input_metadata.prompt_lens)
=======
            input_tokens, input_positions, input_metadata, lora_index_mapping, lora_prompt_mapping, lora_requests = inputs
        else:
            inputs = self._prepare_decode(seq_group_metadata_list)
            input_tokens, input_positions, input_metadata, lora_index_mapping, lora_prompt_mapping, lora_requests = inputs
>>>>>>> 6640a2e6

        if self.lora_config:
            flat_lora_index_mapping = [
                item for sublist in lora_index_mapping for item in sublist
            ]
            lora_mapping = LoRAMapping(
                flat_lora_index_mapping,
                lora_prompt_mapping,
            )
<<<<<<< HEAD
            self.apply_loras(lora_requests, lora_mapping)
=======
            self.set_active_loras(lora_requests, lora_mapping)
>>>>>>> 6640a2e6

        # Execute the model.
        if input_metadata.use_cuda_graph:
            graph_batch_size = input_tokens.shape[0]
            model_executable = self.graph_runners[graph_batch_size]
        else:
            model_executable = self.model
        hidden_states = model_executable(
            input_ids=input_tokens,
            positions=input_positions,
            kv_caches=kv_caches,
            input_metadata=input_metadata,
        )

        sampling_metadata = self._prepare_sample(seq_group_metadata_list,
                                                 input_metadata.prompt_lens)

        # Sample the next token.
        output = self.model.sample(
            hidden_states=hidden_states,
            sampling_metadata=sampling_metadata,
        )
        return output

    @torch.inference_mode()
    def profile_run(self) -> None:
        # Enable top-k sampling to reflect the accurate memory usage.
        vocab_size = self.model_config.get_vocab_size()
        sampling_params = SamplingParams(top_p=0.99, top_k=vocab_size - 1)
        max_num_batched_tokens = self.scheduler_config.max_num_batched_tokens
        max_num_seqs = self.scheduler_config.max_num_seqs

        # This represents the maximum number of different requests
        # that will have unique loras, an therefore the max amount of memory
        # consumption create dummy lora request copies from the lora request
        # passed in, which contains a lora from the lora warmup path.
        dummy_lora_requests = []
        dummy_lora_requests_per_seq = []
        if self.lora_config:
            for idx in range(self.lora_config.max_loras):
                lora_id = idx + 1
                dummy_lora_request = LoRARequest(
                    lora_id=f"warmup_{lora_id}",
                    lora_int_id=lora_id,
                    lora_local_path="/not/a/real/path",
                )
                self.lora_manager.add_dummy_lora(dummy_lora_request,
                                                 rank=LORA_WARMUP_RANK)
                dummy_lora_requests.append(dummy_lora_request)
            dummy_lora_requests_per_seq = [
                dummy_lora_requests[idx % len(dummy_lora_requests)]
                for idx in range(max_num_seqs)
            ]

        # Profile memory usage with max_num_sequences sequences and the total
        # number of tokens equal to max_num_batched_tokens.
        seqs: List[SequenceGroupMetadata] = []
        for group_id in range(max_num_seqs):
            seq_len = (max_num_batched_tokens // max_num_seqs +
                       (group_id < max_num_batched_tokens % max_num_seqs))
            seq_data = SequenceData([0] * seq_len)
            seq = SequenceGroupMetadata(
                request_id=str(group_id),
                is_prompt=True,
                seq_data={group_id: seq_data},
                sampling_params=sampling_params,
                block_tables=None,
                lora_request=dummy_lora_requests_per_seq[group_id]
                if dummy_lora_requests_per_seq else None,
            )
            seqs.append(seq)

        # Run the model with the dummy inputs.
        num_layers = self.model_config.get_num_layers(self.parallel_config)
        kv_caches = [(None, None)] * num_layers
        self.execute_model(seqs, kv_caches)
        torch.cuda.synchronize()
        return
<<<<<<< HEAD
    
=======

    def remove_all_loras(self) -> bool:
        return self.lora_manager.remove_all_loras()

    def set_active_loras(self, lora_requests: List[LoRARequest],
                         lora_mapping: LoRAMapping) -> None:
        self.lora_manager.set_active_loras(lora_requests, lora_mapping)

    def add_lora(self, lora_request: LoRARequest) -> bool:
        return self.lora_manager.add_lora(lora_request)

    def remove_lora(self, lora_id: int) -> bool:
        return self.lora_manager.remove_lora(lora_id)

    def list_loras(self) -> Set[int]:
        return self.lora_manager.list_loras()

>>>>>>> 6640a2e6
    @torch.inference_mode()
    def capture_model(self, kv_caches: List[KVCache]) -> None:
        assert not self.model_config.enforce_eager
        logger.info("Capturing the model for CUDA graphs. This may lead to "
                    "unexpected consequences if the model is not static. To "
                    "run the model in eager mode, set 'enforce_eager=True' or "
                    "use '--enforce-eager' in the CLI.")
        logger.info("CUDA graphs can take additional 1~3 GiB memory per GPU. "
                    "If you are running out of memory, consider decreasing "
                    "`gpu_memory_utilization` or enforcing eager mode.")
        start_time = time.perf_counter()

        # Prepare dummy inputs. These will be reused for all batch sizes.
        max_batch_size = max(_BATCH_SIZES_TO_CAPTURE)
        input_tokens = torch.zeros(max_batch_size, 1, dtype=torch.long).cuda()
        input_positions = torch.zeros(max_batch_size, 1,
                                      dtype=torch.long).cuda()
        slot_mapping = torch.empty(max_batch_size, 1, dtype=torch.long).cuda()
        slot_mapping.fill_(_PAD_SLOT_ID)
        context_lens = torch.ones(max_batch_size, dtype=torch.int32).cuda()
        block_tables = torch.from_numpy(self.graph_block_tables).cuda()

        # NOTE: Capturing the largest batch size first may help reduce the
        # memory usage of CUDA graph.
        for batch_size in reversed(_BATCH_SIZES_TO_CAPTURE):
            # Create dummy input_metadata.
            input_metadata = InputMetadata(
                prompt_lens=[],
                slot_mapping=slot_mapping[:batch_size],
                max_context_len=self.max_context_len_to_capture,
                context_lens=context_lens[:batch_size],
                block_tables=block_tables[:batch_size],
                use_cuda_graph=True,
            )

            graph_runner = CUDAGraphRunner(self.model)
            graph_runner.capture(
                input_tokens[:batch_size],
                input_positions[:batch_size],
                kv_caches,
                input_metadata,
                memory_pool=self.graph_memory_pool,
            )
            self.graph_memory_pool = graph_runner.graph.pool()
            self.graph_runners[batch_size] = graph_runner

        end_time = time.perf_counter()
        elapsed_time = end_time - start_time
        # This usually takes < 10 seconds.
        logger.info(f"Graph capturing finished in {elapsed_time:.0f} secs.")

<<<<<<< HEAD
    def remove_all_loras(self) -> bool:
        return self.lora_manager.remove_all_loras()

    def apply_loras(self, lora_requests: List[LoRARequest],
                    lora_mapping: LoRAMapping) -> None:
        self.lora_manager.apply_loras(lora_requests, lora_mapping)

    def add_lora(self, lora_request: LoRARequest) -> bool:
        return self.lora_manager.add_lora(lora_request)

    def remove_lora(self, lora_id: int) -> bool:
        return self.lora_manager.remove_lora(lora_id)

    def list_loras(self) -> Set[int]:
        return self.lora_manager.list_loras()

=======
>>>>>>> 6640a2e6

class CUDAGraphRunner:

    def __init__(self, model: nn.Module):
        self.model = model
        self.graph = None
        self.input_buffers: Dict[str, torch.Tensor] = {}
        self.output_buffers: Dict[str, torch.Tensor] = {}

    def capture(
        self,
        input_ids: torch.Tensor,
        positions: torch.Tensor,
        kv_caches: List[KVCache],
        input_metadata: InputMetadata,
        memory_pool,
    ) -> None:
        assert self.graph is None
        # Run the model once without capturing the graph.
        # This is to make sure that the captured graph does not include the
        # kernel launches for initial benchmarking (e.g., Triton autotune).
        self.model(
            input_ids,
            positions,
            kv_caches,
            input_metadata,
        )
        torch.cuda.synchronize()

        # Capture the graph.
        self.graph = torch.cuda.CUDAGraph()
        with torch.cuda.graph(self.graph, pool=memory_pool):
            hidden_states = self.model(
                input_ids,
                positions,
                kv_caches,
                input_metadata,
            )
        torch.cuda.synchronize()

        # Save the input and output buffers.
        self.input_buffers = {
            "input_ids": input_ids,
            "positions": positions,
            "kv_caches": kv_caches,
            "slot_mapping": input_metadata.slot_mapping,
            "context_lens": input_metadata.context_lens,
            "block_tables": input_metadata.block_tables,
        }
        self.output_buffers = {"hidden_states": hidden_states}
        return

    def forward(
        self,
        input_ids: torch.Tensor,
        positions: torch.Tensor,
        kv_caches: List[Tuple[torch.Tensor, torch.Tensor]],
        input_metadata: InputMetadata,
    ) -> torch.Tensor:
        # KV caches are fixed tensors, so we don't need to copy them.
        del kv_caches

        # Copy the input tensors to the input buffers.
        self.input_buffers["input_ids"].copy_(input_ids, non_blocking=True)
        self.input_buffers["positions"].copy_(positions, non_blocking=True)
        self.input_buffers["slot_mapping"].copy_(input_metadata.slot_mapping,
                                                 non_blocking=True)
        self.input_buffers["context_lens"].copy_(input_metadata.context_lens,
                                                 non_blocking=True)
        self.input_buffers["block_tables"].copy_(input_metadata.block_tables,
                                                 non_blocking=True)

        # Run the graph.
        self.graph.replay()

        # Return the output tensor.
        return self.output_buffers["hidden_states"]

    def __call__(self, *args, **kwargs):
        return self.forward(*args, **kwargs)


def _pad_to_max(x: List[int], max_len: int, pad: int) -> List[int]:
    assert len(x) <= max_len
    return x + [pad] * (max_len - len(x))


def _make_tensor_with_pad(
    x: List[List[int]],
    max_len: int,
    pad: int,
    dtype: torch.dtype,
    device: Union[str, torch.device] = "cuda",
    pin_memory: bool = False,
) -> torch.Tensor:
    padded_x = [_pad_to_max(x_i, max_len, pad) for x_i in x]
    return torch.tensor(padded_x,
                        dtype=dtype,
                        device=device,
                        pin_memory=pin_memory and str(device) == "cpu")


def _get_graph_batch_size(batch_size: int) -> int:
    if batch_size <= 2:
        return batch_size
    elif batch_size <= 4:
        return 4
    else:
        return (batch_size + 7) // 8 * 8


def _async_h2d(data: list, dtype, pin_memory):
    t = torch.tensor(data, dtype=dtype, pin_memory=pin_memory)
    return t.to(device="cuda", non_blocking=True)<|MERGE_RESOLUTION|>--- conflicted
+++ resolved
@@ -1,9 +1,5 @@
 import time
-<<<<<<< HEAD
-from typing import Dict, List, Tuple, Union, Optional, Set
-=======
 from typing import Dict, List, Optional, Tuple, Set, Union
->>>>>>> 6640a2e6
 
 import numpy as np
 import torch
@@ -14,14 +10,7 @@
 from vllm.model_executor import get_model, InputMetadata, SamplingMetadata
 from vllm.sampling_params import SamplingParams, SamplingType
 from vllm.sequence import SamplerOutput, SequenceData, SequenceGroupMetadata
-<<<<<<< HEAD
-from vllm.lora.worker_manager import (
-    DisabledWorkerLoRAManager,
-    LRUCacheWorkerLoRAManager,
-)
-=======
 from vllm.lora.worker_manager import LRUCacheWorkerLoRAManager
->>>>>>> 6640a2e6
 from vllm.lora.layers import LoRAMapping
 from vllm.lora.request import LoRARequest
 from vllm.utils import in_wsl
@@ -30,18 +19,14 @@
 
 KVCache = Tuple[torch.Tensor, torch.Tensor]
 _PAD_SLOT_ID = -1
-<<<<<<< HEAD
 # Capture graphs for batch size 1, 2, 4, 8, 16, 24, 32, 40, ..., 256.
 # NOTE: _get_graph_batch_size needs to be updated if this list is changed.
 _BATCH_SIZES_TO_CAPTURE = [1, 2, 4] + [8 * i for i in range(1, 33)]
 
-LORA_WARMUP_RANK = 8
-=======
 LORA_WARMUP_RANK = 8
 # Capture graphs for batch size 1, 2, 4, 8, 16, 24, 32, 40, ..., 256.
 # NOTE: _get_graph_batch_size needs to be updated if this list is changed.
 _BATCH_SIZES_TO_CAPTURE = [1, 2, 4] + [8 * i for i in range(1, 33)]
->>>>>>> 6640a2e6
 
 
 class ModelRunner:
@@ -93,16 +78,7 @@
                 self.scheduler_config.max_num_seqs,
                 self.scheduler_config.max_num_batched_tokens, vocab_size,
                 self.lora_config, self.device)
-<<<<<<< HEAD
-            self.model = self.lora_manager.create_lora_adapter(self.model)
-        else:
-            self.lora_manager = DisabledWorkerLoRAManager(
-                self.scheduler_config.max_num_seqs,
-                self.scheduler_config.max_num_batched_tokens, vocab_size,
-                self.lora_config, self.device)
-=======
             self.model = self.lora_manager.create_lora_manager(self.model)
->>>>>>> 6640a2e6
 
     def set_block_size(self, block_size: int) -> None:
         self.block_size = block_size
@@ -115,23 +91,15 @@
     def _prepare_prompt(
         self,
         seq_group_metadata_list: List[SequenceGroupMetadata],
-<<<<<<< HEAD
-    ) -> Tuple[torch.Tensor, torch.Tensor, InputMetadata, List[int],
-               List[int]]:
-=======
     ) -> Tuple[torch.Tensor, torch.Tensor, InputMetadata, List[int], List[int],
                Set[LoRARequest]]:
->>>>>>> 6640a2e6
         assert len(seq_group_metadata_list) > 0
         input_tokens: List[List[int]] = []
         input_positions: List[List[int]] = []
         slot_mapping: List[List[int]] = []
         lora_index_mapping: List[int] = []
         lora_prompt_mapping: List[int] = []
-<<<<<<< HEAD
-=======
         lora_requests: Set[LoRARequest] = set()
->>>>>>> 6640a2e6
 
         prompt_lens: List[int] = []
         for seq_group_metadata in seq_group_metadata_list:
@@ -151,13 +119,10 @@
             input_positions.append(list(range(prompt_len)))
 
             lora_id = seq_group_metadata.lora_int_id
-<<<<<<< HEAD
-=======
 
             if lora_id > 0:
                 lora_requests.add(seq_group_metadata.lora_request)
 
->>>>>>> 6640a2e6
             lora_index_mapping.append([lora_id] * prompt_len)
             lora_prompt_mapping.extend(
                 [lora_id] *
@@ -216,49 +181,32 @@
             block_tables=None,
             use_cuda_graph=False,
         )
-<<<<<<< HEAD
-        return input_tokens, input_positions, input_metadata, lora_index_mapping, lora_prompt_mapping
-=======
         return input_tokens, input_positions, input_metadata, lora_index_mapping, lora_prompt_mapping, lora_requests
->>>>>>> 6640a2e6
 
     def _prepare_decode(
         self,
         seq_group_metadata_list: List[SequenceGroupMetadata],
-<<<<<<< HEAD
-    ) -> Tuple[torch.Tensor, torch.Tensor, InputMetadata, List[int],
-               List[int]]:
-=======
     ) -> Tuple[torch.Tensor, torch.Tensor, InputMetadata, List[int], List[int],
                Set[LoRARequest]]:
->>>>>>> 6640a2e6
         assert len(seq_group_metadata_list) > 0
         input_tokens: List[List[int]] = []
         input_positions: List[List[int]] = []
         slot_mapping: List[List[int]] = []
         context_lens: List[int] = []
         block_tables: List[List[int]] = []
-<<<<<<< HEAD
         lora_index_mapping: List[List[int]] = []
         lora_prompt_mapping: List[int] = []
-=======
-        lora_index_mapping: List[int] = []
-        lora_prompt_mapping: List[int] = []
         lora_requests: Set[LoRARequest] = set()
->>>>>>> 6640a2e6
 
         for seq_group_metadata in seq_group_metadata_list:
             assert not seq_group_metadata.is_prompt
 
             seq_ids = list(seq_group_metadata.seq_data.keys())
             lora_id = seq_group_metadata.lora_int_id
-<<<<<<< HEAD
-=======
 
             if lora_id > 0:
                 lora_requests.add(seq_group_metadata.lora_request)
 
->>>>>>> 6640a2e6
             for seq_id in seq_ids:
                 seq_data = seq_group_metadata.seq_data[seq_id]
                 generation_token = seq_data.get_last_token_id()
@@ -331,11 +279,6 @@
                                     dtype=torch.int,
                                     device=device,
                                     pin_memory=pin_memory)
-<<<<<<< HEAD
-        
-=======
-
->>>>>>> 6640a2e6
         if use_captured_graph:
             # The shape of graph_block_tables is
             # [max batch size, max context len // block size].
@@ -345,14 +288,6 @@
                     input_block_tables[i, :len(block_table)] = block_table
             block_tables = torch.tensor(input_block_tables, device=device)
         else:
-<<<<<<< HEAD
-            max_block_table_len = max([len(t) for t in block_tables])
-            block_tables = _make_tensor_with_pad(block_tables,
-                                                max_len=max_block_table_len,
-                                                pad=0,
-                                                dtype=torch.int)
-        
-=======
             block_tables = _make_tensor_with_pad(
                 block_tables,
                 max_len=max_context_len,
@@ -360,7 +295,6 @@
                 dtype=torch.int,
             )
 
->>>>>>> 6640a2e6
         lora_index_mapping = [
             _pad_to_max(mapping, 1, pad=0) for mapping in lora_index_mapping
         ]
@@ -373,32 +307,24 @@
             block_tables=block_tables,
             use_cuda_graph=use_captured_graph,
         )
-<<<<<<< HEAD
-        return input_tokens, input_positions, input_metadata, lora_index_mapping, lora_prompt_mapping
-=======
         return input_tokens, input_positions, input_metadata, lora_index_mapping, lora_prompt_mapping, lora_requests
->>>>>>> 6640a2e6
 
     def _prepare_sample(
         self,
         seq_group_metadata_list: List[SequenceGroupMetadata],
         prompt_lens: List[int],
-    ) -> Tuple[SamplingMetadata, Set[LoRARequest]]:
+    ) -> SamplingMetadata:
         seq_groups: List[Tuple[List[int], SamplingParams]] = []
         selected_token_indices: List[int] = []
         selected_token_start_idx = 0
         categorized_sample_indices = {t: [] for t in SamplingType}
         categorized_sample_indices_start_idx = 0
-        lora_requests: Set[LoRARequest] = set()
 
         max_prompt_len = max(prompt_lens) if prompt_lens else 1
         for i, seq_group_metadata in enumerate(seq_group_metadata_list):
             seq_ids = list(seq_group_metadata.seq_data.keys())
             sampling_params = seq_group_metadata.sampling_params
             seq_groups.append((seq_ids, sampling_params))
-
-            if seq_group_metadata.lora_int_id > 0:
-                lora_requests.add(seq_group_metadata.lora_request)
 
             if seq_group_metadata.is_prompt:
                 assert len(seq_ids) == 1
@@ -451,7 +377,7 @@
             selected_token_indices=selected_token_indices,
             categorized_sample_indices=categorized_sample_indices,
         )
-        return sampling_metadata, lora_requests
+        return sampling_metadata
 
     @torch.inference_mode()
     def execute_model(
@@ -465,20 +391,10 @@
         # Prepare input tensors.
         if is_prompt:
             inputs = self._prepare_prompt(seq_group_metadata_list)
-<<<<<<< HEAD
-            input_tokens, input_positions, input_metadata, lora_index_mapping, lora_prompt_mapping = inputs
-        else:
-            inputs = self._prepare_decode(seq_group_metadata_list)
-            input_tokens, input_positions, input_metadata, lora_index_mapping, lora_prompt_mapping = inputs
-        
-        sampling_metadata, lora_requests = self._prepare_sample(
-            seq_group_metadata_list, input_metadata.prompt_lens)
-=======
             input_tokens, input_positions, input_metadata, lora_index_mapping, lora_prompt_mapping, lora_requests = inputs
         else:
             inputs = self._prepare_decode(seq_group_metadata_list)
             input_tokens, input_positions, input_metadata, lora_index_mapping, lora_prompt_mapping, lora_requests = inputs
->>>>>>> 6640a2e6
 
         if self.lora_config:
             flat_lora_index_mapping = [
@@ -488,11 +404,7 @@
                 flat_lora_index_mapping,
                 lora_prompt_mapping,
             )
-<<<<<<< HEAD
-            self.apply_loras(lora_requests, lora_mapping)
-=======
             self.set_active_loras(lora_requests, lora_mapping)
->>>>>>> 6640a2e6
 
         # Execute the model.
         if input_metadata.use_cuda_graph:
@@ -571,27 +483,7 @@
         self.execute_model(seqs, kv_caches)
         torch.cuda.synchronize()
         return
-<<<<<<< HEAD
     
-=======
-
-    def remove_all_loras(self) -> bool:
-        return self.lora_manager.remove_all_loras()
-
-    def set_active_loras(self, lora_requests: List[LoRARequest],
-                         lora_mapping: LoRAMapping) -> None:
-        self.lora_manager.set_active_loras(lora_requests, lora_mapping)
-
-    def add_lora(self, lora_request: LoRARequest) -> bool:
-        return self.lora_manager.add_lora(lora_request)
-
-    def remove_lora(self, lora_id: int) -> bool:
-        return self.lora_manager.remove_lora(lora_id)
-
-    def list_loras(self) -> Set[int]:
-        return self.lora_manager.list_loras()
-
->>>>>>> 6640a2e6
     @torch.inference_mode()
     def capture_model(self, kv_caches: List[KVCache]) -> None:
         assert not self.model_config.enforce_eager
@@ -643,13 +535,12 @@
         # This usually takes < 10 seconds.
         logger.info(f"Graph capturing finished in {elapsed_time:.0f} secs.")
 
-<<<<<<< HEAD
     def remove_all_loras(self) -> bool:
         return self.lora_manager.remove_all_loras()
 
-    def apply_loras(self, lora_requests: List[LoRARequest],
-                    lora_mapping: LoRAMapping) -> None:
-        self.lora_manager.apply_loras(lora_requests, lora_mapping)
+    def set_active_loras(self, lora_requests: List[LoRARequest],
+                         lora_mapping: LoRAMapping) -> None:
+        self.lora_manager.set_active_loras(lora_requests, lora_mapping)
 
     def add_lora(self, lora_request: LoRARequest) -> bool:
         return self.lora_manager.add_lora(lora_request)
@@ -660,8 +551,57 @@
     def list_loras(self) -> Set[int]:
         return self.lora_manager.list_loras()
 
-=======
->>>>>>> 6640a2e6
+    @torch.inference_mode()
+    def capture_model(self, kv_caches: List[KVCache]) -> None:
+        assert not self.model_config.enforce_eager
+        logger.info("Capturing the model for CUDA graphs. This may lead to "
+                    "unexpected consequences if the model is not static. To "
+                    "run the model in eager mode, set 'enforce_eager=True' or "
+                    "use '--enforce-eager' in the CLI.")
+        logger.info("CUDA graphs can take additional 1~3 GiB memory per GPU. "
+                    "If you are running out of memory, consider decreasing "
+                    "`gpu_memory_utilization` or enforcing eager mode.")
+        start_time = time.perf_counter()
+
+        # Prepare dummy inputs. These will be reused for all batch sizes.
+        max_batch_size = max(_BATCH_SIZES_TO_CAPTURE)
+        input_tokens = torch.zeros(max_batch_size, 1, dtype=torch.long).cuda()
+        input_positions = torch.zeros(max_batch_size, 1,
+                                      dtype=torch.long).cuda()
+        slot_mapping = torch.empty(max_batch_size, 1, dtype=torch.long).cuda()
+        slot_mapping.fill_(_PAD_SLOT_ID)
+        context_lens = torch.ones(max_batch_size, dtype=torch.int32).cuda()
+        block_tables = torch.from_numpy(self.graph_block_tables).cuda()
+
+        # NOTE: Capturing the largest batch size first may help reduce the
+        # memory usage of CUDA graph.
+        for batch_size in reversed(_BATCH_SIZES_TO_CAPTURE):
+            # Create dummy input_metadata.
+            input_metadata = InputMetadata(
+                prompt_lens=[],
+                slot_mapping=slot_mapping[:batch_size],
+                max_context_len=self.max_context_len_to_capture,
+                context_lens=context_lens[:batch_size],
+                block_tables=block_tables[:batch_size],
+                use_cuda_graph=True,
+            )
+
+            graph_runner = CUDAGraphRunner(self.model)
+            graph_runner.capture(
+                input_tokens[:batch_size],
+                input_positions[:batch_size],
+                kv_caches,
+                input_metadata,
+                memory_pool=self.graph_memory_pool,
+            )
+            self.graph_memory_pool = graph_runner.graph.pool()
+            self.graph_runners[batch_size] = graph_runner
+
+        end_time = time.perf_counter()
+        elapsed_time = end_time - start_time
+        # This usually takes < 10 seconds.
+        logger.info(f"Graph capturing finished in {elapsed_time:.0f} secs.")
+
 
 class CUDAGraphRunner:
 
@@ -744,6 +684,87 @@
         return self.forward(*args, **kwargs)
 
 
+class CUDAGraphRunner:
+
+    def __init__(self, model: nn.Module):
+        self.model = model
+        self.graph = None
+        self.input_buffers: Dict[str, torch.Tensor] = {}
+        self.output_buffers: Dict[str, torch.Tensor] = {}
+
+    def capture(
+        self,
+        input_ids: torch.Tensor,
+        positions: torch.Tensor,
+        kv_caches: List[KVCache],
+        input_metadata: InputMetadata,
+        memory_pool,
+    ) -> None:
+        assert self.graph is None
+        # Run the model once without capturing the graph.
+        # This is to make sure that the captured graph does not include the
+        # kernel launches for initial benchmarking (e.g., Triton autotune).
+        self.model(
+            input_ids,
+            positions,
+            kv_caches,
+            input_metadata,
+        )
+        torch.cuda.synchronize()
+
+        # Capture the graph.
+        self.graph = torch.cuda.CUDAGraph()
+        with torch.cuda.graph(self.graph, pool=memory_pool):
+            hidden_states = self.model(
+                input_ids,
+                positions,
+                kv_caches,
+                input_metadata,
+            )
+        torch.cuda.synchronize()
+
+        # Save the input and output buffers.
+        self.input_buffers = {
+            "input_ids": input_ids,
+            "positions": positions,
+            "kv_caches": kv_caches,
+            "slot_mapping": input_metadata.slot_mapping,
+            "context_lens": input_metadata.context_lens,
+            "block_tables": input_metadata.block_tables,
+        }
+        self.output_buffers = {"hidden_states": hidden_states}
+        return
+
+    def forward(
+        self,
+        input_ids: torch.Tensor,
+        positions: torch.Tensor,
+        kv_caches: List[Tuple[torch.Tensor, torch.Tensor]],
+        input_metadata: InputMetadata,
+    ) -> torch.Tensor:
+        # KV caches are fixed tensors, so we don't need to copy them.
+        del kv_caches
+
+        # Copy the input tensors to the input buffers.
+        self.input_buffers["input_ids"].copy_(input_ids, non_blocking=True)
+        self.input_buffers["positions"].copy_(positions, non_blocking=True)
+        self.input_buffers["slot_mapping"].copy_(input_metadata.slot_mapping,
+                                                 non_blocking=True)
+        self.input_buffers["context_lens"].copy_(input_metadata.context_lens,
+                                                 non_blocking=True)
+        self.input_buffers["block_tables"].copy_(input_metadata.block_tables,
+                                                 non_blocking=True)
+
+        # Run the graph.
+        self.graph.replay()
+
+        # Return the output tensor.
+        return self.output_buffers["hidden_states"]
+
+    def __call__(self, *args, **kwargs):
+        return self.forward(*args, **kwargs)
+
+
 def _pad_to_max(x: List[int], max_len: int, pad: int) -> List[int]:
     assert len(x) <= max_len
     return x + [pad] * (max_len - len(x))
