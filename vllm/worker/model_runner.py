from typing import Dict, List, Optional, Tuple, Set

import torch

from vllm.config import ModelConfig, LoRAConfig, ParallelConfig, SchedulerConfig
from vllm.logger import init_logger
from vllm.model_executor import get_model, InputMetadata, SamplingMetadata
from vllm.sampling_params import SamplingParams, SamplingType
from vllm.sequence import SamplerOutput, SequenceData, SequenceGroupMetadata
from vllm.lora.worker_manager import (
    DisabledWorkerLoRAManager,
    LRUCacheWorkerLoRAManager,
)
from vllm.lora.layers import LoRAMapping
from vllm.lora.request import LoRARequest

logger = init_logger(__name__)

_PAD_SLOT_ID = -1
LORA_WARMUP_RANK = 8


class ModelRunner:

    def __init__(
        self,
        model_config: ModelConfig,
        parallel_config: ParallelConfig,
        scheduler_config: SchedulerConfig,
        lora_config: Optional[LoRAConfig],
    ):
        self.model_config = model_config
        self.parallel_config = parallel_config
        self.scheduler_config = scheduler_config
        self.lora_config = lora_config

<<<<<<< HEAD
        self.sliding_window = model_config.get_sliding_window()
        self.device = torch.device(torch.cuda.current_device())
=======
        # model_config can be None in tests/samplers/test_sampler.py.
        # FIXME(woosuk): This is a hack to make the tests work. Refactor this.
        self.sliding_window = (model_config.get_sliding_window()
                               if model_config is not None else None)
>>>>>>> 60dc62dc
        self.model = None
        self.block_size = None  # Set after initial profiling.
        self.lora_manager = None

    def load_model(self) -> None:
        self.model = get_model(self.model_config, self.lora_config)

        vocab_size = self.model.config.vocab_size

        if self.lora_config:
            self.lora_manager = LRUCacheWorkerLoRAManager(
                self.scheduler_config.max_num_seqs,
                self.scheduler_config.max_num_batched_tokens, vocab_size,
                self.lora_config, self.device)
            self.model = self.lora_manager.create_lora_adapter(self.model)
        else:
            self.lora_manager = DisabledWorkerLoRAManager(
                self.scheduler_config.max_num_seqs,
                self.scheduler_config.max_num_batched_tokens, vocab_size,
                self.lora_config, self.device)

    def set_block_size(self, block_size: int) -> None:
        self.block_size = block_size

    def _prepare_prompt(
        self,
        seq_group_metadata_list: List[SequenceGroupMetadata],
    ) -> Tuple[torch.Tensor, torch.Tensor, InputMetadata, List[int],
               List[int]]:
        assert len(seq_group_metadata_list) > 0
        input_tokens: List[List[int]] = []
        input_positions: List[List[int]] = []
        slot_mapping: List[List[int]] = []
        lora_index_mapping: List[int] = []
        lora_prompt_mapping: List[int] = []

        prompt_lens: List[int] = []
        for seq_group_metadata in seq_group_metadata_list:
            assert seq_group_metadata.is_prompt
            seq_ids = list(seq_group_metadata.seq_data.keys())
            assert len(seq_ids) == 1
            seq_id = seq_ids[0]

            seq_data = seq_group_metadata.seq_data[seq_id]
            prompt_tokens = seq_data.get_token_ids()
            prompt_len = len(prompt_tokens)
            prompt_lens.append(prompt_len)

            input_tokens.append(prompt_tokens)
            # NOTE(woosuk): Here we assume that the first token in the prompt
            # is always the first token in the sequence.
            input_positions.append(list(range(prompt_len)))

            lora_id = seq_group_metadata.lora_int_id
            lora_index_mapping.append([lora_id] * prompt_len)
            lora_prompt_mapping.extend(
                [lora_id] *
                (prompt_len
                 if seq_group_metadata.sampling_params.prompt_logprobs else 1))

            if seq_group_metadata.block_tables is None:
                # During memory profiling, the block tables are not initialized
                # yet. In this case, we just use a dummy slot mapping.
                slot_mapping.append([_PAD_SLOT_ID] * prompt_len)
                continue

            # Compute the slot mapping.
            slot_mapping.append([])
            block_table = seq_group_metadata.block_tables[seq_id]
            # Mask the [0, start_idx) tokens of the prompt with _PAD_SLOT_ID,
            # where start_idx is max(0, prompt_len - sliding_window).
            # For example, if the prompt len is 10, sliding window is 8, and
            # block size is 4, the first two tokens are masked and the slot
            # mapping will be [-1, -1, 2, 3, 4, 5, 6, 7, 0, 1].
            start_idx = 0
            if self.sliding_window is not None:
                start_idx = max(0, prompt_len - self.sliding_window)
            for i in range(prompt_len):
                if i < start_idx:
                    slot_mapping[-1].append(_PAD_SLOT_ID)
                    continue

                block_number = block_table[i // self.block_size]
                block_offset = i % self.block_size
                slot = block_number * self.block_size + block_offset
                slot_mapping[-1].append(slot)

        max_prompt_len = max(prompt_lens)
        input_tokens = _make_tensor_with_pad(input_tokens,
                                             max_prompt_len,
                                             pad=0,
                                             dtype=torch.long)
        input_positions = _make_tensor_with_pad(input_positions,
                                                max_prompt_len,
                                                pad=0,
                                                dtype=torch.long)
        slot_mapping = _make_tensor_with_pad(slot_mapping,
                                             max_prompt_len,
                                             pad=_PAD_SLOT_ID,
                                             dtype=torch.long)
        lora_index_mapping = [
            _pad_to_max(mapping, max_prompt_len, pad=0)
            for mapping in lora_index_mapping
        ]
        input_metadata = InputMetadata(
            prompt_lens=prompt_lens,
            slot_mapping=slot_mapping,
            max_context_len=None,
            context_lens=None,
            block_tables=None,
        )
        return input_tokens, input_positions, input_metadata, lora_index_mapping, lora_prompt_mapping

    def _prepare_decode(
        self,
        seq_group_metadata_list: List[SequenceGroupMetadata],
    ) -> Tuple[torch.Tensor, torch.Tensor, InputMetadata, List[int],
               List[int]]:
        assert len(seq_group_metadata_list) > 0
        input_tokens: List[List[int]] = []
        input_positions: List[List[int]] = []
        slot_mapping: List[List[int]] = []
        context_lens: List[int] = []
        block_tables: List[List[int]] = []
        lora_index_mapping: List[int] = []
        lora_prompt_mapping: List[int] = []

        for seq_group_metadata in seq_group_metadata_list:
            assert not seq_group_metadata.is_prompt

            seq_ids = list(seq_group_metadata.seq_data.keys())
            lora_id = seq_group_metadata.lora_int_id
            for seq_id in seq_ids:
                seq_data = seq_group_metadata.seq_data[seq_id]
                generation_token = seq_data.get_last_token_id()
                input_tokens.append([generation_token])

                context_len = seq_data.get_len()
                if self.sliding_window is not None:
                    context_len = min(context_len, self.sliding_window)
                context_lens.append(context_len)

                position = context_len - 1
                input_positions.append([position])

                block_table = seq_group_metadata.block_tables[seq_id]
                block_number = block_table[position // self.block_size]
                block_offset = position % self.block_size
                slot = block_number * self.block_size + block_offset
                slot_mapping.append([slot])
                lora_index_mapping.append([lora_id])
                lora_prompt_mapping.append(lora_id)

                if self.sliding_window is not None:
                    sliding_window_blocks = (self.sliding_window //
                                             self.block_size)
                    block_table = block_table[-sliding_window_blocks:]
                block_tables.append(block_table)

        input_tokens = _make_tensor_with_pad(input_tokens,
                                             max_len=1,
                                             pad=0,
                                             dtype=torch.long)
        input_positions = _make_tensor_with_pad(input_positions,
                                                max_len=1,
                                                pad=0,
                                                dtype=torch.long)
        slot_mapping = _make_tensor_with_pad(slot_mapping,
                                             max_len=1,
                                             pad=_PAD_SLOT_ID,
                                             dtype=torch.long)
        max_context_len = max(context_lens)
        context_lens = torch.tensor(context_lens,
                                    dtype=torch.int,
                                    device="cuda")
        max_block_table_len = max([len(t) for t in block_tables])
        block_tables = _make_tensor_with_pad(block_tables,
                                             max_len=max_block_table_len,
                                             pad=0,
                                             dtype=torch.int)
        lora_index_mapping = [
            _pad_to_max(mapping, 1, pad=0) for mapping in lora_index_mapping
        ]
        input_metadata = InputMetadata(
            prompt_lens=[],
            slot_mapping=slot_mapping,
            max_context_len=max_context_len,
            context_lens=context_lens,
            block_tables=block_tables,
        )
        return input_tokens, input_positions, input_metadata, lora_index_mapping, lora_prompt_mapping

    def _prepare_sample(
        self,
        seq_group_metadata_list: List[SequenceGroupMetadata],
        prompt_lens: List[int],
    ) -> Tuple[SamplingMetadata, Set[LoRARequest]]:
        seq_groups: List[Tuple[List[int], SamplingParams]] = []
        selected_token_indices: List[int] = []
        selected_token_start_idx = 0
        categorized_sample_indices = {t: [] for t in SamplingType}
        categorized_sample_indices_start_idx = 0
        lora_requests: Set[LoRARequest] = set()

        max_prompt_len = max(prompt_lens) if prompt_lens else 1
        for i, seq_group_metadata in enumerate(seq_group_metadata_list):
            seq_ids = list(seq_group_metadata.seq_data.keys())
            sampling_params = seq_group_metadata.sampling_params
            seq_groups.append((seq_ids, sampling_params))

            if seq_group_metadata.lora_int_id > 0:
                lora_requests.add(seq_group_metadata.lora_request)

            if seq_group_metadata.is_prompt:
                assert len(seq_ids) == 1
                prompt_len = prompt_lens[i]
                if sampling_params.prompt_logprobs is not None:
                    # NOTE: prompt token positions do not need sample, skip
                    categorized_sample_indices_start_idx += prompt_len - 1

                categorized_sample_indices[
                    sampling_params.sampling_type].append(
                        categorized_sample_indices_start_idx)
                categorized_sample_indices_start_idx += 1

                if sampling_params.prompt_logprobs is not None:
                    selected_token_indices.extend(
                        range(selected_token_start_idx,
                              selected_token_start_idx + prompt_len - 1))
                selected_token_indices.append(selected_token_start_idx +
                                              prompt_len - 1)
                selected_token_start_idx += max_prompt_len
            else:
                num_seqs = len(seq_ids)
                selected_token_indices.extend(
                    range(selected_token_start_idx,
                          selected_token_start_idx + num_seqs))
                selected_token_start_idx += num_seqs

                categorized_sample_indices[
                    sampling_params.sampling_type].extend(
                        range(categorized_sample_indices_start_idx,
                              categorized_sample_indices_start_idx + num_seqs))
                categorized_sample_indices_start_idx += num_seqs

        selected_token_indices = torch.tensor(selected_token_indices,
                                              dtype=torch.long,
                                              device="cuda")
        categorized_sample_indices = {
            t: torch.tensor(seq_ids, dtype=torch.int, device="cuda")
            for t, seq_ids in categorized_sample_indices.items()
        }

        seq_data: Dict[int, SequenceData] = {}
        for seq_group_metadata in seq_group_metadata_list:
            seq_data.update(seq_group_metadata.seq_data)

        sampling_metadata = SamplingMetadata(
            seq_groups=seq_groups,
            seq_data=seq_data,
            prompt_lens=prompt_lens,
            selected_token_indices=selected_token_indices,
            categorized_sample_indices=categorized_sample_indices,
        )
        return sampling_metadata, lora_requests

    @torch.inference_mode()
    def execute_model(
        self,
        seq_group_metadata_list: List[SequenceGroupMetadata],
        kv_caches: List[Tuple[torch.Tensor, torch.Tensor]],
        cache_events: Optional[List[torch.cuda.Event]] = None,
    ) -> SamplerOutput:
        # NOTE: We assume that all sequences in the group are all prompts or
        # all decodes.
        # Prepare input tensors.
        is_prompt = seq_group_metadata_list[0].is_prompt
        if is_prompt:
            inputs = self._prepare_prompt(seq_group_metadata_list)
            input_tokens, input_positions, input_metadata, lora_index_mapping, lora_prompt_mapping = inputs
        else:
            inputs = self._prepare_decode(seq_group_metadata_list)
            input_tokens, input_positions, input_metadata, lora_index_mapping, lora_prompt_mapping = inputs
        sampling_metadata, lora_requests = self._prepare_sample(
            seq_group_metadata_list, input_metadata.prompt_lens)

        if self.lora_config:
            flat_lora_index_mapping = [
                item for sublist in lora_index_mapping for item in sublist
            ]
            lora_mapping = LoRAMapping(
                flat_lora_index_mapping,
                lora_prompt_mapping,
            )
            self.apply_loras(lora_requests, lora_mapping)

        # Execute the model.
        hidden_states = self.model(
            input_ids=input_tokens,
            positions=input_positions,
            kv_caches=kv_caches,
            input_metadata=input_metadata,
            cache_events=cache_events,
        )

        # Sample the next token.
        output = self.model.sample(
            hidden_states=hidden_states,
            sampling_metadata=sampling_metadata,
        )
        return output

    @torch.inference_mode()
    def profile_run(self) -> None:
        # Enable top-k sampling to reflect the accurate memory usage.
        vocab_size = self.model_config.get_vocab_size()
        sampling_params = SamplingParams(top_p=0.99, top_k=vocab_size - 1)
        max_num_batched_tokens = self.scheduler_config.max_num_batched_tokens
        max_num_seqs = self.scheduler_config.max_num_seqs

        # This represents the maximum number of different requests
        # that will have unique loras, an therefore the max amount of memory
        # consumption create dummy lora request copies from the lora request
        # passed in, which contains a lora from the lora warmup path.
        dummy_lora_requests = []
        dummy_lora_requests_per_seq = []
        if self.lora_config:
            for idx in range(self.lora_config.max_loras):
                lora_id = idx + 1
                dummy_lora_request = LoRARequest(
                    lora_id=f"warmup_{lora_id}",
                    lora_int_id=lora_id,
                    lora_local_path="/not/a/real/path",
                )
                self.lora_manager.add_dummy_lora(dummy_lora_request,
                                                 rank=LORA_WARMUP_RANK)
                dummy_lora_requests.append(dummy_lora_request)
            dummy_lora_requests_per_seq = [
                dummy_lora_requests[idx % len(dummy_lora_requests)]
                for idx in range(max_num_seqs)
            ]

        # Profile memory usage with max_num_sequences sequences and the total
        # number of tokens equal to max_num_batched_tokens.
        seqs: List[SequenceGroupMetadata] = []
        for group_id in range(max_num_seqs):
            seq_len = (max_num_batched_tokens // max_num_seqs +
                       (group_id < max_num_batched_tokens % max_num_seqs))
            seq_data = SequenceData([0] * seq_len)
            seq = SequenceGroupMetadata(
                request_id=str(group_id),
                is_prompt=True,
                seq_data={group_id: seq_data},
                sampling_params=sampling_params,
                block_tables=None,
                lora_request=dummy_lora_requests_per_seq[group_id]
                if dummy_lora_requests_per_seq else None,
            )
            seqs.append(seq)

        # Run the model with the dummy inputs.
        num_layers = self.model_config.get_num_layers(self.parallel_config)
        kv_caches = [(None, None)] * num_layers
        self.execute_model(seqs, kv_caches)
        return

    def remove_all_loras(self) -> bool:
        return self.lora_manager.remove_all_loras()

    def apply_loras(self, lora_requests: List[LoRARequest],
                    lora_mapping: LoRAMapping) -> None:
        self.lora_manager.apply_loras(lora_requests, lora_mapping)

    def add_lora(self, lora_request: LoRARequest) -> bool:
        return self.lora_manager.add_lora(lora_request)

    def remove_lora(self, lora_id: int) -> bool:
        return self.lora_manager.remove_lora(lora_id)

    def list_loras(self) -> Set[int]:
        return self.lora_manager.list_loras()


def _pad_to_max(x: List[int], max_len: int, pad: int) -> List[int]:
    assert len(x) <= max_len
    return x + [pad] * (max_len - len(x))


def _make_tensor_with_pad(
    x: List[List[int]],
    max_len: int,
    pad: int,
    dtype: torch.dtype,
) -> torch.Tensor:
    padded_x = [_pad_to_max(x_i, max_len, pad) for x_i in x]
    return torch.tensor(padded_x, dtype=dtype, device="cuda")<|MERGE_RESOLUTION|>--- conflicted
+++ resolved
@@ -34,15 +34,11 @@
         self.scheduler_config = scheduler_config
         self.lora_config = lora_config
 
-<<<<<<< HEAD
-        self.sliding_window = model_config.get_sliding_window()
-        self.device = torch.device(torch.cuda.current_device())
-=======
         # model_config can be None in tests/samplers/test_sampler.py.
         # FIXME(woosuk): This is a hack to make the tests work. Refactor this.
         self.sliding_window = (model_config.get_sliding_window()
                                if model_config is not None else None)
->>>>>>> 60dc62dc
+        self.device = torch.device(torch.cuda.current_device())
         self.model = None
         self.block_size = None  # Set after initial profiling.
         self.lora_manager = None
