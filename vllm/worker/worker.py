"""A GPU worker class."""
import gc
import os
from typing import Dict, List, Tuple, Set, Optional

import torch
import torch.distributed

from vllm.config import (CacheConfig, ModelConfig, ParallelConfig,
                         SchedulerConfig, LoRAConfig)
from vllm.model_executor import set_random_seed
from vllm.model_executor.parallel_utils.parallel_state import (
    initialize_model_parallel)
from vllm.sequence import SamplerOutput, SequenceGroupMetadata
from vllm.worker.cache_engine import CacheEngine
from vllm.worker.model_runner import ModelRunner
from vllm.lora.request import LoRARequest


class Worker:
    """A worker class that executes (a partition of) the model on a GPU.

    Each worker is associated with a single GPU. The worker is responsible for
    maintaining the KV cache and executing the model on the GPU. In case of
    distributed inference, each worker is assigned a partition of the model.
    """

    def __init__(
        self,
        model_config: ModelConfig,
        parallel_config: ParallelConfig,
        scheduler_config: SchedulerConfig,
        rank: Optional[int] = None,
        distributed_init_method: Optional[str] = None,
        lora_config: Optional[LoRAConfig] = None,
    ) -> None:
        self.model_config = model_config
        self.parallel_config = parallel_config
        self.scheduler_config = scheduler_config
        self.rank = rank
        self.distributed_init_method = distributed_init_method
        self.lora_config = lora_config

        self.model_runner = ModelRunner(model_config, parallel_config,
                                        scheduler_config, lora_config)
        # Uninitialized cache engine. Will be initialized by
        # self.init_cache_engine().
        self.cache_config = None
        self.cache_engine = None
        self.cache_events = None
        self.gpu_cache = None
        self.lora_manager = None

    def init_model(self) -> None:
        # torch.distributed.all_reduce does not free the input tensor until
        # the synchronization point. This causes the memory usage to grow
        # as the number of all_reduce calls increases. This env var disables
        # this behavior.
        # Related issue:
        # https://discuss.pytorch.org/t/cuda-allocation-lifetime-for-inputs-to-distributed-all-reduce/191573
        os.environ["TORCH_NCCL_AVOID_RECORD_STREAMS"] = "1"

<<<<<<< HEAD
=======
    def init_model(self) -> None:
        # torch.distributed.all_reduce does not free the input tensor until
        # the synchronization point. This causes the memory usage to grow
        # as the number of all_reduce calls increases. This env var disables
        # this behavior.
        # Related issue:
        # https://discuss.pytorch.org/t/cuda-allocation-lifetime-for-inputs-to-distributed-all-reduce/191573
        os.environ["TORCH_NCCL_AVOID_RECORD_STREAMS"] = "1"

>>>>>>> 6640a2e6
        # This env var set by Ray causes exceptions with graph building.
        os.environ.pop("NCCL_ASYNC_ERROR_HANDLING", None)
        # Env vars will be set by Ray.
        self.rank = self.rank if self.rank is not None else int(
            os.getenv("RANK", "-1"))
        local_rank = int(os.getenv("LOCAL_RANK", "0"))
        self.device = torch.device(f"cuda:{local_rank}")
        if self.rank < 0:
            raise ValueError("Invalid or unspecified rank.")
        torch.cuda.set_device(self.device)

        _check_if_gpu_supports_dtype(self.model_config.dtype)

        # Initialize the distributed environment.
        _init_distributed_environment(self.parallel_config, self.rank,
                                      self.distributed_init_method)

        # Initialize the model.
        set_random_seed(self.model_config.seed)

    def load_model(self):
        self.model_runner.load_model()

    @torch.inference_mode()
    def profile_num_available_blocks(
        self,
        block_size: int,
        gpu_memory_utilization: float,
        cpu_swap_space: int,
    ) -> Tuple[int, int]:
        # Profile the memory usage of the model and get the maximum number of
        # cache blocks that can be allocated with the remaining free memory.
        torch.cuda.empty_cache()

        # Execute a forward pass with dummy inputs to profile the memory usage
        # of the model.
        self.model_runner.profile_run()

        # Calculate the number of blocks that can be allocated with the
        # profiled peak memory.
        torch.cuda.synchronize()
        free_gpu_memory, total_gpu_memory = torch.cuda.mem_get_info()
        peak_memory = total_gpu_memory - free_gpu_memory

        cache_block_size = CacheEngine.get_cache_block_size(
            block_size, self.model_config, self.parallel_config)
        num_gpu_blocks = int(
            (total_gpu_memory * gpu_memory_utilization - peak_memory) //
            cache_block_size)
        num_cpu_blocks = int(cpu_swap_space // cache_block_size)
        num_gpu_blocks = max(num_gpu_blocks, 0)
        num_cpu_blocks = max(num_cpu_blocks, 0)
        self.model_runner.remove_all_loras()
        gc.collect()
        torch.cuda.empty_cache()
        return num_gpu_blocks, num_cpu_blocks

    def init_cache_engine(self, cache_config: CacheConfig) -> None:
        self.cache_config = cache_config
        self.cache_engine = CacheEngine(self.cache_config, self.model_config,
                                        self.parallel_config)
        self.cache_events = self.cache_engine.events
        self.gpu_cache = self.cache_engine.gpu_cache
        self.model_runner.set_block_size(self.cache_engine.block_size)

    def warm_up_model(self) -> None:
        if not self.model_config.enforce_eager:
            self.model_runner.capture_model(self.gpu_cache)
        # Reset the seed to ensure that the random state is not affected by
        # the model initialization and profiling.
        set_random_seed(self.model_config.seed)

    @torch.inference_mode()
    def execute_model(
        self,
        seq_group_metadata_list: List[SequenceGroupMetadata],
        blocks_to_swap_in: Dict[int, int],
        blocks_to_swap_out: Dict[int, int],
        blocks_to_copy: Dict[int, List[int]],
    ) -> SamplerOutput:
        # Issue cache operations.
        issued_cache_op = False
        if blocks_to_swap_in:
            self.cache_engine.swap_in(blocks_to_swap_in)
            issued_cache_op = True
        if blocks_to_swap_out:
            self.cache_engine.swap_out(blocks_to_swap_out)
            issued_cache_op = True
        if blocks_to_copy:
            self.cache_engine.copy(blocks_to_copy)
            issued_cache_op = True

        cache_events = self.cache_events if issued_cache_op else None

        # Wait for cache operations to finish.
        # TODO(woosuk): Profile swapping overhead and optimize if needed.
        if cache_events is not None:
            for event in cache_events:
                event.wait()
        # If there is no input, we don't need to execute the model.
        if not seq_group_metadata_list:
            return {}

        output = self.model_runner.execute_model(seq_group_metadata_list,
                                                 self.gpu_cache)
        return output

    def add_lora(self, lora_request: LoRARequest) -> bool:
        return self.model_runner.add_lora(lora_request)

    def remove_lora(self, lora_id: int) -> bool:
        return self.model_runner.remove_lora(lora_id)

    def list_loras(self) -> Set[int]:
        return self.model_runner.list_loras()


def _init_distributed_environment(
    parallel_config: ParallelConfig,
    rank: int,
    distributed_init_method: Optional[str] = None,
) -> None:
    """Initialize the distributed environment."""
    if torch.distributed.is_initialized():
        torch_world_size = torch.distributed.get_world_size()
        if torch_world_size != parallel_config.world_size:
            raise RuntimeError(
                "torch.distributed is already initialized but the torch world "
                "size does not match parallel_config.world_size "
                f"({torch_world_size} vs. {parallel_config.world_size}).")
    elif not distributed_init_method:
        raise ValueError(
            "distributed_init_method must be set if torch.distributed "
            "is not already initialized")
    else:
        torch.distributed.init_process_group(
            backend="nccl",
            world_size=parallel_config.world_size,
            rank=rank,
            init_method=distributed_init_method,
        )

    # A small all_reduce for warmup.
    torch.distributed.all_reduce(torch.zeros(1).cuda())
    initialize_model_parallel(parallel_config.tensor_parallel_size,
                              parallel_config.pipeline_parallel_size)


def _check_if_gpu_supports_dtype(torch_dtype: torch.dtype):
    # Check if the GPU supports the dtype.
    if torch_dtype == torch.bfloat16:
        compute_capability = torch.cuda.get_device_capability()
        if compute_capability[0] < 8:
            gpu_name = torch.cuda.get_device_name()
            raise ValueError(
                "Bfloat16 is only supported on GPUs with compute capability "
                f"of at least 8.0. Your {gpu_name} GPU has compute capability "
                f"{compute_capability[0]}.{compute_capability[1]}.")<|MERGE_RESOLUTION|>--- conflicted
+++ resolved
@@ -49,7 +49,6 @@
         self.cache_engine = None
         self.cache_events = None
         self.gpu_cache = None
-        self.lora_manager = None
 
     def init_model(self) -> None:
         # torch.distributed.all_reduce does not free the input tensor until
@@ -60,18 +59,6 @@
         # https://discuss.pytorch.org/t/cuda-allocation-lifetime-for-inputs-to-distributed-all-reduce/191573
         os.environ["TORCH_NCCL_AVOID_RECORD_STREAMS"] = "1"
 
-<<<<<<< HEAD
-=======
-    def init_model(self) -> None:
-        # torch.distributed.all_reduce does not free the input tensor until
-        # the synchronization point. This causes the memory usage to grow
-        # as the number of all_reduce calls increases. This env var disables
-        # this behavior.
-        # Related issue:
-        # https://discuss.pytorch.org/t/cuda-allocation-lifetime-for-inputs-to-distributed-all-reduce/191573
-        os.environ["TORCH_NCCL_AVOID_RECORD_STREAMS"] = "1"
-
->>>>>>> 6640a2e6
         # This env var set by Ray causes exceptions with graph building.
         os.environ.pop("NCCL_ASYNC_ERROR_HANDLING", None)
         # Env vars will be set by Ray.
