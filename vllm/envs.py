# SPDX-License-Identifier: Apache-2.0

import hashlib
import os
import tempfile
from typing import TYPE_CHECKING, Any, Callable, Optional

if TYPE_CHECKING:
    VLLM_HOST_IP: str = ""
    VLLM_PORT: Optional[int] = None
    VLLM_RPC_BASE_PATH: str = tempfile.gettempdir()
    VLLM_USE_MODELSCOPE: bool = False
    VLLM_RINGBUFFER_WARNING_INTERVAL: int = 60
    VLLM_NCCL_SO_PATH: Optional[str] = None
    LD_LIBRARY_PATH: Optional[str] = None
    VLLM_USE_TRITON_FLASH_ATTN: bool = False
    VLLM_FLASH_ATTN_VERSION: Optional[int] = None
    LOCAL_RANK: int = 0
    CUDA_VISIBLE_DEVICES: Optional[str] = None
    VLLM_ENGINE_ITERATION_TIMEOUT_S: int = 60
    VLLM_API_KEY: Optional[str] = None
    S3_ACCESS_KEY_ID: Optional[str] = None
    S3_SECRET_ACCESS_KEY: Optional[str] = None
    S3_ENDPOINT_URL: Optional[str] = None
    VLLM_CACHE_ROOT: str = os.path.expanduser("~/.cache/vllm")
    VLLM_CONFIG_ROOT: str = os.path.expanduser("~/.config/vllm")
    VLLM_USAGE_STATS_SERVER: str = "https://stats.vllm.ai"
    VLLM_NO_USAGE_STATS: bool = False
    VLLM_DO_NOT_TRACK: bool = False
    VLLM_USAGE_SOURCE: str = ""
    VLLM_CONFIGURE_LOGGING: int = 1
    VLLM_LOGGING_LEVEL: str = "INFO"
    VLLM_LOGGING_PREFIX: str = ""
    VLLM_LOGGING_CONFIG_PATH: Optional[str] = None
    VLLM_LOGITS_PROCESSOR_THREADS: Optional[int] = None
    VLLM_TRACE_FUNCTION: int = 0
    VLLM_ATTENTION_BACKEND: Optional[str] = None
    VLLM_USE_FLASHINFER_SAMPLER: Optional[bool] = None
    VLLM_FLASHINFER_FORCE_TENSOR_CORES: bool = False
    VLLM_PP_LAYER_PARTITION: Optional[str] = None
    VLLM_CPU_KVCACHE_SPACE: int = 0
    VLLM_CPU_OMP_THREADS_BIND: str = ""
    VLLM_CPU_MOE_PREPACK: bool = True
    VLLM_XLA_CACHE_PATH: str = os.path.join(VLLM_CACHE_ROOT, "xla_cache")
    VLLM_XLA_CHECK_RECOMPILATION: bool = False
    VLLM_FUSED_MOE_CHUNK_SIZE: int = 64 * 1024
    VLLM_USE_RAY_SPMD_WORKER: bool = False
    VLLM_USE_RAY_COMPILED_DAG: bool = False
    VLLM_USE_RAY_COMPILED_DAG_NCCL_CHANNEL: bool = True
    VLLM_USE_RAY_COMPILED_DAG_OVERLAP_COMM: bool = False
    VLLM_WORKER_MULTIPROC_METHOD: str = "fork"
    VLLM_ASSETS_CACHE: str = os.path.join(VLLM_CACHE_ROOT, "assets")
    VLLM_IMAGE_FETCH_TIMEOUT: int = 5
    VLLM_VIDEO_FETCH_TIMEOUT: int = 30
    VLLM_AUDIO_FETCH_TIMEOUT: int = 10
    VLLM_MM_INPUT_CACHE_GIB: int = 8
    VLLM_TARGET_DEVICE: str = "cuda"
    MAX_JOBS: Optional[str] = None
    NVCC_THREADS: Optional[str] = None
    VLLM_USE_PRECOMPILED: bool = False
    VLLM_TEST_USE_PRECOMPILED_NIGHTLY_WHEEL: bool = False
    VLLM_NO_DEPRECATION_WARNING: bool = False
    VLLM_KEEP_ALIVE_ON_ENGINE_DEATH: bool = False
    CMAKE_BUILD_TYPE: Optional[str] = None
    VERBOSE: bool = False
    VLLM_ALLOW_LONG_MAX_MODEL_LEN: bool = False
    VLLM_RPC_TIMEOUT: int = 10000  # ms
    VLLM_PLUGINS: Optional[list[str]] = None
    VLLM_TORCH_PROFILER_DIR: Optional[str] = None
    VLLM_USE_TRITON_AWQ: bool = False
    VLLM_ALLOW_RUNTIME_LORA_UPDATING: bool = False
    VLLM_SKIP_P2P_CHECK: bool = False
    VLLM_DISABLED_KERNELS: list[str] = []
    VLLM_USE_V1: bool = True
    VLLM_ROCM_USE_AITER: bool = False
<<<<<<< HEAD
    VLLM_ROCM_USE_AITER_PAGED_ATTN: bool = False
=======
    VLLM_ROCM_USE_AITER_RMSNORM: bool = True
>>>>>>> 6c663dfd
    VLLM_ROCM_FP8_PADDING: bool = True
    VLLM_ROCM_MOE_PADDING: bool = True
    VLLM_ENABLE_V1_MULTIPROCESSING: bool = True
    VLLM_LOG_BATCHSIZE_INTERVAL: float = -1
    VLLM_DISABLE_COMPILE_CACHE: bool = False
    Q_SCALE_CONSTANT: int = 200
    K_SCALE_CONSTANT: int = 200
    V_SCALE_CONSTANT: int = 100
    VLLM_SERVER_DEV_MODE: bool = False
    VLLM_V1_OUTPUT_PROC_CHUNK_SIZE: int = 128
    VLLM_MLA_DISABLE: bool = False
    VLLM_ENABLE_MOE_ALIGN_BLOCK_SIZE_TRITON: bool = False
    VLLM_RAY_PER_WORKER_GPUS: float = 1.0
    VLLM_RAY_BUNDLE_INDICES: str = ""
    VLLM_CUDART_SO_PATH: Optional[str] = None
    VLLM_USE_HPU_CONTIGUOUS_CACHE_FETCH: bool = True
    VLLM_DP_RANK: int = 0
    VLLM_DP_SIZE: int = 1
    VLLM_DP_MASTER_IP: str = ""
    VLLM_DP_MASTER_PORT: int = 0
    VLLM_MARLIN_USE_ATOMIC_ADD: bool = False
    VLLM_V0_USE_OUTLINES_CACHE: bool = False
    VLLM_TPU_DISABLE_TOPK_TOPP_OPTIMIZATION: bool = False
    VLLM_TPU_BUCKET_PADDING_GAP: int = 64


def get_default_cache_root():
    return os.getenv(
        "XDG_CACHE_HOME",
        os.path.join(os.path.expanduser("~"), ".cache"),
    )


def get_default_config_root():
    return os.getenv(
        "XDG_CONFIG_HOME",
        os.path.join(os.path.expanduser("~"), ".config"),
    )


def maybe_convert_int(value: Optional[str]) -> Optional[int]:
    if value is None:
        return None
    return int(value)


# The begin-* and end* here are used by the documentation generator
# to extract the used env vars.

# begin-env-vars-definition

environment_variables: dict[str, Callable[[], Any]] = {

    # ================== Installation Time Env Vars ==================

    # Target device of vLLM, supporting [cuda (by default),
    # rocm, neuron, cpu]
    "VLLM_TARGET_DEVICE":
    lambda: os.getenv("VLLM_TARGET_DEVICE", "cuda"),

    # Maximum number of compilation jobs to run in parallel.
    # By default this is the number of CPUs
    "MAX_JOBS":
    lambda: os.getenv("MAX_JOBS", None),

    # Number of threads to use for nvcc
    # By default this is 1.
    # If set, `MAX_JOBS` will be reduced to avoid oversubscribing the CPU.
    "NVCC_THREADS":
    lambda: os.getenv("NVCC_THREADS", None),

    # If set, vllm will use precompiled binaries (*.so)
    "VLLM_USE_PRECOMPILED":
    lambda: bool(os.environ.get("VLLM_USE_PRECOMPILED")) or bool(
        os.environ.get("VLLM_PRECOMPILED_WHEEL_LOCATION")),

    # Whether to force using nightly wheel in python build.
    # This is used for testing the nightly wheel in python build.
    "VLLM_TEST_USE_PRECOMPILED_NIGHTLY_WHEEL":
    lambda: bool(int(os.getenv("VLLM_TEST_USE_PRECOMPILED_NIGHTLY_WHEEL", "0"))
                 ),

    # CMake build type
    # If not set, defaults to "Debug" or "RelWithDebInfo"
    # Available options: "Debug", "Release", "RelWithDebInfo"
    "CMAKE_BUILD_TYPE":
    lambda: os.getenv("CMAKE_BUILD_TYPE"),

    # If set, vllm will print verbose logs during installation
    "VERBOSE":
    lambda: bool(int(os.getenv('VERBOSE', '0'))),

    # Root directory for vLLM configuration files
    # Defaults to `~/.config/vllm` unless `XDG_CONFIG_HOME` is set
    # Note that this not only affects how vllm finds its configuration files
    # during runtime, but also affects how vllm installs its configuration
    # files during **installation**.
    "VLLM_CONFIG_ROOT":
    lambda: os.path.expanduser(
        os.getenv(
            "VLLM_CONFIG_ROOT",
            os.path.join(get_default_config_root(), "vllm"),
        )),

    # ================== Runtime Env Vars ==================

    # Root directory for vLLM cache files
    # Defaults to `~/.cache/vllm` unless `XDG_CACHE_HOME` is set
    "VLLM_CACHE_ROOT":
    lambda: os.path.expanduser(
        os.getenv(
            "VLLM_CACHE_ROOT",
            os.path.join(get_default_cache_root(), "vllm"),
        )),

    # used in distributed environment to determine the ip address
    # of the current node, when the node has multiple network interfaces.
    # If you are using multi-node inference, you should set this differently
    # on each node.
    'VLLM_HOST_IP':
    lambda: os.getenv('VLLM_HOST_IP', ""),

    # used in distributed environment to manually set the communication port
    # Note: if VLLM_PORT is set, and some code asks for multiple ports, the
    # VLLM_PORT will be used as the first port, and the rest will be generated
    # by incrementing the VLLM_PORT value.
    # '0' is used to make mypy happy
    'VLLM_PORT':
    lambda: int(os.getenv('VLLM_PORT', '0'))
    if 'VLLM_PORT' in os.environ else None,

    # path used for ipc when the frontend api server is running in
    # multi-processing mode to communicate with the backend engine process.
    'VLLM_RPC_BASE_PATH':
    lambda: os.getenv('VLLM_RPC_BASE_PATH', tempfile.gettempdir()),

    # If true, will load models from ModelScope instead of Hugging Face Hub.
    # note that the value is true or false, not numbers
    "VLLM_USE_MODELSCOPE":
    lambda: os.environ.get("VLLM_USE_MODELSCOPE", "False").lower() == "true",

    # Interval in seconds to log a warning message when the ring buffer is full
    "VLLM_RINGBUFFER_WARNING_INTERVAL":
    lambda: int(os.environ.get("VLLM_RINGBUFFER_WARNING_INTERVAL", "60")),

    # path to cudatoolkit home directory, under which should be bin, include,
    # and lib directories.
    "CUDA_HOME":
    lambda: os.environ.get("CUDA_HOME", None),

    # Path to the NCCL library file. It is needed because nccl>=2.19 brought
    # by PyTorch contains a bug: https://github.com/NVIDIA/nccl/issues/1234
    "VLLM_NCCL_SO_PATH":
    lambda: os.environ.get("VLLM_NCCL_SO_PATH", None),

    # when `VLLM_NCCL_SO_PATH` is not set, vllm will try to find the nccl
    # library file in the locations specified by `LD_LIBRARY_PATH`
    "LD_LIBRARY_PATH":
    lambda: os.environ.get("LD_LIBRARY_PATH", None),

    # flag to control if vllm should use triton flash attention
    "VLLM_USE_TRITON_FLASH_ATTN":
    lambda: (os.environ.get("VLLM_USE_TRITON_FLASH_ATTN", "True").lower() in
             ("true", "1")),

    # Force vllm to use a specific flash-attention version (2 or 3), only valid
    # when using the flash-attention backend.
    "VLLM_FLASH_ATTN_VERSION":
    lambda: maybe_convert_int(os.environ.get("VLLM_FLASH_ATTN_VERSION", None)),

    # Internal flag to enable Dynamo fullgraph capture
    "VLLM_TEST_DYNAMO_FULLGRAPH_CAPTURE":
    lambda: bool(
        os.environ.get("VLLM_TEST_DYNAMO_FULLGRAPH_CAPTURE", "1") != "0"),

    # local rank of the process in the distributed setting, used to determine
    # the GPU device id
    "LOCAL_RANK":
    lambda: int(os.environ.get("LOCAL_RANK", "0")),

    # used to control the visible devices in the distributed setting
    "CUDA_VISIBLE_DEVICES":
    lambda: os.environ.get("CUDA_VISIBLE_DEVICES", None),

    # timeout for each iteration in the engine
    "VLLM_ENGINE_ITERATION_TIMEOUT_S":
    lambda: int(os.environ.get("VLLM_ENGINE_ITERATION_TIMEOUT_S", "60")),

    # API key for vLLM API server
    "VLLM_API_KEY":
    lambda: os.environ.get("VLLM_API_KEY", None),

    # S3 access information, used for tensorizer to load model from S3
    "S3_ACCESS_KEY_ID":
    lambda: os.environ.get("S3_ACCESS_KEY_ID", None),
    "S3_SECRET_ACCESS_KEY":
    lambda: os.environ.get("S3_SECRET_ACCESS_KEY", None),
    "S3_ENDPOINT_URL":
    lambda: os.environ.get("S3_ENDPOINT_URL", None),

    # Usage stats collection
    "VLLM_USAGE_STATS_SERVER":
    lambda: os.environ.get("VLLM_USAGE_STATS_SERVER", "https://stats.vllm.ai"),
    "VLLM_NO_USAGE_STATS":
    lambda: os.environ.get("VLLM_NO_USAGE_STATS", "0") == "1",
    "VLLM_DO_NOT_TRACK":
    lambda: (os.environ.get("VLLM_DO_NOT_TRACK", None) or os.environ.get(
        "DO_NOT_TRACK", None) or "0") == "1",
    "VLLM_USAGE_SOURCE":
    lambda: os.environ.get("VLLM_USAGE_SOURCE", "production"),

    # Logging configuration
    # If set to 0, vllm will not configure logging
    # If set to 1, vllm will configure logging using the default configuration
    #    or the configuration file specified by VLLM_LOGGING_CONFIG_PATH
    "VLLM_CONFIGURE_LOGGING":
    lambda: int(os.getenv("VLLM_CONFIGURE_LOGGING", "1")),
    "VLLM_LOGGING_CONFIG_PATH":
    lambda: os.getenv("VLLM_LOGGING_CONFIG_PATH"),

    # this is used for configuring the default logging level
    "VLLM_LOGGING_LEVEL":
    lambda: os.getenv("VLLM_LOGGING_LEVEL", "INFO").upper(),

    # if set, VLLM_LOGGING_PREFIX will be prepended to all log messages
    "VLLM_LOGGING_PREFIX":
    lambda: os.getenv("VLLM_LOGGING_PREFIX", ""),

    # if set, vllm will call logits processors in a thread pool with this many
    # threads. This is useful when using custom logits processors that either
    # (a) launch additional CUDA kernels or (b) do significant CPU-bound work
    # while not holding the python GIL, or both.
    "VLLM_LOGITS_PROCESSOR_THREADS":
    lambda: int(os.getenv("VLLM_LOGITS_PROCESSOR_THREADS", "0"))
    if "VLLM_LOGITS_PROCESSOR_THREADS" in os.environ else None,

    # Trace function calls
    # If set to 1, vllm will trace function calls
    # Useful for debugging
    "VLLM_TRACE_FUNCTION":
    lambda: int(os.getenv("VLLM_TRACE_FUNCTION", "0")),

    # Backend for attention computation
    # Available options:
    # - "TORCH_SDPA": use torch.nn.MultiheadAttention
    # - "FLASH_ATTN": use FlashAttention
    # - "XFORMERS": use XFormers
    # - "ROCM_FLASH": use ROCmFlashAttention
    # - "FLASHINFER": use flashinfer
    # - "FLASHMLA": use FlashMLA
    "VLLM_ATTENTION_BACKEND":
    lambda: os.getenv("VLLM_ATTENTION_BACKEND", None),

    # If set, vllm will use flashinfer sampler
    "VLLM_USE_FLASHINFER_SAMPLER":
    lambda: bool(int(os.environ["VLLM_USE_FLASHINFER_SAMPLER"]))
    if "VLLM_USE_FLASHINFER_SAMPLER" in os.environ else None,

    # If set, vllm will force flashinfer to use tensor cores;
    # otherwise will use heuristic based on model architecture.
    "VLLM_FLASHINFER_FORCE_TENSOR_CORES":
    lambda: bool(int(os.getenv("VLLM_FLASHINFER_FORCE_TENSOR_CORES", "0"))),

    # Pipeline stage partition strategy
    "VLLM_PP_LAYER_PARTITION":
    lambda: os.getenv("VLLM_PP_LAYER_PARTITION", None),

    # (CPU backend only) CPU key-value cache space.
    # default is 4 GiB
    "VLLM_CPU_KVCACHE_SPACE":
    lambda: int(os.getenv("VLLM_CPU_KVCACHE_SPACE", "0")),

    # (CPU backend only) CPU core ids bound by OpenMP threads, e.g., "0-31",
    # "0,1,2", "0-31,33". CPU cores of different ranks are separated by '|'.
    "VLLM_CPU_OMP_THREADS_BIND":
    lambda: os.getenv("VLLM_CPU_OMP_THREADS_BIND", "all"),

    # (CPU backend only) whether to use prepack for MoE layer. This will be
    # passed to ipex.llm.modules.GatedMLPMOE. On unsupported CPUs, you might
    # need to set this to "0" (False).
    "VLLM_CPU_MOE_PREPACK":
    lambda: bool(int(os.getenv("VLLM_CPU_MOE_PREPACK", "1"))),

    # If the env var is set, then all workers will execute as separate
    # processes from the engine, and we use the same mechanism to trigger
    # execution on all workers.
    # Run vLLM with VLLM_USE_RAY_SPMD_WORKER=1 to enable it.
    "VLLM_USE_RAY_SPMD_WORKER":
    lambda: bool(int(os.getenv("VLLM_USE_RAY_SPMD_WORKER", "0"))),

    # If the env var is set, it uses the Ray's Compiled Graph
    # (previously known as ADAG) API which optimizes the
    # control plane overhead.
    # Run vLLM with VLLM_USE_RAY_COMPILED_DAG=1 to enable it.
    "VLLM_USE_RAY_COMPILED_DAG":
    lambda: bool(int(os.getenv("VLLM_USE_RAY_COMPILED_DAG", "0"))),

    # If the env var is set, it uses NCCL for communication in
    # Ray's Compiled Graph. This flag is ignored if
    # VLLM_USE_RAY_COMPILED_DAG is not set.
    "VLLM_USE_RAY_COMPILED_DAG_NCCL_CHANNEL":
    lambda: bool(int(os.getenv("VLLM_USE_RAY_COMPILED_DAG_NCCL_CHANNEL", "1"))
                 ),

    # If the env var is set, it enables GPU communication overlap
    # (experimental feature) in Ray's Compiled Graph. This flag is ignored if
    # VLLM_USE_RAY_COMPILED_DAG is not set.
    "VLLM_USE_RAY_COMPILED_DAG_OVERLAP_COMM":
    lambda: bool(int(os.getenv("VLLM_USE_RAY_COMPILED_DAG_OVERLAP_COMM", "0"))
                 ),

    # Use dedicated multiprocess context for workers.
    # Both spawn and fork work
    "VLLM_WORKER_MULTIPROC_METHOD":
    lambda: os.getenv("VLLM_WORKER_MULTIPROC_METHOD", "fork"),

    # Path to the cache for storing downloaded assets
    "VLLM_ASSETS_CACHE":
    lambda: os.path.expanduser(
        os.getenv(
            "VLLM_ASSETS_CACHE",
            os.path.join(get_default_cache_root(), "vllm", "assets"),
        )),

    # Timeout for fetching images when serving multimodal models
    # Default is 5 seconds
    "VLLM_IMAGE_FETCH_TIMEOUT":
    lambda: int(os.getenv("VLLM_IMAGE_FETCH_TIMEOUT", "5")),

    # Timeout for fetching videos when serving multimodal models
    # Default is 30 seconds
    "VLLM_VIDEO_FETCH_TIMEOUT":
    lambda: int(os.getenv("VLLM_VIDEO_FETCH_TIMEOUT", "30")),

    # Timeout for fetching audio when serving multimodal models
    # Default is 10 seconds
    "VLLM_AUDIO_FETCH_TIMEOUT":
    lambda: int(os.getenv("VLLM_AUDIO_FETCH_TIMEOUT", "10")),

    # Cache size (in GiB) for multimodal input cache
    # Default is 4 GiB
    "VLLM_MM_INPUT_CACHE_GIB":
    lambda: int(os.getenv("VLLM_MM_INPUT_CACHE_GIB", "4")),

    # Path to the XLA persistent cache directory.
    # Only used for XLA devices such as TPUs.
    "VLLM_XLA_CACHE_PATH":
    lambda: os.path.expanduser(
        os.getenv(
            "VLLM_XLA_CACHE_PATH",
            os.path.join(get_default_cache_root(), "vllm", "xla_cache"),
        )),

    # If set, assert on XLA recompilation after each execution step.
    "VLLM_XLA_CHECK_RECOMPILATION":
    lambda: bool(int(os.getenv("VLLM_XLA_CHECK_RECOMPILATION", "0"))),
    "VLLM_FUSED_MOE_CHUNK_SIZE":
    lambda: int(os.getenv("VLLM_FUSED_MOE_CHUNK_SIZE", "32768")),

    # If set, vllm will skip the deprecation warnings.
    "VLLM_NO_DEPRECATION_WARNING":
    lambda: bool(int(os.getenv("VLLM_NO_DEPRECATION_WARNING", "0"))),

    # If set, the OpenAI API server will stay alive even after the underlying
    # AsyncLLMEngine errors and stops serving requests
    "VLLM_KEEP_ALIVE_ON_ENGINE_DEATH":
    lambda: bool(os.getenv("VLLM_KEEP_ALIVE_ON_ENGINE_DEATH", 0)),

    # If the env var VLLM_ALLOW_LONG_MAX_MODEL_LEN is set, it allows
    # the user to specify a max sequence length greater than
    # the max length derived from the model's config.json.
    # To enable this, set VLLM_ALLOW_LONG_MAX_MODEL_LEN=1.
    "VLLM_ALLOW_LONG_MAX_MODEL_LEN":
    lambda:
    (os.environ.get("VLLM_ALLOW_LONG_MAX_MODEL_LEN", "0").strip().lower() in
     ("1", "true")),

    # If set, forces FP8 Marlin to be used for FP8 quantization regardless
    # of the hardware support for FP8 compute.
    "VLLM_TEST_FORCE_FP8_MARLIN":
    lambda:
    (os.environ.get("VLLM_TEST_FORCE_FP8_MARLIN", "0").strip().lower() in
     ("1", "true")),
    "VLLM_TEST_FORCE_LOAD_FORMAT":
    lambda: os.getenv("VLLM_TEST_FORCE_LOAD_FORMAT", "dummy"),

    # Time in ms for the zmq client to wait for a response from the backend
    # server for simple data operations
    "VLLM_RPC_TIMEOUT":
    lambda: int(os.getenv("VLLM_RPC_TIMEOUT", "10000")),

    # a list of plugin names to load, separated by commas.
    # if this is not set, it means all plugins will be loaded
    # if this is set to an empty string, no plugins will be loaded
    "VLLM_PLUGINS":
    lambda: None if "VLLM_PLUGINS" not in os.environ else os.environ[
        "VLLM_PLUGINS"].split(","),

    # Enables torch profiler if set. Path to the directory where torch profiler
    # traces are saved. Note that it must be an absolute path.
    "VLLM_TORCH_PROFILER_DIR":
    lambda: (None if os.getenv("VLLM_TORCH_PROFILER_DIR", None) is None else os
             .path.expanduser(os.getenv("VLLM_TORCH_PROFILER_DIR", "."))),

    # If set, vLLM will use Triton implementations of AWQ.
    "VLLM_USE_TRITON_AWQ":
    lambda: bool(int(os.getenv("VLLM_USE_TRITON_AWQ", "0"))),

    # If set, allow loading or unloading lora adapters in runtime,
    "VLLM_ALLOW_RUNTIME_LORA_UPDATING":
    lambda:
    (os.environ.get("VLLM_ALLOW_RUNTIME_LORA_UPDATING", "0").strip().lower() in
     ("1", "true")),

    # By default, vLLM will check the peer-to-peer capability itself,
    # in case of broken drivers. See https://github.com/vllm-project/vllm/blob/a9b15c606fea67a072416ea0ea115261a2756058/vllm/distributed/device_communicators/custom_all_reduce_utils.py#L101-L108 for details. # noqa
    # If this env var is set to 1, vLLM will skip the peer-to-peer check,
    # and trust the driver's peer-to-peer capability report.
    "VLLM_SKIP_P2P_CHECK":
    lambda: os.getenv("VLLM_SKIP_P2P_CHECK", "0") == "1",

    # List of quantization kernels that should be disabled, used for testing
    # and performance comparisons. Currently only affects MPLinearKernel
    # selection
    # (kernels: MacheteLinearKernel, MarlinLinearKernel, ExllamaLinearKernel)
    "VLLM_DISABLED_KERNELS":
    lambda: [] if "VLLM_DISABLED_KERNELS" not in os.environ else os.environ[
        "VLLM_DISABLED_KERNELS"].split(","),

    # If set, use the V1 code path.
    "VLLM_USE_V1":
    lambda: bool(int(os.getenv("VLLM_USE_V1", "1"))),

<<<<<<< HEAD
    # Whether to enable all aiter ops.
    # Acts as a parent switch to enable/disable the aiter ops.
    # By default is enabled.
=======
    # Disable aiter ops unless specifically enabled.
    # Acts as a parent switch to enable the rest of the other operations.
>>>>>>> 6c663dfd
    "VLLM_ROCM_USE_AITER":
    lambda: (os.getenv("VLLM_ROCM_USE_AITER", "False").lower() in
             ("true", "1")),

<<<<<<< HEAD
    # Whether to use aiter paged attention.
    # By default is enabled.
    "VLLM_ROCM_USE_AITER_PAGED_ATTN":
    lambda: (os.getenv("VLLM_ROCM_USE_AITER_PAGED_ATTN", "True").lower() in
=======
    # use aiter rms norm op if aiter ops are enabled.
    "VLLM_ROCM_USE_AITER_RMSNORM":
    lambda: (os.getenv("VLLM_ROCM_USE_AITER_RMSNORM", "True").lower() in
>>>>>>> 6c663dfd
             ("true", "1")),

    # Pad the fp8 weights to 256 bytes for ROCm
    "VLLM_ROCM_FP8_PADDING":
    lambda: bool(int(os.getenv("VLLM_ROCM_FP8_PADDING", "1"))),

    # Pad the weights for the moe kernel
    "VLLM_ROCM_MOE_PADDING":
    lambda: bool(int(os.getenv("VLLM_ROCM_MOE_PADDING", "1"))),

    # Divisor for dynamic query scale factor calculation for FP8 KV Cache
    "Q_SCALE_CONSTANT":
    lambda: int(os.getenv("Q_SCALE_CONSTANT", "200")),
    # Divisor for dynamic key scale factor calculation for FP8 KV Cache
    "K_SCALE_CONSTANT":
    lambda: int(os.getenv("K_SCALE_CONSTANT", "200")),
    # Divisor for dynamic value scale factor calculation for FP8 KV Cache
    "V_SCALE_CONSTANT":
    lambda: int(os.getenv("V_SCALE_CONSTANT", "100")),

    # If set, enable multiprocessing in LLM for the V1 code path.
    "VLLM_ENABLE_V1_MULTIPROCESSING":
    lambda: bool(int(os.getenv("VLLM_ENABLE_V1_MULTIPROCESSING", "1"))),
    "VLLM_LOG_BATCHSIZE_INTERVAL":
    lambda: float(os.getenv("VLLM_LOG_BATCHSIZE_INTERVAL", "-1")),
    "VLLM_DISABLE_COMPILE_CACHE":
    lambda: bool(int(os.getenv("VLLM_DISABLE_COMPILE_CACHE", "0"))),

    # If set, vllm will run in development mode, which will enable
    # some additional endpoints for developing and debugging,
    # e.g. `/reset_prefix_cache`
    "VLLM_SERVER_DEV_MODE":
    lambda: bool(int(os.getenv("VLLM_SERVER_DEV_MODE", "0"))),

    # Controls the maximum number of requests to handle in a
    # single asyncio task when processing per-token outputs in the
    # V1 AsyncLLM interface. It is applicable when handling a high
    # concurrency of streaming requests.
    # Setting this too high can result in a higher variance of
    # inter-message latencies. Setting it too low can negatively impact
    # TTFT and overall throughput.
    "VLLM_V1_OUTPUT_PROC_CHUNK_SIZE":
    lambda: int(os.getenv("VLLM_V1_OUTPUT_PROC_CHUNK_SIZE", "128")),

    # If set, vLLM will disable the MLA attention optimizations.
    "VLLM_MLA_DISABLE":
    lambda: bool(int(os.getenv("VLLM_MLA_DISABLE", "0"))),

    # If set, vLLM will use the Triton implementation of moe_align_block_size,
    # i.e. moe_align_block_size_triton in fused_moe.py.
    "VLLM_ENABLE_MOE_ALIGN_BLOCK_SIZE_TRITON":
    lambda: bool(int(os.getenv("VLLM_ENABLE_MOE_ALIGN_BLOCK_SIZE_TRITON", "0"))
                 ),

    # Number of GPUs per worker in Ray, if it is set to be a fraction,
    # it allows ray to schedule multiple actors on a single GPU,
    # so that users can colocate other actors on the same GPUs as vLLM.
    "VLLM_RAY_PER_WORKER_GPUS":
    lambda: float(os.getenv("VLLM_RAY_PER_WORKER_GPUS", "1.0")),

    # Bundle indices for Ray, if it is set, it can control precisely
    # which indices are used for the Ray bundle, for every worker.
    # Format: comma-separated list of integers, e.g. "0,1,2,3"
    "VLLM_RAY_BUNDLE_INDICES":
    lambda: os.getenv("VLLM_RAY_BUNDLE_INDICES", ""),

    # In some system, find_loaded_library() may not work. So we allow users to
    # specify the path through environment variable VLLM_CUDART_SO_PATH.
    "VLLM_CUDART_SO_PATH":
    lambda: os.getenv("VLLM_CUDART_SO_PATH", None),

    # Contiguous cache fetching to avoid using costly gather operation on
    # Gaudi3. This is only applicable to HPU contiguous cache. If set to true,
    # contiguous cache fetch will be used.
    "VLLM_USE_HPU_CONTIGUOUS_CACHE_FETCH":
    lambda: os.environ.get("VLLM_CONTIGUOUS_PA", "true").lower() in
    ("1", "true"),

    # Rank of the process in the data parallel setting
    "VLLM_DP_RANK":
    lambda: int(os.getenv("VLLM_DP_RANK", "0")),

    # World size of the data parallel setting
    "VLLM_DP_SIZE":
    lambda: int(os.getenv("VLLM_DP_SIZE", "1")),

    # IP address of the master node in the data parallel setting
    "VLLM_DP_MASTER_IP":
    lambda: os.getenv("VLLM_DP_MASTER_IP", "127.0.0.1"),

    # Port of the master node in the data parallel setting
    "VLLM_DP_MASTER_PORT":
    lambda: int(os.getenv("VLLM_DP_MASTER_PORT", "0")),

    # Whether to use S3 path for model loading in CI via RunAI Streamer
    "VLLM_CI_USE_S3":
    lambda: os.environ.get("VLLM_CI_USE_S3", "0") == "1",

    # Whether to use atomicAdd reduce in gptq/awq marlin kernel.
    "VLLM_MARLIN_USE_ATOMIC_ADD":
    lambda: os.environ.get("VLLM_MARLIN_USE_ATOMIC_ADD", "0") == "1",

    # Whether to turn on the outlines cache for V0
    # This cache is unbounded and on disk, so it's not safe to use in
    # an environment with potentially malicious users.
    "VLLM_V0_USE_OUTLINES_CACHE":
    lambda: os.environ.get("VLLM_V0_USE_OUTLINES_CACHE", "0") == "1",

    # If set, disables TPU-specific optimization for top-k & top-p sampling
    "VLLM_TPU_DISABLE_TOPK_TOPP_OPTIMIZATION":
    lambda: bool(int(os.environ["VLLM_TPU_DISABLE_TOPK_TOPP_OPTIMIZATION"]))
    if "VLLM_TPU_DISABLE_TOPK_TOPP_OPTIMIZATION" in os.environ else None,

    # Gap between padding buckets for the forward pass. So we have
    # 8, we will run forward pass with [16, 24, 32, ...].
    "VLLM_TPU_BUCKET_PADDING_GAP":
    lambda: int(os.environ["VLLM_TPU_BUCKET_PADDING_GAP"])
    if "VLLM_TPU_BUCKET_PADDING_GAP" in os.environ else 64,
}

# end-env-vars-definition


def __getattr__(name: str):
    # lazy evaluation of environment variables
    if name in environment_variables:
        return environment_variables[name]()
    raise AttributeError(f"module {__name__!r} has no attribute {name!r}")


def __dir__():
    return list(environment_variables.keys())


def is_set(name: str):
    """Check if an environment variable is explicitly set."""
    if name in environment_variables:
        return name in os.environ
    raise AttributeError(f"module {__name__!r} has no attribute {name!r}")


def set_vllm_use_v1(use_v1: bool):
    if is_set("VLLM_USE_V1"):
        raise ValueError(
            "Should not call set_vllm_use_v1() if VLLM_USE_V1 is set "
            "explicitly by the user. Please raise this as a Github "
            "Issue and explicitly set VLLM_USE_V1=0 or 1.")
    os.environ["VLLM_USE_V1"] = "1" if use_v1 else "0"


def compute_hash() -> str:
    """
    WARNING: Whenever a new key is added to this environment
    variables, ensure that it is included in the factors list if
    it affects the computation graph. For example, different values
    of VLLM_PP_LAYER_PARTITION will generate different computation
    graphs, so it is included in the factors list. The env vars that 
    affect the choice of different kernels or attention backends should
    also be included in the factors list.
    """
    factors: list[Any] = []

    # summarize environment variables
    def factorize(name: str):
        if __getattr__(name):
            factors.append(__getattr__(name))
        else:
            factors.append("None")

    # The values of envs may affects the computation graph.
    # TODO(DefTruth): hash all environment variables?
    # for key in environment_variables:
    #     factorize(key)
    environment_variables_to_hash = [
        "VLLM_PP_LAYER_PARTITION",
        "VLLM_MLA_DISABLE",
        "VLLM_USE_TRITON_FLASH_ATTN",
        "VLLM_USE_TRITON_AWQ",
        "VLLM_DP_RANK",
        "VLLM_DP_SIZE",
    ]
    for key in environment_variables_to_hash:
        if key in environment_variables:
            factorize(key)

    hash_str = hashlib.md5(str(factors).encode()).hexdigest()

    return hash_str<|MERGE_RESOLUTION|>--- conflicted
+++ resolved
@@ -73,11 +73,8 @@
     VLLM_DISABLED_KERNELS: list[str] = []
     VLLM_USE_V1: bool = True
     VLLM_ROCM_USE_AITER: bool = False
-<<<<<<< HEAD
     VLLM_ROCM_USE_AITER_PAGED_ATTN: bool = False
-=======
     VLLM_ROCM_USE_AITER_RMSNORM: bool = True
->>>>>>> 6c663dfd
     VLLM_ROCM_FP8_PADDING: bool = True
     VLLM_ROCM_MOE_PADDING: bool = True
     VLLM_ENABLE_V1_MULTIPROCESSING: bool = True
@@ -511,28 +508,21 @@
     "VLLM_USE_V1":
     lambda: bool(int(os.getenv("VLLM_USE_V1", "1"))),
 
-<<<<<<< HEAD
-    # Whether to enable all aiter ops.
-    # Acts as a parent switch to enable/disable the aiter ops.
-    # By default is enabled.
-=======
     # Disable aiter ops unless specifically enabled.
     # Acts as a parent switch to enable the rest of the other operations.
->>>>>>> 6c663dfd
     "VLLM_ROCM_USE_AITER":
     lambda: (os.getenv("VLLM_ROCM_USE_AITER", "False").lower() in
              ("true", "1")),
 
-<<<<<<< HEAD
     # Whether to use aiter paged attention.
     # By default is enabled.
     "VLLM_ROCM_USE_AITER_PAGED_ATTN":
-    lambda: (os.getenv("VLLM_ROCM_USE_AITER_PAGED_ATTN", "True").lower() in
-=======
+    lambda: (os.getenv("VLLM_ROCM_USE_AITER_PAGED_ATTN", "False").lower() in
+             ("true", "1")),
+
     # use aiter rms norm op if aiter ops are enabled.
     "VLLM_ROCM_USE_AITER_RMSNORM":
     lambda: (os.getenv("VLLM_ROCM_USE_AITER_RMSNORM", "True").lower() in
->>>>>>> 6c663dfd
              ("true", "1")),
 
     # Pad the fp8 weights to 256 bytes for ROCm
