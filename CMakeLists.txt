--- conflicted
+++ resolved
@@ -219,12 +219,8 @@
   FetchContent_MakeAvailable(cutlass)
 
   list(APPEND VLLM_EXT_SRC
-<<<<<<< HEAD
-=======
     "csrc/mamba/mamba_ssm/selective_scan_fwd.cu"
     "csrc/mamba/causal_conv1d/causal_conv1d.cu"
-    "csrc/quantization/aqlm/gemm_kernels.cu"
->>>>>>> 0dfba97b
     "csrc/quantization/awq/gemm_kernels.cu"
     "csrc/quantization/gguf/gguf_kernel.cu"
     "csrc/custom_all_reduce.cu"
