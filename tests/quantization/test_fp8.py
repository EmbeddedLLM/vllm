# SPDX-License-Identifier: Apache-2.0
"""Tests whether FP8 computation is enabled correctly.

Run `pytest tests/quantization/test_fp8.py --forked`.
"""
import pytest
import torch

from tests.quantization.utils import is_quant_method_supported
from vllm import _custom_ops as ops
from vllm.model_executor.layers.quantization.fp8 import (Fp8KVCacheMethod,
                                                         Fp8LinearMethod)
from vllm.platforms import current_platform

MODELS = [
    "neuralmagic/Meta-Llama-3-8B-Instruct-FP8-KV",
    "nm-testing/Phi-3-mini-128k-instruct-FP8",
    "nm-testing/Qwen2-0.5B-Instruct-FP8-SkipQKV",
]


@pytest.mark.skipif(not is_quant_method_supported("fp8"),
                    reason="FP8 is not supported on this GPU type.")
@pytest.mark.parametrize("model_id", MODELS)
@pytest.mark.parametrize("force_marlin", [False, True])
@pytest.mark.parametrize(
    "use_rocm_aiter", [True, False] if current_platform.is_rocm() else [False])
def test_model_load_and_run(vllm_runner, model_id: str, force_marlin: bool,
                            use_rocm_aiter: bool, monkeypatch) -> None:
<<<<<<< HEAD
=======

>>>>>>> ee378f3d
    if use_rocm_aiter:
        monkeypatch.setenv("VLLM_ROCM_USE_AITER", "1")

    if force_marlin:
        monkeypatch.setenv("VLLM_TEST_FORCE_FP8_MARLIN", "1")

    with vllm_runner(model_id) as llm:
        # note: this does not test accuracy, just that we can run through
        # see lm-eval tests for accuracy
        outputs = llm.generate_greedy(prompts=["Hello my name is"],
                                      max_tokens=10)
        print(outputs[0][1])


KV_CACHE_MODELS = [
    # Deprecated AutoFP8 format using .kv_scale
    "neuralmagic/Meta-Llama-3-8B-Instruct-FP8-KV",
    # AutoFP8 format using separate .k_scale and .v_scale
    "nm-testing/Qwen2-1.5B-Instruct-FP8-K-V",
]


@pytest.mark.skipif(not is_quant_method_supported("fp8"),
                    reason="FP8 is not supported on this GPU type.")
@pytest.mark.parametrize("model_id", KV_CACHE_MODELS)
@pytest.mark.parametrize(
    "use_rocm_aiter", [True, False] if current_platform.is_rocm() else [False])
def test_kv_cache_model_load_and_run(vllm_runner, model_id: str,
                                     use_rocm_aiter: bool, monkeypatch):
<<<<<<< HEAD

=======
>>>>>>> ee378f3d
    if use_rocm_aiter:
        monkeypatch.setenv("VLLM_ROCM_USE_AITER", "1")

    # vllm_runner.apply_model() relies on V0 internals.
    monkeypatch.setenv("VLLM_USE_V1", "0")
    with vllm_runner(model_id, kv_cache_dtype="fp8") as llm:

        def check_model(model):
            attn = model.model.layers[0].self_attn.attn

            assert isinstance(attn.quant_method, Fp8KVCacheMethod)

            if not current_platform.is_rocm():
                # NOTE: This code path requires validation on Non-CUDA platform
                # NOTE: it is valid for scales to be 1.0 (default value), but
                # we know these checkpoints have scales < 1.0
                assert 0.0 < attn._k_scale < 1.0
                assert 0.0 < attn._v_scale < 1.0
            else:
                # NOTE: This code path is for ROCm platform
                # NOTE: it is valid for scales to be 1.0 (default value), but
                # we know these checkpoints have scales < 1.0
                # However on ROCm platform, the _k_scale and _v_scale will be
                # scaled by a factor of 2 as described in
                # vllm/model_executor/layers/quantization/kv_cache.py
                assert 0.0 < attn._k_scale < (1.0 * 2.0)
                assert 0.0 < attn._v_scale < (1.0 * 2.0)

        llm.apply_model(check_model)

        # note: this does not test accuracy, just that we can run through
        # see lm-eval tests for accuracy
        outputs = llm.generate_greedy(prompts=["Hello my name is"],
                                      max_tokens=10)
        print(outputs[0][1])


@pytest.mark.skipif(not is_quant_method_supported("fp8"),
                    reason="FP8 is not supported on this GPU type.")
@pytest.mark.parametrize("kv_cache_dtype", ["auto", "fp8"])
@pytest.mark.parametrize("force_marlin", [False, True])
@pytest.mark.parametrize(
    "use_rocm_aiter", [True, False] if current_platform.is_rocm() else [False])
def test_load_fp16_model(vllm_runner, kv_cache_dtype: str, force_marlin: bool,
                         use_rocm_aiter: bool, monkeypatch) -> None:
    if use_rocm_aiter:
        monkeypatch.setenv("VLLM_ROCM_USE_AITER", "1")

    # vllm_runner.apply_model() relies on V0 internals.
    monkeypatch.setenv("VLLM_USE_V1", "0")

    if force_marlin:
        monkeypatch.setenv("VLLM_TEST_FORCE_FP8_MARLIN", "1")

    with vllm_runner("facebook/opt-125m",
                     quantization="fp8",
                     kv_cache_dtype=kv_cache_dtype) as llm:

        def check_model(model):
            fc1 = model.model.decoder.layers[0].fc1
            assert isinstance(fc1.quant_method, Fp8LinearMethod)
            if kv_cache_dtype == "fp8":
                attn = model.model.decoder.layers[0].self_attn.attn
                assert isinstance(attn.quant_method, Fp8KVCacheMethod)
                assert attn._k_scale == 1.0
                assert attn._v_scale == 1.0

            if current_platform.is_cuda():
                if current_platform.supports_fp8() and not force_marlin:
                    # For GPUs with hardware support, we keep weights in fp8
                    assert fc1.weight.dtype == torch.float8_e4m3fn
                else:
                    # For GPUs without hardware support, we pack the fp8 weights
                    # for weight-only quantization using Marlin kernels
                    assert fc1.weight.dtype == torch.int32
            elif current_platform.is_rocm():
                if current_platform.supports_fp8() and not force_marlin:
                    # For GPUs with hardware support, we keep weights in fp8
                    assert fc1.weight.dtype == current_platform.fp8_dtype()
                else:  # unsupported ROCm platform
                    pytest.skip(
                        "Skip `test_load_fp16_model`. "
                        "It only runs on ROCm platform with FP8 compute."
                        " e.g. MI300X and above.")
            else:  # unsupported platform
                pytest.skip("Skip `test_load_fp16_model`. "
                            "It only runs on CUDA and ROCm platform.")

        llm.apply_model(check_model)


@pytest.mark.skipif(not is_quant_method_supported("fp8"),
                    reason="FP8 is not supported on this GPU type.")
@pytest.mark.parametrize("dtype", [torch.float16, torch.bfloat16])
def test_scaled_fp8_quant(dtype) -> None:

    def quantize_ref(tensor, inv_scale):
        # The reference implementation that fully aligns to
        # the kernel being tested.
        finfo = torch.finfo(torch.float8_e4m3fn)
        scale = inv_scale.reciprocal()
        qweight = (tensor.to(torch.float32) * scale).clamp(min=finfo.min,
                                                           max=finfo.max)
        qweight = qweight.to(torch.float8_e4m3fn)
        return qweight

    def per_tensor_dequantize(tensor, inv_scale, dtype):
        fake_qweight = tensor.to(dtype)
        dq_weight = fake_qweight * inv_scale
        return dq_weight

    # Note that we use a shape % 4 != 0 to cover edge cases,
    # because scaled_fp8_quant is vectorized by 4.
    x = (torch.randn(size=(11, 11), device="cuda") * 13).to(dtype)

    # Dynamic quantization
    ref_y, inv_scale = ops.scaled_fp8_quant(x, None)
    ref_y = per_tensor_dequantize(ref_y, inv_scale, dtype)

    # Reference dynamic quantizaton
    y = quantize_ref(x, inv_scale)
    torch.testing.assert_close(ref_y,
                               per_tensor_dequantize(y, inv_scale, dtype))

    # Static quantization
    y, _ = ops.scaled_fp8_quant(x, inv_scale)
    torch.testing.assert_close(ref_y,
                               per_tensor_dequantize(y, inv_scale, dtype))

    # Padding
    y, _ = ops.scaled_fp8_quant(x, inv_scale, num_token_padding=17)
    assert y.shape[0] == 17
    torch.testing.assert_close(
        ref_y,
        per_tensor_dequantize(torch.narrow(y, 0, 0, x.shape[0]), inv_scale,
                              dtype))<|MERGE_RESOLUTION|>--- conflicted
+++ resolved
@@ -27,10 +27,6 @@
     "use_rocm_aiter", [True, False] if current_platform.is_rocm() else [False])
 def test_model_load_and_run(vllm_runner, model_id: str, force_marlin: bool,
                             use_rocm_aiter: bool, monkeypatch) -> None:
-<<<<<<< HEAD
-=======
-
->>>>>>> ee378f3d
     if use_rocm_aiter:
         monkeypatch.setenv("VLLM_ROCM_USE_AITER", "1")
 
@@ -60,10 +56,6 @@
     "use_rocm_aiter", [True, False] if current_platform.is_rocm() else [False])
 def test_kv_cache_model_load_and_run(vllm_runner, model_id: str,
                                      use_rocm_aiter: bool, monkeypatch):
-<<<<<<< HEAD
-
-=======
->>>>>>> ee378f3d
     if use_rocm_aiter:
         monkeypatch.setenv("VLLM_ROCM_USE_AITER", "1")
 
