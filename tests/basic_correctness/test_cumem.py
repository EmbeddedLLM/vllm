# SPDX-License-Identifier: Apache-2.0

import pytest
import torch

from vllm import LLM, SamplingParams
from vllm.device_allocator.cumem import CuMemAllocator
from vllm.platforms import current_platform
from vllm.utils import GiB_bytes

from ..utils import create_new_process_for_each_test


<<<<<<< HEAD
@create_new_process_for_each_test(
    "fork" if not current_platform.is_rocm() else "spawn")
=======
@create_new_process_for_each_test()
>>>>>>> 3d446433
def test_python_error():
    """
    Test if Python error occurs when there's low-level
    error happening from the C++ side.
    """
    allocator = CuMemAllocator.get_instance()
    total_bytes = torch.cuda.mem_get_info()[1]
    alloc_bytes = int(total_bytes * 0.7)
    tensors = []
    with allocator.use_memory_pool():
        # allocate 70% of the total memory
        x = torch.empty(alloc_bytes, dtype=torch.uint8, device='cuda')
        tensors.append(x)
    # release the memory
    allocator.sleep()

    # allocate more memory than the total memory
    y = torch.empty(alloc_bytes, dtype=torch.uint8, device='cuda')
    tensors.append(y)
    with pytest.raises(RuntimeError):
        # when the allocator is woken up, it should raise an error
        # because we don't have enough memory
        allocator.wake_up()


<<<<<<< HEAD
@create_new_process_for_each_test(
    "fork" if not current_platform.is_rocm() else "spawn")
=======
@create_new_process_for_each_test()
>>>>>>> 3d446433
def test_basic_cumem():
    # some tensors from default memory pool
    shape = (1024, 1024)
    x = torch.empty(shape, device='cuda')
    x.zero_()

    # some tensors from custom memory pool
    allocator = CuMemAllocator.get_instance()
    with allocator.use_memory_pool():
        # custom memory pool
        y = torch.empty(shape, device='cuda')
        y.zero_()
        y += 1
        z = torch.empty(shape, device='cuda')
        z.zero_()
        z += 2

    # they can be used together
    output = x + y + z
    assert torch.allclose(output, torch.ones_like(output) * 3)

    free_bytes = torch.cuda.mem_get_info()[0]
    allocator.sleep()
    free_bytes_after_sleep = torch.cuda.mem_get_info()[0]
    assert free_bytes_after_sleep > free_bytes
    allocator.wake_up()

    # they can be used together
    output = x + y + z
    assert torch.allclose(output, torch.ones_like(output) * 3)


<<<<<<< HEAD
@create_new_process_for_each_test(
    "fork" if not current_platform.is_rocm() else "spawn")
=======
@create_new_process_for_each_test()
>>>>>>> 3d446433
def test_cumem_with_cudagraph():
    allocator = CuMemAllocator.get_instance()
    with allocator.use_memory_pool():
        weight = torch.eye(1024, device='cuda')
    with allocator.use_memory_pool(tag="discard"):
        cache = torch.empty(1024, 1024, device='cuda')

    def model(x):
        out = x @ weight
        cache[:out.size(0)].copy_(out)
        return out + 1

    x = torch.empty(128, 1024, device='cuda')

    # warmup
    model(x)

    # capture cudagraph
    model_graph = torch.cuda.CUDAGraph()
    with torch.cuda.graph(model_graph):
        y = model(x)

    free_bytes = torch.cuda.mem_get_info()[0]
    allocator.sleep()
    free_bytes_after_sleep = torch.cuda.mem_get_info()[0]
    assert free_bytes_after_sleep > free_bytes
    allocator.wake_up()

    # after waking up, the content in the weight tensor
    # should be restored, but the content in the cache tensor
    # should be discarded

    # this operation is also compatible with cudagraph

    x.random_()
    model_graph.replay()

    # cache content is as expected
    assert torch.allclose(x, cache[:x.size(0)])

    # output content is as expected
    assert torch.allclose(y, x + 1)


<<<<<<< HEAD
@create_new_process_for_each_test(
    "fork" if not current_platform.is_rocm() else "spawn")
=======
@create_new_process_for_each_test()
>>>>>>> 3d446433
@pytest.mark.parametrize(
    "model, use_v1",
    [
        # sleep mode with safetensors
        ("meta-llama/Llama-3.2-1B", True),
        # sleep mode with pytorch checkpoint
        ("facebook/opt-125m", False),
    ] if not current_platform.is_rocm() else [
        # sleep mode with safetensors
        ("meta-llama/Llama-3.2-1B", False),
        # sleep mode with pytorch checkpoint
        ("facebook/opt-125m", False),
    ])
def test_end_to_end(monkeypatch: pytest.MonkeyPatch, model: str, use_v1: bool):
    with monkeypatch.context() as m:
        m.setenv("VLLM_USE_V1", "1" if use_v1 else "0")
        free, total = torch.cuda.mem_get_info()
        used_bytes_baseline = total - free  # in case other process is running
        llm = LLM(model, enable_sleep_mode=True)
        prompt = "How are you?"
        sampling_params = SamplingParams(temperature=0, max_tokens=10)
        output = llm.generate(prompt, sampling_params)

        # the benefit of `llm.sleep(level=2)` is mainly CPU memory usage,
        # which is difficult to measure in the test. therefore, we only
        # test sleep level 1 here.
        llm.sleep(level=1)

        free_gpu_bytes_after_sleep, total = torch.cuda.mem_get_info()
        used_bytes = total - free_gpu_bytes_after_sleep - used_bytes_baseline
        # now the memory usage is mostly cudagraph memory pool,
        # and it should be less than the model weights (1B model, 2GiB weights)

        # NOTE: In V1, the memory buffer for logits (max_num_reqs x vocab_size)
        # is captured but cannot be releasesd from PyTorch due to a known bug,
        # therefore high memory usage after `llm.sleep` is called is expected.
        # FIXME(youkaichao & ywang96): Fix memory buffer issue with sleep mode
        # in V1.
        if use_v1:
            assert used_bytes < 7 * GiB_bytes
        else:
            assert used_bytes < 2 * GiB_bytes

        llm.wake_up()
        output2 = llm.generate(prompt, sampling_params)

        # cmp output
        assert output[0].outputs[0].text == output2[0].outputs[0].text<|MERGE_RESOLUTION|>--- conflicted
+++ resolved
@@ -11,12 +11,8 @@
 from ..utils import create_new_process_for_each_test
 
 
-<<<<<<< HEAD
 @create_new_process_for_each_test(
     "fork" if not current_platform.is_rocm() else "spawn")
-=======
-@create_new_process_for_each_test()
->>>>>>> 3d446433
 def test_python_error():
     """
     Test if Python error occurs when there's low-level
@@ -42,12 +38,8 @@
         allocator.wake_up()
 
 
-<<<<<<< HEAD
 @create_new_process_for_each_test(
     "fork" if not current_platform.is_rocm() else "spawn")
-=======
-@create_new_process_for_each_test()
->>>>>>> 3d446433
 def test_basic_cumem():
     # some tensors from default memory pool
     shape = (1024, 1024)
@@ -80,12 +72,8 @@
     assert torch.allclose(output, torch.ones_like(output) * 3)
 
 
-<<<<<<< HEAD
 @create_new_process_for_each_test(
     "fork" if not current_platform.is_rocm() else "spawn")
-=======
-@create_new_process_for_each_test()
->>>>>>> 3d446433
 def test_cumem_with_cudagraph():
     allocator = CuMemAllocator.get_instance()
     with allocator.use_memory_pool():
@@ -130,12 +118,8 @@
     assert torch.allclose(y, x + 1)
 
 
-<<<<<<< HEAD
 @create_new_process_for_each_test(
     "fork" if not current_platform.is_rocm() else "spawn")
-=======
-@create_new_process_for_each_test()
->>>>>>> 3d446433
 @pytest.mark.parametrize(
     "model, use_v1",
     [
