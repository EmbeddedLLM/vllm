# SPDX-License-Identifier: Apache-2.0
# SPDX-FileCopyrightText: Copyright contributors to the vLLM project

import pytest
import torch

import vllm.plugins
from vllm.compilation.fusion import FUSED_OPS, FusedRMSQuantKey, RMSNormQuantFusionPass
from vllm.compilation.fx_utils import find_op_nodes
from vllm.compilation.matcher_utils import QUANT_OPS
from vllm.compilation.noop_elimination import NoOpEliminationPass
from vllm.compilation.post_cleanup import PostCleanupPass
from vllm.config import (
    CompilationConfig,
    CompilationMode,
    ModelConfig,
    PassConfig,
    VllmConfig,
)
from vllm.model_executor.layers.layernorm import RMSNorm
<<<<<<< HEAD
from vllm.model_executor.layers.quantization.kernels.scaled_mm.cutlass import (
    CutlassFP8ScaledMMLinearKernel,
)
from vllm.model_executor.layers.quantization.kernels.scaled_mm.flashinfer import (
    FlashInferScaledMMLinearKernel,
)
from vllm.model_executor.layers.quantization.kernels.scaled_mm.pytorch import (
    ChannelWiseTorchScaledMMLinearKernel,
    PerTensorTorchScaledMMLinearKernel,
    RowWiseTorchScaledMMLinearKernel,
)
from vllm.model_executor.layers.quantization.kernels.scaled_mm.rocm import (
    ROCmScaledMMLinearKernel,
)
from vllm.model_executor.layers.quantization.kernels.scaled_mm.ScaledMMLinearKernel import (  # noqa: E501
    FP8ScaledMMLinearKernel,
=======
from vllm.model_executor.layers.quantization.utils.fp8_utils import (
    W8A8BlockFp8LinearOp,
>>>>>>> 67475a6e
)
from vllm.model_executor.layers.quantization.utils.quant_utils import (
    GroupShape,
    QuantKey,
    ScaleDesc,
)
<<<<<<< HEAD
=======
from vllm.model_executor.layers.quantization.utils.w8a8_utils import (
    Fp8LinearOp,
    cutlass_block_fp8_supported,
    cutlass_fp8_supported,
    maybe_create_device_identity,
)
>>>>>>> 67475a6e
from vllm.platforms import current_platform
from vllm.utils.deep_gemm import is_deep_gemm_supported

from ..utils import TestFP8Layer
from .backend import TestBackend

FP8_DTYPE = current_platform.fp8_dtype()

RMS_OP = torch.ops._C.rms_norm.default
RMS_ADD_OP = torch.ops._C.fused_add_rms_norm.default


class TestModel(torch.nn.Module):
    def __init__(
        self,
        hidden_size: int,
        eps: float,
<<<<<<< HEAD
        static: bool,
        force_kernel: FP8ScaledMMLinearKernel,
=======
        group_shape: GroupShape,
        cuda_force_torch: bool,
>>>>>>> 67475a6e
        *args,
        **kwargs,
    ):
        super().__init__(*args, **kwargs)
        self.norm = [RMSNorm(hidden_size, eps) for _ in range(4)]
<<<<<<< HEAD
        group_shape = GroupShape.PER_TENSOR if static else GroupShape.PER_TOKEN

        act_quant_scale = ScaleDesc(torch.float32, static, group_shape)
        w_quant_scale = ScaleDesc(torch.float32, True, group_shape)
        self.activation_quant_key = QuantKey(
            dtype=FP8_DTYPE, scale=act_quant_scale, symmetric=True
        )
        self.weight_quant_key = QuantKey(
            dtype=FP8_DTYPE, scale=w_quant_scale, symmetric=True
        )

=======
        if group_shape.is_per_group():
            self.wscale = [
                torch.rand(
                    (hidden_size // group_shape[1], hidden_size // group_shape[1]),
                    dtype=torch.float32,
                )
                for _ in range(3)
            ]
        else:
            self.wscale = [torch.rand(1, dtype=torch.float32) for _ in range(3)]
        static = group_shape == GroupShape.PER_TENSOR
        quant_scale = ScaleDesc(torch.float32, static, group_shape)
        self.quant_key = QuantKey(dtype=FP8_DTYPE, scale=quant_scale, symmetric=True)
>>>>>>> 67475a6e
        if static:
            self.scale = [torch.rand(1, dtype=torch.float32) for _ in range(3)]
        else:
            self.scale = [None for _ in range(3)]

        if group_shape == GroupShape.PER_TOKEN:
            self.wscale = [
                torch.rand((hidden_size, 1), dtype=torch.float32) for _ in range(3)
            ]
        else:
            self.wscale = [torch.rand(1, dtype=torch.float32) for _ in range(3)]

        self.w = [
            torch.rand(hidden_size, hidden_size).to(dtype=FP8_DTYPE) for _ in range(3)
        ]
        if not group_shape.is_per_group():
            self.w = [self.w[0].t() for _ in range(3)]

<<<<<<< HEAD
        self.fp8_linear_layers = [
            TestFP8Layer(
                self.activation_quant_key,
                self.weight_quant_key,
                self.w[i],
                self.wscale[i],
                input_scale=self.scale[i],
                force_kernel=force_kernel,
            )
            for i in range(3)
        ]

        self.enable_rms_norm_custom_op = self.norm[0].enabled()
        self.enable_quant_fp8_custom_op = self.fp8_linear_layers[
            0
        ].is_quant_fp8_enabled()
=======
        if group_shape.is_per_group():
            self.fp8_linear = W8A8BlockFp8LinearOp(
                weight_group_shape=GroupShape(group_shape[1], group_shape[1]),
                act_quant_group_shape=group_shape,
                cutlass_block_fp8_supported=cutlass_block_fp8_supported(),
                use_aiter_and_is_supported=False,
            )
            self.enable_quant_fp8_custom_op = self.fp8_linear.input_quant_op.enabled()
        else:
            with override_cutlass_fp8_supported(not cuda_force_torch):
                self.fp8_linear = Fp8LinearOp(
                    act_quant_static=static,
                    act_quant_group_shape=group_shape,
                )
                self.enable_quant_fp8_custom_op = self.fp8_linear.quant_fp8.enabled()

        self.enable_rms_norm_custom_op = self.norm[0].enabled()
        self.group_shape = group_shape
>>>>>>> 67475a6e

    def forward(self, x):
        # avoid having graph input be an arg to a pattern directly
        x = resid = torch.relu(x)
        y = self.norm[0](x)

        x2 = self.fp8_linear_layers[0](y)
        # make sure resid is used for replacement to work
        y2, resid = self.norm[1](x2, resid)

        x3 = self.fp8_linear_layers[1](y2)

        y3, resid = self.norm[2](x3, resid)  # use resid here

        x4 = self.fp8_linear_layers[2](y3)

        y4, resid = self.norm[3](x4, resid)  # use resid here
        return y4

    def ops_in_model_after(self):
        return [
            FUSED_OPS[FusedRMSQuantKey(self.activation_quant_key, True)],
            FUSED_OPS[FusedRMSQuantKey(self.activation_quant_key, False)],
        ]

    def ops_in_model_before(self):
        return (
            [QUANT_OPS[self.activation_quant_key]]
            if self.enable_quant_fp8_custom_op
            else [torch.ops.aten.reciprocal]
        )

    def ops_in_model_before_partial(self):
        return (
            [RMS_OP, RMS_ADD_OP]
            if self.enable_rms_norm_custom_op
            else [torch.ops.aten.rsqrt]
        )


<<<<<<< HEAD
ROCM_FP8_KERNELS = [
    ROCmScaledMMLinearKernel,
    PerTensorTorchScaledMMLinearKernel,
    RowWiseTorchScaledMMLinearKernel,
    ChannelWiseTorchScaledMMLinearKernel,
]

CUDA_FP8_KERNELS = [
    FlashInferScaledMMLinearKernel,
    CutlassFP8ScaledMMLinearKernel,
    PerTensorTorchScaledMMLinearKernel,
    ChannelWiseTorchScaledMMLinearKernel,
=======
GROUP_SHAPES = [
    GroupShape.PER_TOKEN,
    GroupShape.PER_TENSOR,
    GroupShape(1, 128),
    GroupShape(1, 64),
>>>>>>> 67475a6e
]


@pytest.mark.parametrize("dtype", [torch.float16, torch.bfloat16])
@pytest.mark.parametrize("hidden_size", [256])
@pytest.mark.parametrize("num_tokens", [257])
@pytest.mark.parametrize("eps", [1e-5, 1e-6])
@pytest.mark.parametrize("group_shape", GROUP_SHAPES)
@pytest.mark.parametrize("enable_rms_norm_custom_op", [True, False])
@pytest.mark.parametrize("enable_quant_fp8_custom_op", [True, False])
@pytest.mark.parametrize(
    "force_kernel", CUDA_FP8_KERNELS if current_platform.is_cuda() else ROCM_FP8_KERNELS
)
@pytest.mark.skipif(
    not current_platform.is_cuda_alike(), reason="Only test on CUDA and ROCm"
)
def test_fusion_rmsnorm_quant(
    dtype,
    hidden_size,
    num_tokens,
    eps,
    group_shape,
    enable_rms_norm_custom_op,
    enable_quant_fp8_custom_op,
    force_kernel,
):
    torch.set_default_device("cuda")
    torch.set_default_dtype(dtype)
    torch.manual_seed(1)

    if not enable_quant_fp8_custom_op and group_shape.is_per_group():
        pytest.skip("Unsupported unwrapped quant fp8 op for blockwise quantization")

    # Skip test for 64-bit group shape when running with cutlass or deepgemm
    if group_shape == GroupShape(1, 64) and (
        cutlass_block_fp8_supported() or is_deep_gemm_supported()
    ):
        pytest.skip("Unsupported group shape 64 for CUTLASS/DeepGemm")

    custom_ops = []
    if enable_rms_norm_custom_op:
        custom_ops.append("+rms_norm")
    if enable_quant_fp8_custom_op:
        custom_ops.append("+quant_fp8")
    vllm_config = VllmConfig(
        model_config=ModelConfig(dtype=dtype),
        compilation_config=CompilationConfig(
            mode=CompilationMode.VLLM_COMPILE,
            custom_ops=custom_ops,
            pass_config=PassConfig(
                fuse_norm_quant=True, fuse_act_quant=True, eliminate_noops=True
            ),
        ),
    )
    with vllm.config.set_current_vllm_config(vllm_config):
        # Reshape pass is needed for the fusion pass to work
        noop_pass = NoOpEliminationPass(vllm_config)
        fusion_pass = RMSNormQuantFusionPass(vllm_config)
        cleanup_pass = PostCleanupPass(vllm_config)

        backend = TestBackend(noop_pass, fusion_pass, cleanup_pass)
        backend2 = TestBackend(noop_pass, cleanup_pass)
<<<<<<< HEAD
        model = TestModel(hidden_size, eps, static, force_kernel)

        # skip the test if we cannot force the kernel
        selected_kernels = [layer.kernel for layer in model.fp8_linear_layers]
        if not any(isinstance(kernel, force_kernel) for kernel in selected_kernels):
            pytest.skip(f"{force_kernel.__name__} couldn't be forced")
=======
        model = TestModel(hidden_size, eps, group_shape, cuda_force_torch)
>>>>>>> 67475a6e
        # First dimension dynamic
        x = torch.rand(num_tokens, hidden_size)
        torch._dynamo.mark_dynamic(x, 0)

        model_fused = torch.compile(model, backend=backend)
        result_fused = model_fused(x)

        model_unfused = torch.compile(model, backend=backend2)
        result_unfused = model_unfused(x)

        if dtype == torch.float16:
            ATOL, RTOL = (2e-3, 2e-3)
        else:
            ATOL, RTOL = (1e-2, 1e-2)

        torch.testing.assert_close(result_fused, result_unfused, atol=ATOL, rtol=RTOL)

        assert fusion_pass.matched_count == 3
        backend.check_before_ops(model.ops_in_model_before())
        backend.check_before_ops(
            model.ops_in_model_before_partial(), fully_replaced=False
        )
        backend.check_after_ops(model.ops_in_model_after())

        # If RMSNorm custom op is disabled (native/torch impl used),
        # there's a risk that the fused add doesn't get included in the
        # replacement and only the rms part gets fused with quant.
        # Hence, we check only 2 add nodes are left (final fused rmsnorm add).
        if not enable_rms_norm_custom_op:
            n_add_nodes = lambda g: sum(1 for _ in find_op_nodes(torch.ops.aten.add, g))
            # 7 = 1 (RMS) + 3x2 (3xRMS_ADD, 2 each)
            assert n_add_nodes(backend.graph_pre_pass) == 7
            assert n_add_nodes(backend.graph_post_pass) == 2<|MERGE_RESOLUTION|>--- conflicted
+++ resolved
@@ -18,7 +18,6 @@
     VllmConfig,
 )
 from vllm.model_executor.layers.layernorm import RMSNorm
-<<<<<<< HEAD
 from vllm.model_executor.layers.quantization.kernels.scaled_mm.cutlass import (
     CutlassFP8ScaledMMLinearKernel,
 )
@@ -35,27 +34,18 @@
 )
 from vllm.model_executor.layers.quantization.kernels.scaled_mm.ScaledMMLinearKernel import (  # noqa: E501
     FP8ScaledMMLinearKernel,
-=======
+)
 from vllm.model_executor.layers.quantization.utils.fp8_utils import (
     W8A8BlockFp8LinearOp,
->>>>>>> 67475a6e
 )
 from vllm.model_executor.layers.quantization.utils.quant_utils import (
     GroupShape,
     QuantKey,
     ScaleDesc,
 )
-<<<<<<< HEAD
-=======
-from vllm.model_executor.layers.quantization.utils.w8a8_utils import (
-    Fp8LinearOp,
-    cutlass_block_fp8_supported,
-    cutlass_fp8_supported,
-    maybe_create_device_identity,
-)
->>>>>>> 67475a6e
 from vllm.platforms import current_platform
 from vllm.utils.deep_gemm import is_deep_gemm_supported
+from vllm.model_executor.layers.quantization.utils.w8a8_utils import cutlass_block_fp8_supported
 
 from ..utils import TestFP8Layer
 from .backend import TestBackend
@@ -65,38 +55,86 @@
 RMS_OP = torch.ops._C.rms_norm.default
 RMS_ADD_OP = torch.ops._C.fused_add_rms_norm.default
 
+
+class W8A8Fp8LinearWrapper:
+    """
+    Wrapper class for W8A8BlockFp8LinearOp that provides a callable interface
+    and the is_quant_fp8_enabled() method required by tests.
+
+    This class creates a W8A8 (weight-8bit, activation-8bit) FP8 linear operation
+    with blockwise quantization support.
+    """
+    def __init__(
+        self,
+        group_shape: GroupShape,
+        weight: torch.Tensor,
+        weight_scale: torch.Tensor,
+        input_scale: torch.Tensor,
+    ):
+        """
+        Initialize the W8A8 FP8 linear wrapper.
+
+        Args:
+            group_shape: The quantization group shape for activations.
+                         For blockwise quantization, this is typically (1, block_size).
+            weight: The FP8 quantized weight tensor.
+            weight_scale: The per-group scaling factors for dequantizing the weights.
+            input_scale: The per-group scaling factors for quantizing the input activations.
+                         Can be None for dynamic quantization.
+        """
+        # Create the blockwise FP8 linear operator
+        # Note: weight_group_shape uses a square group (group_shape[1], group_shape[1])
+        # to match the expected weight layout for blockwise quantization
+        self.linear_op = W8A8BlockFp8LinearOp(
+            weight_group_shape=GroupShape(group_shape[1], group_shape[1]),
+            act_quant_group_shape=group_shape,
+            cutlass_block_fp8_supported=cutlass_block_fp8_supported(),
+            use_aiter_and_is_supported=False,
+        )
+        self.weight = weight
+        self.weight_scale = weight_scale
+        self.input_scale = input_scale
+
+    def __call__(self, input: torch.Tensor) -> torch.Tensor:
+        """Make the wrapper callable like the original partial function."""
+        return self.linear_op.apply(
+            input=input,
+            weight=self.weight,
+            weight_scale=self.weight_scale,
+            input_scale=self.input_scale,
+            bias=None
+        )
+
+    def is_quant_fp8_enabled(self) -> bool:
+        """Check if FP8 quantization custom op is enabled."""
+        return self.linear_op.input_quant_op.enabled()
 
 class TestModel(torch.nn.Module):
     def __init__(
         self,
         hidden_size: int,
         eps: float,
-<<<<<<< HEAD
-        static: bool,
         force_kernel: FP8ScaledMMLinearKernel,
-=======
         group_shape: GroupShape,
-        cuda_force_torch: bool,
->>>>>>> 67475a6e
         *args,
         **kwargs,
     ):
         super().__init__(*args, **kwargs)
         self.norm = [RMSNorm(hidden_size, eps) for _ in range(4)]
-<<<<<<< HEAD
-        group_shape = GroupShape.PER_TENSOR if static else GroupShape.PER_TOKEN
-
-        act_quant_scale = ScaleDesc(torch.float32, static, group_shape)
-        w_quant_scale = ScaleDesc(torch.float32, True, group_shape)
+        static = group_shape == GroupShape.PER_TENSOR
+
+        act_quant_scale_desc = ScaleDesc(torch.float32, static, group_shape)
+        w_quant_scale_desc = ScaleDesc(torch.float32, True, group_shape)
         self.activation_quant_key = QuantKey(
-            dtype=FP8_DTYPE, scale=act_quant_scale, symmetric=True
+            dtype=FP8_DTYPE, scale=act_quant_scale_desc, symmetric=True
         )
         self.weight_quant_key = QuantKey(
-            dtype=FP8_DTYPE, scale=w_quant_scale, symmetric=True
-        )
-
-=======
-        if group_shape.is_per_group():
+            dtype=FP8_DTYPE, scale=w_quant_scale_desc, symmetric=True
+        )
+
+        if group_shape.is_per_tensor():
+            self.wscale = [torch.rand(1, dtype=torch.float32) for _ in range(3)]
+        elif group_shape.is_per_group():
             self.wscale = [
                 torch.rand(
                     (hidden_size // group_shape[1], hidden_size // group_shape[1]),
@@ -105,67 +143,59 @@
                 for _ in range(3)
             ]
         else:
-            self.wscale = [torch.rand(1, dtype=torch.float32) for _ in range(3)]
-        static = group_shape == GroupShape.PER_TENSOR
-        quant_scale = ScaleDesc(torch.float32, static, group_shape)
-        self.quant_key = QuantKey(dtype=FP8_DTYPE, scale=quant_scale, symmetric=True)
->>>>>>> 67475a6e
-        if static:
-            self.scale = [torch.rand(1, dtype=torch.float32) for _ in range(3)]
-        else:
-            self.scale = [None for _ in range(3)]
-
-        if group_shape == GroupShape.PER_TOKEN:
             self.wscale = [
                 torch.rand((hidden_size, 1), dtype=torch.float32) for _ in range(3)
             ]
+
+        if static:
+            self.act_scale = [torch.rand(1, dtype=torch.float32) for _ in range(3)]
+
         else:
-            self.wscale = [torch.rand(1, dtype=torch.float32) for _ in range(3)]
+            self.act_scale = [None for _ in range(3)]
 
         self.w = [
             torch.rand(hidden_size, hidden_size).to(dtype=FP8_DTYPE) for _ in range(3)
         ]
+        
         if not group_shape.is_per_group():
             self.w = [self.w[0].t() for _ in range(3)]
 
-<<<<<<< HEAD
-        self.fp8_linear_layers = [
-            TestFP8Layer(
-                self.activation_quant_key,
-                self.weight_quant_key,
-                self.w[i],
-                self.wscale[i],
-                input_scale=self.scale[i],
-                force_kernel=force_kernel,
-            )
-            for i in range(3)
-        ]
-
         self.enable_rms_norm_custom_op = self.norm[0].enabled()
-        self.enable_quant_fp8_custom_op = self.fp8_linear_layers[
-            0
-        ].is_quant_fp8_enabled()
-=======
+ 
         if group_shape.is_per_group():
-            self.fp8_linear = W8A8BlockFp8LinearOp(
-                weight_group_shape=GroupShape(group_shape[1], group_shape[1]),
-                act_quant_group_shape=group_shape,
-                cutlass_block_fp8_supported=cutlass_block_fp8_supported(),
-                use_aiter_and_is_supported=False,
-            )
-            self.enable_quant_fp8_custom_op = self.fp8_linear.input_quant_op.enabled()
+            self.fp8_linear_layers = [
+                W8A8Fp8LinearWrapper(
+                    group_shape=group_shape,
+                    weight=self.w[i],
+                    weight_scale=self.wscale[i],
+                    input_scale=self.act_scale[i],
+                )
+                for i in range(3)
+            ]
+            self.enable_quant_fp8_custom_op = self.fp8_linear_layers[
+                0
+            ].is_quant_fp8_enabled()
         else:
-            with override_cutlass_fp8_supported(not cuda_force_torch):
-                self.fp8_linear = Fp8LinearOp(
-                    act_quant_static=static,
-                    act_quant_group_shape=group_shape,
+            self.fp8_linear_layers = [
+                TestFP8Layer(
+                    self.activation_quant_key,
+                    self.weight_quant_key,
+                    self.w[i],
+                    self.wscale[i],
+                    input_scale=self.act_scale[i],
+                    force_kernel=force_kernel,
                 )
-                self.enable_quant_fp8_custom_op = self.fp8_linear.quant_fp8.enabled()
+                for i in range(3)
+            ]
+            self.enable_quant_fp8_custom_op = self.fp8_linear_layers[
+                0
+            ].is_quant_fp8_enabled()
 
         self.enable_rms_norm_custom_op = self.norm[0].enabled()
         self.group_shape = group_shape
->>>>>>> 67475a6e
-
+
+        
+    
     def forward(self, x):
         # avoid having graph input be an arg to a pattern directly
         x = resid = torch.relu(x)
@@ -205,7 +235,6 @@
         )
 
 
-<<<<<<< HEAD
 ROCM_FP8_KERNELS = [
     ROCmScaledMMLinearKernel,
     PerTensorTorchScaledMMLinearKernel,
@@ -218,26 +247,66 @@
     CutlassFP8ScaledMMLinearKernel,
     PerTensorTorchScaledMMLinearKernel,
     ChannelWiseTorchScaledMMLinearKernel,
-=======
-GROUP_SHAPES = [
+]
+
+# Blockwise group shapes that use W8A8BlockFp8LinearOp
+BLOCKWISE_GROUP_SHAPES = [
+    GroupShape(1, 128),
+    GroupShape(1, 64),
+]
+
+# Non-blockwise group shapes that use FP8ScaledMMLinearKernel
+NON_BLOCKWISE_GROUP_SHAPES = [
     GroupShape.PER_TOKEN,
     GroupShape.PER_TENSOR,
-    GroupShape(1, 128),
-    GroupShape(1, 64),
->>>>>>> 67475a6e
 ]
+
+
+def _generate_kernel_groupshape_combinations():
+    """
+    Generate valid (kernel, group_shape) combinations for testing.
+
+    Returns:
+        List of (kernel, group_shape) tuples where:
+        - Blockwise group shapes use None as kernel (W8A8BlockFp8LinearOp doesn't use FP8ScaledMMLinearKernel)
+        - Non-blockwise group shapes are paired with compatible kernels
+    """
+    combinations = []
+
+    kernels = CUDA_FP8_KERNELS if current_platform.is_cuda() else ROCM_FP8_KERNELS
+
+    # Non-blockwise group shapes with FP8ScaledMMLinearKernel
+    for kernel in kernels:
+        for group_shape in NON_BLOCKWISE_GROUP_SHAPES:
+            # PerTensorTorchScaledMMLinearKernel only works with PER_TENSOR
+            if kernel == PerTensorTorchScaledMMLinearKernel and group_shape != GroupShape.PER_TENSOR:
+                continue
+            # ChannelWiseTorchScaledMMLinearKernel only works with PER_TOKEN
+            if kernel == ChannelWiseTorchScaledMMLinearKernel and group_shape != GroupShape.PER_TOKEN:
+                continue
+            # RowWiseTorchScaledMMLinearKernel only works with PER_TOKEN
+            if kernel == RowWiseTorchScaledMMLinearKernel and group_shape != GroupShape.PER_TOKEN:
+                continue
+            combinations.append((kernel, group_shape))
+
+    # Blockwise group shapes don't use FP8ScaledMMLinearKernel, so kernel is None
+    for group_shape in BLOCKWISE_GROUP_SHAPES:
+        combinations.append((None, group_shape))
+
+    return combinations
+
+
+# Generate valid combinations of (kernel, group_shape)
+KERNEL_GROUPSHAPE_COMBINATIONS = _generate_kernel_groupshape_combinations()
 
 
 @pytest.mark.parametrize("dtype", [torch.float16, torch.bfloat16])
 @pytest.mark.parametrize("hidden_size", [256])
 @pytest.mark.parametrize("num_tokens", [257])
 @pytest.mark.parametrize("eps", [1e-5, 1e-6])
-@pytest.mark.parametrize("group_shape", GROUP_SHAPES)
+@pytest.mark.parametrize("kernel_groupshape", KERNEL_GROUPSHAPE_COMBINATIONS)
 @pytest.mark.parametrize("enable_rms_norm_custom_op", [True, False])
 @pytest.mark.parametrize("enable_quant_fp8_custom_op", [True, False])
-@pytest.mark.parametrize(
-    "force_kernel", CUDA_FP8_KERNELS if current_platform.is_cuda() else ROCM_FP8_KERNELS
-)
 @pytest.mark.skipif(
     not current_platform.is_cuda_alike(), reason="Only test on CUDA and ROCm"
 )
@@ -246,14 +315,16 @@
     hidden_size,
     num_tokens,
     eps,
-    group_shape,
+    kernel_groupshape,
     enable_rms_norm_custom_op,
     enable_quant_fp8_custom_op,
-    force_kernel,
 ):
     torch.set_default_device("cuda")
     torch.set_default_dtype(dtype)
     torch.manual_seed(1)
+
+    # Unpack the (kernel, group_shape) combination
+    force_kernel, group_shape = kernel_groupshape
 
     if not enable_quant_fp8_custom_op and group_shape.is_per_group():
         pytest.skip("Unsupported unwrapped quant fp8 op for blockwise quantization")
@@ -287,16 +358,14 @@
 
         backend = TestBackend(noop_pass, fusion_pass, cleanup_pass)
         backend2 = TestBackend(noop_pass, cleanup_pass)
-<<<<<<< HEAD
-        model = TestModel(hidden_size, eps, static, force_kernel)
-
-        # skip the test if we cannot force the kernel
-        selected_kernels = [layer.kernel for layer in model.fp8_linear_layers]
-        if not any(isinstance(kernel, force_kernel) for kernel in selected_kernels):
-            pytest.skip(f"{force_kernel.__name__} couldn't be forced")
-=======
-        model = TestModel(hidden_size, eps, group_shape, cuda_force_torch)
->>>>>>> 67475a6e
+        model = TestModel(hidden_size, eps, force_kernel, group_shape)
+
+        # # skip the test if we cannot force the kernel for non-blockwise group shapes
+        # if force_kernel is not None:
+        #     selected_kernels = [layer.kernel for layer in model.fp8_linear_layers]
+        #     if not any(isinstance(kernel, force_kernel) for kernel in selected_kernels):
+        #         pytest.skip(f"{force_kernel.__name__} couldn't be forced")
+
         # First dimension dynamic
         x = torch.rand(num_tokens, hidden_size)
         torch._dynamo.mark_dynamic(x, 0)
