--- conflicted
+++ resolved
@@ -6,12 +6,9 @@
 import pytest
 import torch
 
-<<<<<<< HEAD
 import vllm.config
-=======
 import vllm.plugins
 from vllm._aiter_ops import IS_AITER_FOUND, rocm_aiter_ops
->>>>>>> 9db78f34
 from vllm.compilation.fusion import FUSED_OPS, FusedRMSQuantKey, RMSNormQuantFusionPass
 from vllm.compilation.fx_utils import find_op_nodes
 from vllm.compilation.matcher_utils import QUANT_OPS
@@ -247,12 +244,7 @@
 class TestRmsnormGroupFp8QuantModel(torch.nn.Module):
     def __init__(self, hidden_size: int, eps: float, **kwargs):
         super().__init__()
-        self.w8a8_block_fp8_linear = W8A8BlockFp8LinearOp(
-            weight_group_shape=GroupShape(128, 128),
-            act_quant_group_shape=GroupShape(1, 128),
-            cutlass_block_fp8_supported=False,
-            use_aiter_and_is_supported=True,
-        )
+
         self.w = [
             torch.rand(hidden_size, hidden_size).to(dtype=FP8_DTYPE).t()
             for _ in range(3)
@@ -267,24 +259,35 @@
         self.norm_weight = [torch.ones(hidden_size) for _ in range(4)]
         self.eps = eps
 
+        self.w8a8_block_fp8_linear = [
+            TestBlockFP8Layer(
+                GroupShape(128, 128),
+                self.w[i],
+                self.wscale[i],
+                cutlass_block_fp8_supported=False,
+                use_aiter_and_is_supported=True,
+            )
+            for i in range(3)
+        ]
+
     def forward(self, x):
         # avoid having graph input be an arg to a pattern directly
         x = resid = torch.relu(x)
         y = rocm_aiter_ops.rms_norm(x, self.norm_weight[0], self.eps)
 
-        x2 = self.w8a8_block_fp8_linear.apply(y, self.w[0], self.wscale[0])
+        x2 = self.w8a8_block_fp8_linear[0](y)
         # make sure resid is used for replacement to work
         y2, resid = rocm_aiter_ops.rms_norm2d_with_add(
             x2, resid, self.norm_weight[1], self.eps
         )
 
-        x3 = self.w8a8_block_fp8_linear.apply(y2, self.w[1], self.wscale[1])
+        x3 = self.w8a8_block_fp8_linear[1](y2)
 
         y3, resid = rocm_aiter_ops.rms_norm2d_with_add(
             x3, resid, self.norm_weight[2], self.eps
         )
 
-        x4 = self.w8a8_block_fp8_linear.apply(y3, self.w[2], self.wscale[2])
+        x4 = self.w8a8_block_fp8_linear[2](y3)
 
         y4, resid = rocm_aiter_ops.rms_norm2d_with_add(
             x4, resid, self.norm_weight[3], self.eps
@@ -311,23 +314,12 @@
 @pytest.mark.parametrize("hidden_size", [256])
 @pytest.mark.parametrize("num_tokens", [257])
 @pytest.mark.parametrize("eps", [1e-5, 1e-6])
-<<<<<<< HEAD
 @pytest.mark.parametrize("kernel_groupshape", KERNEL_GROUPSHAPE_COMBINATIONS)
-@pytest.mark.parametrize("enable_rms_norm_custom_op", [True, False])
-@pytest.mark.parametrize("enable_quant_fp8_custom_op", [True, False])
-=======
-@pytest.mark.parametrize("group_shape", GROUP_SHAPES)
 @pytest.mark.parametrize(
     "model_class, enable_rms_norm_custom_op, enable_quant_fp8_custom_op",
     list(itertools.product([TestModel], [True, False], [True, False]))
     + [(TestRmsnormGroupFp8QuantModel, False, False)],
 )
-# cuda_force_torch used to test torch code path on platforms that
-# cutlass_fp8_supported() == True.
-@pytest.mark.parametrize(
-    "cuda_force_torch", [True, False] if cutlass_fp8_supported() else [True]
-)
->>>>>>> 9db78f34
 @pytest.mark.skipif(
     not current_platform.is_cuda_alike(), reason="Only test on CUDA and ROCm"
 )
@@ -336,12 +328,8 @@
     hidden_size,
     num_tokens,
     eps,
-<<<<<<< HEAD
     kernel_groupshape,
-=======
-    group_shape,
     model_class,
->>>>>>> 9db78f34
     enable_rms_norm_custom_op,
     enable_quant_fp8_custom_op,
 ):
@@ -394,17 +382,8 @@
 
         backend = TestBackend(noop_pass, fusion_pass, cleanup_pass)
         backend2 = TestBackend(noop_pass, cleanup_pass)
-<<<<<<< HEAD
         model = TestModel(hidden_size, eps, force_kernel, group_shape)
 
-=======
-        model = model_class(
-            hidden_size=hidden_size,
-            eps=eps,
-            group_shape=group_shape,
-            cuda_force_torch=cuda_force_torch,
-        )
->>>>>>> 9db78f34
         # First dimension dynamic
         x = torch.rand(num_tokens, hidden_size)
         torch._dynamo.mark_dynamic(x, 0)
