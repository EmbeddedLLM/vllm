--- conflicted
+++ resolved
@@ -17,17 +17,10 @@
   scalar_t* __restrict__ out,               // [..., d]
   const scalar_t* __restrict__ input,       // [..., 2, d]
   const int d) {
-<<<<<<< HEAD
   const int64_t token_idx = blockIdx.x;
   for (int64_t idx = threadIdx.x; idx < d; idx += blockDim.x) {
-    const scalar_t x = __ldg(&input[token_idx * 2 * d + idx]);
-    const scalar_t y = __ldg(&input[token_idx * 2 * d + d + idx]);
-=======
-  const int token_idx = blockIdx.x;
-  for (int idx = threadIdx.x; idx < d; idx += blockDim.x) {
     const scalar_t x = VLLM_LDG(&input[token_idx * 2 * d + idx]);
     const scalar_t y = VLLM_LDG(&input[token_idx * 2 * d + d + idx]);
->>>>>>> 31bb3356
     out[token_idx * d + idx] = silu(x) * y;
   }
 }
@@ -63,15 +56,9 @@
   scalar_t* __restrict__ out,               // [..., d]
   const scalar_t* __restrict__ input,       // [..., d]
   const int d) {
-<<<<<<< HEAD
   const int64_t token_idx = blockIdx.x;
   for (int64_t idx = threadIdx.x; idx < d; idx += blockDim.x) {
-    const scalar_t x = __ldg(&input[token_idx * d + idx]);
-=======
-  const int token_idx = blockIdx.x;
-  for (int idx = threadIdx.x; idx < d; idx += blockDim.x) {
     const scalar_t x = VLLM_LDG(&input[token_idx * d + idx]);
->>>>>>> 31bb3356
     out[token_idx * d + idx] = ACT_FN(x);
   }
 }
