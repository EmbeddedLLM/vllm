--- conflicted
+++ resolved
@@ -562,15 +562,9 @@
 
 #define LAUNCH_PAGED_ATTENTION_V1(HEAD_SIZE)                                                  \
   cudaFuncSetAttribute(                                                                       \
-<<<<<<< HEAD
-      (void*)vllm::single_query_cached_kv_attention_kernel<T, HEAD_SIZE, BLOCK_SIZE, NUM_THREADS>,   \
-      cudaFuncAttributeMaxDynamicSharedMemorySize, shared_mem_size);                          \
-  vllm::single_query_cached_kv_attention_kernel<T, HEAD_SIZE, BLOCK_SIZE, NUM_THREADS>        \
-=======
-    vllm::paged_attention_v1_kernel<T, HEAD_SIZE, BLOCK_SIZE, NUM_THREADS>,                   \
+    (void*)vllm::paged_attention_v1_kernel<T, HEAD_SIZE, BLOCK_SIZE, NUM_THREADS>,                   \
     cudaFuncAttributeMaxDynamicSharedMemorySize, shared_mem_size);                            \
   vllm::paged_attention_v1_kernel<T, HEAD_SIZE, BLOCK_SIZE, NUM_THREADS>                      \
->>>>>>> 651c614a
   <<<grid, block, shared_mem_size, stream>>>(                                                 \
     out_ptr,                                                                                  \
     query_ptr,                                                                                \
