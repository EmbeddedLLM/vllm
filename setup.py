import contextlib
import io
import os
import re
import subprocess
import warnings
from pathlib import Path
from typing import List, Set

from packaging.version import parse, Version
import setuptools
import torch
import torch.utils.cpp_extension as torch_cpp_ext
from torch.utils.cpp_extension import BuildExtension, CUDAExtension, CUDA_HOME, ROCM_HOME

ROOT_DIR = os.path.dirname(__file__)

# If you are developing the C++ backend of vLLM, consider building vLLM with
# `python setup.py develop` since it will give you incremental builds.
# The downside is that this method is deprecated, see
# https://github.com/pypa/setuptools/issues/917

MAIN_CUDA_VERSION = "12.1"

# Supported NVIDIA GPU architectures.
NVIDIA_SUPPORTED_ARCHS = {"7.0", "7.5", "8.0", "8.6", "8.9", "9.0"}
<<<<<<< HEAD
ROCM_SUPPORTED_ARCHS = {"gfx90a", "gfx908", "gfx906", "gfx1030", "gfx1100", "gfx942"}
=======
ROCM_SUPPORTED_ARCHS = {"gfx908", "gfx90a", "gfx942", "gfx1100"}
>>>>>>> e46fa5d5
# SUPPORTED_ARCHS = NVIDIA_SUPPORTED_ARCHS.union(ROCM_SUPPORTED_ARCHS)


def _is_hip() -> bool:
    return torch.version.hip is not None


def _is_neuron() -> bool:
    torch_neuronx_installed = True
    try:
        subprocess.run(["neuron-ls"], capture_output=True, check=True)
    except FileNotFoundError:
        torch_neuronx_installed = False
    return torch_neuronx_installed


def _is_cuda() -> bool:
    return (torch.version.cuda is not None) and not _is_neuron()


# Compiler flags.
CXX_FLAGS = ["-g", "-O2", "-std=c++17"]
# TODO(woosuk): Should we use -O3?
NVCC_FLAGS = ["-O2", "-std=c++17"]

if _is_hip():
    if ROCM_HOME is None:
        raise RuntimeError(
            "Cannot find ROCM_HOME. ROCm must be available to build the package."
        )
    NVCC_FLAGS += ["-DUSE_ROCM"]
    NVCC_FLAGS += ["-U__HIP_NO_HALF_CONVERSIONS__"]
    NVCC_FLAGS += ["-U__HIP_NO_HALF_OPERATORS__"]

if _is_cuda() and CUDA_HOME is None:
    raise RuntimeError(
        "Cannot find CUDA_HOME. CUDA must be available to build the package.")

ABI = 1 if torch._C._GLIBCXX_USE_CXX11_ABI else 0
CXX_FLAGS += [f"-D_GLIBCXX_USE_CXX11_ABI={ABI}"]
NVCC_FLAGS += [f"-D_GLIBCXX_USE_CXX11_ABI={ABI}"]
NVCC_FLAGS_PUNICA = NVCC_FLAGS.copy()


def get_hipcc_rocm_version():
    # Run the hipcc --version command
    result = subprocess.run(['hipcc', '--version'],
                            stdout=subprocess.PIPE,
                            stderr=subprocess.STDOUT,
                            text=True)

    # Check if the command was executed successfully
    if result.returncode != 0:
        print("Error running 'hipcc --version'")
        return None

    # Extract the version using a regular expression
    match = re.search(r'HIP version: (\S+)', result.stdout)
    if match:
        # Return the version string
        return match.group(1)
    else:
        print("Could not find HIP version in the output")
        return None


def glob(pattern: str):
    root = Path(__name__).parent
    return [str(p) for p in root.glob(pattern)]


def get_neuronxcc_version():
    import sysconfig
    site_dir = sysconfig.get_paths()["purelib"]
    version_file = os.path.join(site_dir, "neuronxcc", "version",
                                "__init__.py")

    # Check if the command was executed successfully
    with open(version_file, "rt") as fp:
        content = fp.read()

    # Extract the version using a regular expression
    match = re.search(r"__version__ = '(\S+)'", content)
    if match:
        # Return the version string
        return match.group(1)
    else:
        raise RuntimeError("Could not find HIP version in the output")


def get_nvcc_cuda_version(cuda_dir: str) -> Version:
    """Get the CUDA version from nvcc.

    Adapted from https://github.com/NVIDIA/apex/blob/8b7a1ff183741dd8f9b87e7bafd04cfde99cea28/setup.py
    """
    nvcc_output = subprocess.check_output([cuda_dir + "/bin/nvcc", "-V"],
                                          universal_newlines=True)
    output = nvcc_output.split()
    release_idx = output.index("release") + 1
    nvcc_cuda_version = parse(output[release_idx].split(",")[0])
    return nvcc_cuda_version


def get_pytorch_rocm_arch() -> Set[str]:
    """Get the cross section of Pytorch,and vllm supported gfx arches

    ROCM can get the supported gfx architectures in one of two ways
    Either through the PYTORCH_ROCM_ARCH env var, or output from
    rocm_agent_enumerator.

    In either case we can generate a list of supported arch's and
    cross reference with VLLM's own ROCM_SUPPORTED_ARCHs.
    """
    env_arch_list = os.environ.get("PYTORCH_ROCM_ARCH", None)

    # If we don't have PYTORCH_ROCM_ARCH specified pull the list from rocm_agent_enumerator
    if env_arch_list is None:
        command = "rocm_agent_enumerator"
        env_arch_list = subprocess.check_output([command]).decode('utf-8')\
                        .strip().replace("\n", ";")
        arch_source_str = "rocm_agent_enumerator"
    else:
        arch_source_str = "PYTORCH_ROCM_ARCH env variable"

    # List are separated by ; or space.
    pytorch_rocm_arch = set(env_arch_list.replace(" ", ";").split(";"))

    # Filter out the invalid architectures and print a warning.
    arch_list = pytorch_rocm_arch.intersection(ROCM_SUPPORTED_ARCHS)

    # If none of the specified architectures are valid, raise an error.
    if not arch_list:
        raise RuntimeError(
            f"None of the ROCM architectures in {arch_source_str} "
            f"({env_arch_list}) is supported. "
            f"Supported ROCM architectures are: {ROCM_SUPPORTED_ARCHS}.")
    invalid_arch_list = pytorch_rocm_arch - ROCM_SUPPORTED_ARCHS
    if invalid_arch_list:
        warnings.warn(
            f"Unsupported ROCM architectures ({invalid_arch_list}) are "
            f"excluded from the {arch_source_str} output "
            f"({env_arch_list}). Supported ROCM architectures are: "
            f"{ROCM_SUPPORTED_ARCHS}.",
            stacklevel=2)
    return arch_list


def get_torch_arch_list() -> Set[str]:
    # TORCH_CUDA_ARCH_LIST can have one or more architectures,
    # e.g. "8.0" or "7.5,8.0,8.6+PTX". Here, the "8.6+PTX" option asks the
    # compiler to additionally include PTX code that can be runtime-compiled
    # and executed on the 8.6 or newer architectures. While the PTX code will
    # not give the best performance on the newer architectures, it provides
    # forward compatibility.
    env_arch_list = os.environ.get("TORCH_CUDA_ARCH_LIST", None)
    if env_arch_list is None:
        return set()

    # List are separated by ; or space.
    torch_arch_list = set(env_arch_list.replace(" ", ";").split(";"))
    if not torch_arch_list:
        return set()

    # Filter out the invalid architectures and print a warning.
    valid_archs = NVIDIA_SUPPORTED_ARCHS.union(
        {s + "+PTX"
         for s in NVIDIA_SUPPORTED_ARCHS})
    arch_list = torch_arch_list.intersection(valid_archs)
    # If none of the specified architectures are valid, raise an error.
    if not arch_list:
        raise RuntimeError(
            "None of the CUDA architectures in `TORCH_CUDA_ARCH_LIST` env "
            f"variable ({env_arch_list}) is supported. "
            f"Supported CUDA architectures are: {valid_archs}.")
    invalid_arch_list = torch_arch_list - valid_archs
    if invalid_arch_list:
        warnings.warn(
            f"Unsupported CUDA architectures ({invalid_arch_list}) are "
            "excluded from the `TORCH_CUDA_ARCH_LIST` env variable "
            f"({env_arch_list}). Supported CUDA architectures are: "
            f"{valid_archs}.",
            stacklevel=2)
    return arch_list


if _is_hip():
    rocm_arches = get_pytorch_rocm_arch()
    NVCC_FLAGS += ["--offload-arch=" + arch for arch in rocm_arches]
else:
    # First, check the TORCH_CUDA_ARCH_LIST environment variable.
    compute_capabilities = get_torch_arch_list()

if _is_cuda() and not compute_capabilities:
    # If TORCH_CUDA_ARCH_LIST is not defined or empty, target all available
    # GPUs on the current machine.
    device_count = torch.cuda.device_count()
    for i in range(device_count):
        major, minor = torch.cuda.get_device_capability(i)
        if major < 7:
            raise RuntimeError(
                "GPUs with compute capability below 7.0 are not supported.")
        compute_capabilities.add(f"{major}.{minor}")

ext_modules = []

if _is_cuda():
    nvcc_cuda_version = get_nvcc_cuda_version(CUDA_HOME)
    if not compute_capabilities:
        # If no GPU is specified nor available, add all supported architectures
        # based on the NVCC CUDA version.
        compute_capabilities = NVIDIA_SUPPORTED_ARCHS.copy()
        if nvcc_cuda_version < Version("11.1"):
            compute_capabilities.remove("8.6")
        if nvcc_cuda_version < Version("11.8"):
            compute_capabilities.remove("8.9")
            compute_capabilities.remove("9.0")
    # Validate the NVCC CUDA version.
    if nvcc_cuda_version < Version("11.0"):
        raise RuntimeError(
            "CUDA 11.0 or higher is required to build the package.")
    if (nvcc_cuda_version < Version("11.1")
            and any(cc.startswith("8.6") for cc in compute_capabilities)):
        raise RuntimeError(
            "CUDA 11.1 or higher is required for compute capability 8.6.")
    if nvcc_cuda_version < Version("11.8"):
        if any(cc.startswith("8.9") for cc in compute_capabilities):
            # CUDA 11.8 is required to generate the code targeting compute capability 8.9.
            # However, GPUs with compute capability 8.9 can also run the code generated by
            # the previous versions of CUDA 11 and targeting compute capability 8.0.
            # Therefore, if CUDA 11.8 is not available, we target compute capability 8.0
            # instead of 8.9.
            warnings.warn(
                "CUDA 11.8 or higher is required for compute capability 8.9. "
                "Targeting compute capability 8.0 instead.",
                stacklevel=2)
            compute_capabilities = set(cc for cc in compute_capabilities
                                       if not cc.startswith("8.9"))
            compute_capabilities.add("8.0+PTX")
        if any(cc.startswith("9.0") for cc in compute_capabilities):
            raise RuntimeError(
                "CUDA 11.8 or higher is required for compute capability 9.0.")

    NVCC_FLAGS_PUNICA = NVCC_FLAGS.copy()

    # Add target compute capabilities to NVCC flags.
    for capability in compute_capabilities:
        num = capability[0] + capability[2]
        NVCC_FLAGS += ["-gencode", f"arch=compute_{num},code=sm_{num}"]
        if capability.endswith("+PTX"):
            NVCC_FLAGS += [
                "-gencode", f"arch=compute_{num},code=compute_{num}"
            ]
        if int(capability[0]) >= 8:
            NVCC_FLAGS_PUNICA += [
                "-gencode", f"arch=compute_{num},code=sm_{num}"
            ]
            if capability.endswith("+PTX"):
                NVCC_FLAGS_PUNICA += [
                    "-gencode", f"arch=compute_{num},code=compute_{num}"
                ]

    # Use NVCC threads to parallelize the build.
    if nvcc_cuda_version >= Version("11.2"):
        nvcc_threads = int(os.getenv("NVCC_THREADS", 8))
        num_threads = min(os.cpu_count(), nvcc_threads)
        NVCC_FLAGS += ["--threads", str(num_threads)]

    if nvcc_cuda_version >= Version("11.8"):
        NVCC_FLAGS += ["-DENABLE_FP8_E5M2"]

    # changes for punica kernels
    NVCC_FLAGS += torch_cpp_ext.COMMON_NVCC_FLAGS
    REMOVE_NVCC_FLAGS = [
        '-D__CUDA_NO_HALF_OPERATORS__',
        '-D__CUDA_NO_HALF_CONVERSIONS__',
        '-D__CUDA_NO_BFLOAT16_CONVERSIONS__',
        '-D__CUDA_NO_HALF2_OPERATORS__',
    ]
    for flag in REMOVE_NVCC_FLAGS:
        with contextlib.suppress(ValueError):
            torch_cpp_ext.COMMON_NVCC_FLAGS.remove(flag)
<<<<<<< HEAD
            
elif _is_hip():
    amd_archs = os.getenv("GPU_ARCHS")
    if amd_archs is None:
        amd_archs = get_amdgpu_offload_arch()
    for arch in amd_archs.split(";"):
        if arch not in ROCM_SUPPORTED_ARCHS:
            raise RuntimeError(
                f"Only the following arch is supported: {ROCM_SUPPORTED_ARCHS}"
                f"amdgpu_arch_found: {arch}")
        NVCC_FLAGS += [f"--offload-arch={arch}"]
    NVCC_FLAGS_PUNICA += ["-mno-wavefrontsize64"]

=======

    install_punica = bool(int(os.getenv("VLLM_INSTALL_PUNICA_KERNELS", "0")))
    device_count = torch.cuda.device_count()
    for i in range(device_count):
        major, minor = torch.cuda.get_device_capability(i)
        if major < 8:
            install_punica = False
            break
    if install_punica:
        ext_modules.append(
            CUDAExtension(
                name="vllm._punica_C",
                sources=["csrc/punica/punica_ops.cc"] +
                glob("csrc/punica/bgmv/*.cu"),
                extra_compile_args={
                    "cxx": CXX_FLAGS,
                    "nvcc": NVCC_FLAGS_PUNICA,
                },
            ))
>>>>>>> e46fa5d5
elif _is_neuron():
    neuronxcc_version = get_neuronxcc_version()

vllm_extension_sources = [
    "csrc/cache_kernels.cu",
    "csrc/attention/attention_kernels.cu",
    "csrc/pos_encoding_kernels.cu",
    "csrc/activation_kernels.cu",
    "csrc/layernorm_kernels.cu",
    "csrc/quantization/squeezellm/quant_cuda_kernel.cu",
    "csrc/quantization/gptq/q_gemm.cu",
    "csrc/cuda_utils_kernels.cu",
    "csrc/moe_align_block_size_kernels.cu",
    "csrc/pybind.cpp",
]

if _is_cuda():
    vllm_extension_sources.append("csrc/quantization/awq/gemm_kernels.cu")
    vllm_extension_sources.append("csrc/custom_all_reduce.cu")

<<<<<<< HEAD
install_punica = bool(int(os.getenv("VLLM_INSTALL_PUNICA_KERNELS", "1"))) # engineering

if _is_cuda():
    device_count = torch.cuda.device_count()
    for i in range(device_count):
        major, minor = torch.cuda.get_device_capability(i)
        if major < 8:
            install_punica = False
            break

if install_punica:
    ext_modules.append(
        CUDAExtension(
            name="vllm._punica_C",
            sources=["csrc/punica/punica_ops.cu",
                     "csrc/punica/punica_pybind.cpp"] +
            glob("csrc/punica/bgmv/*.cu"),
            extra_compile_args={
                "cxx": CXX_FLAGS,
                "nvcc": NVCC_FLAGS_PUNICA,
=======
    # Add MoE kernels.
    ext_modules.append(
        CUDAExtension(
            name="vllm._moe_C",
            sources=glob("csrc/moe/*.cu") + glob("csrc/moe/*.cpp"),
            extra_compile_args={
                "cxx": CXX_FLAGS,
                "nvcc": NVCC_FLAGS,
>>>>>>> e46fa5d5
            },
        ))

if not _is_neuron():
    vllm_extension = CUDAExtension(
        name="vllm._C",
        sources=vllm_extension_sources,
        extra_compile_args={
            "cxx": CXX_FLAGS,
            "nvcc": NVCC_FLAGS,
        },
        libraries=["cuda"] if _is_cuda() else [],
    )
    ext_modules.append(vllm_extension)


def get_path(*filepath) -> str:
    return os.path.join(ROOT_DIR, *filepath)


def find_version(filepath: str) -> str:
    """Extract version information from the given filepath.

    Adapted from https://github.com/ray-project/ray/blob/0b190ee1160eeca9796bc091e07eaebf4c85b511/python/setup.py
    """
    with open(filepath) as fp:
        version_match = re.search(r"^__version__ = ['\"]([^'\"]*)['\"]",
                                  fp.read(), re.M)
        if version_match:
            return version_match.group(1)
        raise RuntimeError("Unable to find version string.")


def get_vllm_version() -> str:
    version = find_version(get_path("vllm", "__init__.py"))

    if _is_hip():
        # Get the HIP version
        hipcc_version = get_hipcc_rocm_version()
        if hipcc_version != MAIN_CUDA_VERSION:
            rocm_version_str = hipcc_version.replace(".", "")[:3]
            version += f"+rocm{rocm_version_str}"
    elif _is_neuron():
        # Get the Neuron version
        neuron_version = str(neuronxcc_version)
        if neuron_version != MAIN_CUDA_VERSION:
            neuron_version_str = neuron_version.replace(".", "")[:3]
            version += f"+neuron{neuron_version_str}"
    else:
        cuda_version = str(nvcc_cuda_version)
        if cuda_version != MAIN_CUDA_VERSION:
            cuda_version_str = cuda_version.replace(".", "")[:3]
            version += f"+cu{cuda_version_str}"

    return version


def read_readme() -> str:
    """Read the README file if present."""
    p = get_path("README.md")
    if os.path.isfile(p):
        return io.open(get_path("README.md"), "r", encoding="utf-8").read()
    else:
        return ""


def get_requirements() -> List[str]:
    """Get Python package dependencies from requirements.txt."""
    if _is_hip():
        with open(get_path("requirements-rocm.txt")) as f:
            requirements = f.read().strip().split("\n")
    elif _is_neuron():
        with open(get_path("requirements-neuron.txt")) as f:
            requirements = f.read().strip().split("\n")
    else:
        with open(get_path("requirements.txt")) as f:
            requirements = f.read().strip().split("\n")
    return requirements


package_data = {
    "vllm": ["py.typed", "model_executor/layers/fused_moe/configs/*.json"]
}
if os.environ.get("VLLM_USE_PRECOMPILED"):
    ext_modules = []
    package_data["vllm"].append("*.so")

setuptools.setup(
    name="vllm",
    version=get_vllm_version(),
    author="vLLM Team",
    license="Apache 2.0",
    description=("A high-throughput and memory-efficient inference and "
                 "serving engine for LLMs"),
    long_description=read_readme(),
    long_description_content_type="text/markdown",
    url="https://github.com/vllm-project/vllm",
    project_urls={
        "Homepage": "https://github.com/vllm-project/vllm",
        "Documentation": "https://vllm.readthedocs.io/en/latest/",
    },
    classifiers=[
        "Programming Language :: Python :: 3.8",
        "Programming Language :: Python :: 3.9",
        "Programming Language :: Python :: 3.10",
        "Programming Language :: Python :: 3.11",
        "License :: OSI Approved :: Apache Software License",
        "Topic :: Scientific/Engineering :: Artificial Intelligence",
    ],
    packages=setuptools.find_packages(exclude=("benchmarks", "csrc", "docs",
                                               "examples", "tests")),
    python_requires=">=3.8",
    install_requires=get_requirements(),
    ext_modules=ext_modules,
    cmdclass={"build_ext": BuildExtension} if not _is_neuron() else {},
    package_data=package_data,
)<|MERGE_RESOLUTION|>--- conflicted
+++ resolved
@@ -24,11 +24,7 @@
 
 # Supported NVIDIA GPU architectures.
 NVIDIA_SUPPORTED_ARCHS = {"7.0", "7.5", "8.0", "8.6", "8.9", "9.0"}
-<<<<<<< HEAD
-ROCM_SUPPORTED_ARCHS = {"gfx90a", "gfx908", "gfx906", "gfx1030", "gfx1100", "gfx942"}
-=======
 ROCM_SUPPORTED_ARCHS = {"gfx908", "gfx90a", "gfx942", "gfx1100"}
->>>>>>> e46fa5d5
 # SUPPORTED_ARCHS = NVIDIA_SUPPORTED_ARCHS.union(ROCM_SUPPORTED_ARCHS)
 
 
@@ -70,7 +66,6 @@
 ABI = 1 if torch._C._GLIBCXX_USE_CXX11_ABI else 0
 CXX_FLAGS += [f"-D_GLIBCXX_USE_CXX11_ABI={ABI}"]
 NVCC_FLAGS += [f"-D_GLIBCXX_USE_CXX11_ABI={ABI}"]
-NVCC_FLAGS_PUNICA = NVCC_FLAGS.copy()
 
 
 def get_hipcc_rocm_version():
@@ -233,6 +228,8 @@
         compute_capabilities.add(f"{major}.{minor}")
 
 ext_modules = []
+
+install_punica = bool(int(os.getenv("VLLM_INSTALL_PUNICA_KERNELS", "0")))
 
 if _is_cuda():
     nvcc_cuda_version = get_nvcc_cuda_version(CUDA_HOME)
@@ -310,41 +307,18 @@
     for flag in REMOVE_NVCC_FLAGS:
         with contextlib.suppress(ValueError):
             torch_cpp_ext.COMMON_NVCC_FLAGS.remove(flag)
-<<<<<<< HEAD
-            
-elif _is_hip():
-    amd_archs = os.getenv("GPU_ARCHS")
-    if amd_archs is None:
-        amd_archs = get_amdgpu_offload_arch()
-    for arch in amd_archs.split(";"):
-        if arch not in ROCM_SUPPORTED_ARCHS:
-            raise RuntimeError(
-                f"Only the following arch is supported: {ROCM_SUPPORTED_ARCHS}"
-                f"amdgpu_arch_found: {arch}")
-        NVCC_FLAGS += [f"--offload-arch={arch}"]
-    NVCC_FLAGS_PUNICA += ["-mno-wavefrontsize64"]
-
-=======
-
-    install_punica = bool(int(os.getenv("VLLM_INSTALL_PUNICA_KERNELS", "0")))
+    
     device_count = torch.cuda.device_count()
     for i in range(device_count):
         major, minor = torch.cuda.get_device_capability(i)
         if major < 8:
             install_punica = False
             break
-    if install_punica:
-        ext_modules.append(
-            CUDAExtension(
-                name="vllm._punica_C",
-                sources=["csrc/punica/punica_ops.cc"] +
-                glob("csrc/punica/bgmv/*.cu"),
-                extra_compile_args={
-                    "cxx": CXX_FLAGS,
-                    "nvcc": NVCC_FLAGS_PUNICA,
-                },
-            ))
->>>>>>> e46fa5d5
+            
+elif _is_hip():
+    NVCC_FLAGS_PUNICA = NVCC_FLAGS.copy()
+    NVCC_FLAGS_PUNICA += ["-mno-wavefrontsize64"]
+
 elif _is_neuron():
     neuronxcc_version = get_neuronxcc_version()
 
@@ -365,18 +339,7 @@
     vllm_extension_sources.append("csrc/quantization/awq/gemm_kernels.cu")
     vllm_extension_sources.append("csrc/custom_all_reduce.cu")
 
-<<<<<<< HEAD
-install_punica = bool(int(os.getenv("VLLM_INSTALL_PUNICA_KERNELS", "1"))) # engineering
-
-if _is_cuda():
-    device_count = torch.cuda.device_count()
-    for i in range(device_count):
-        major, minor = torch.cuda.get_device_capability(i)
-        if major < 8:
-            install_punica = False
-            break
-
-if install_punica:
+if install_punica and not _is_neuron():
     ext_modules.append(
         CUDAExtension(
             name="vllm._punica_C",
@@ -386,7 +349,10 @@
             extra_compile_args={
                 "cxx": CXX_FLAGS,
                 "nvcc": NVCC_FLAGS_PUNICA,
-=======
+                },
+        ))
+    
+if _is_cuda():
     # Add MoE kernels.
     ext_modules.append(
         CUDAExtension(
@@ -395,7 +361,6 @@
             extra_compile_args={
                 "cxx": CXX_FLAGS,
                 "nvcc": NVCC_FLAGS,
->>>>>>> e46fa5d5
             },
         ))
 
