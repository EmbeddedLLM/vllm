import contextlib
import io
import os
import re
import subprocess
import warnings
from pathlib import Path
from typing import List, Set

from packaging.version import parse, Version
import setuptools
import torch
<<<<<<< HEAD
from torch.utils.cpp_extension import BuildExtension, CUDAExtension, CUDA_HOME, ROCM_HOME
=======
import torch.utils.cpp_extension as torch_cpp_ext
from torch.utils.cpp_extension import BuildExtension, CUDAExtension, CUDA_HOME
>>>>>>> c328e587

ROOT_DIR = os.path.dirname(__file__)

MAIN_CUDA_VERSION = "12.1"

# Supported NVIDIA GPU architectures.
NVIDIA_SUPPORTED_ARCHS = {"7.0", "7.5", "8.0", "8.6", "8.9", "9.0"}
ROCM_SUPPORTED_ARCHS = {"gfx90a", "gfx908", "gfx906", "gfx1030", "gfx1100"}
# SUPPORTED_ARCHS = NVIDIA_SUPPORTED_ARCHS.union(ROCM_SUPPORTED_ARCHS)


def _is_hip() -> bool:
    return torch.version.hip is not None


def _is_cuda() -> bool:
    return torch.version.cuda is not None


# Compiler flags.
CXX_FLAGS = ["-g", "-O2", "-std=c++17"]
# TODO(woosuk): Should we use -O3?
NVCC_FLAGS = ["-O2", "-std=c++17"]

if _is_hip():
    if ROCM_HOME is None:
        raise RuntimeError(
            "Cannot find ROCM_HOME. ROCm must be available to build the package."
        )
    NVCC_FLAGS += ["-DUSE_ROCM"]

if _is_cuda() and CUDA_HOME is None:
    raise RuntimeError(
        "Cannot find CUDA_HOME. CUDA must be available to build the package.")

ABI = 1 if torch._C._GLIBCXX_USE_CXX11_ABI else 0
CXX_FLAGS += [f"-D_GLIBCXX_USE_CXX11_ABI={ABI}"]
NVCC_FLAGS += [f"-D_GLIBCXX_USE_CXX11_ABI={ABI}"]


def get_amdgpu_offload_arch():
    command = "/opt/rocm/llvm/bin/amdgpu-offload-arch"
    try:
        output = subprocess.check_output([command])
        return output.decode('utf-8').strip()
    except subprocess.CalledProcessError as e:
        error_message = f"Error: {e}"
        raise RuntimeError(error_message) from e
    except FileNotFoundError as e:
        # If the command is not found, print an error message
        error_message = f"The command {command} was not found."
        raise RuntimeError(error_message) from e

    return None


def get_hipcc_rocm_version():
    # Run the hipcc --version command
    result = subprocess.run(['hipcc', '--version'],
                            stdout=subprocess.PIPE,
                            stderr=subprocess.STDOUT,
                            text=True)

    # Check if the command was executed successfully
    if result.returncode != 0:
        print("Error running 'hipcc --version'")
        return None

    # Extract the version using a regular expression
    match = re.search(r'HIP version: (\S+)', result.stdout)
    if match:
        # Return the version string
        return match.group(1)
    else:
        print("Could not find HIP version in the output")
        return None


def glob(pattern: str):
    root = Path(__name__).parent
    return [str(p) for p in root.glob(pattern)]


def get_nvcc_cuda_version(cuda_dir: str) -> Version:
    """Get the CUDA version from nvcc.

    Adapted from https://github.com/NVIDIA/apex/blob/8b7a1ff183741dd8f9b87e7bafd04cfde99cea28/setup.py
    """
    nvcc_output = subprocess.check_output([cuda_dir + "/bin/nvcc", "-V"],
                                          universal_newlines=True)
    output = nvcc_output.split()
    release_idx = output.index("release") + 1
    nvcc_cuda_version = parse(output[release_idx].split(",")[0])
    return nvcc_cuda_version


def get_torch_arch_list() -> Set[str]:
    # TORCH_CUDA_ARCH_LIST can have one or more architectures,
    # e.g. "8.0" or "7.5,8.0,8.6+PTX". Here, the "8.6+PTX" option asks the
    # compiler to additionally include PTX code that can be runtime-compiled
    # and executed on the 8.6 or newer architectures. While the PTX code will
    # not give the best performance on the newer architectures, it provides
    # forward compatibility.
    env_arch_list = os.environ.get("TORCH_CUDA_ARCH_LIST", None)
    if env_arch_list is None:
        return set()

    # List are separated by ; or space.
    torch_arch_list = set(env_arch_list.replace(" ", ";").split(";"))
    if not torch_arch_list:
        return set()

    # Filter out the invalid architectures and print a warning.
    valid_archs = NVIDIA_SUPPORTED_ARCHS.union(
        {s + "+PTX"
         for s in NVIDIA_SUPPORTED_ARCHS})
    arch_list = torch_arch_list.intersection(valid_archs)
    # If none of the specified architectures are valid, raise an error.
    if not arch_list:
        raise RuntimeError(
            "None of the CUDA/ROCM architectures in `TORCH_CUDA_ARCH_LIST` env "
            f"variable ({env_arch_list}) is supported. "
            f"Supported CUDA/ROCM architectures are: {valid_archs}.")
    invalid_arch_list = torch_arch_list - valid_archs
    if invalid_arch_list:
        warnings.warn(
            f"Unsupported CUDA/ROCM architectures ({invalid_arch_list}) are "
            "excluded from the `TORCH_CUDA_ARCH_LIST` env variable "
            f"({env_arch_list}). Supported CUDA/ROCM architectures are: "
            f"{valid_archs}.",
            stacklevel=2)
    return arch_list


# First, check the TORCH_CUDA_ARCH_LIST environment variable.
compute_capabilities = get_torch_arch_list()
if _is_cuda() and not compute_capabilities:
    # If TORCH_CUDA_ARCH_LIST is not defined or empty, target all available
    # GPUs on the current machine.
    device_count = torch.cuda.device_count()
    for i in range(device_count):
        major, minor = torch.cuda.get_device_capability(i)
        if major < 7:
            raise RuntimeError(
                "GPUs with compute capability below 7.0 are not supported.")
        compute_capabilities.add(f"{major}.{minor}")

if _is_cuda():
    nvcc_cuda_version = get_nvcc_cuda_version(CUDA_HOME)
    if not compute_capabilities:
        # If no GPU is specified nor available, add all supported architectures
        # based on the NVCC CUDA version.
        compute_capabilities = NVIDIA_SUPPORTED_ARCHS.copy()
        if nvcc_cuda_version < Version("11.1"):
            compute_capabilities.remove("8.6")
        if nvcc_cuda_version < Version("11.8"):
            compute_capabilities.remove("8.9")
            compute_capabilities.remove("9.0")
    # Validate the NVCC CUDA version.
    if nvcc_cuda_version < Version("11.0"):
        raise RuntimeError(
            "CUDA 11.0 or higher is required to build the package.")
    if (nvcc_cuda_version < Version("11.1")
            and any(cc.startswith("8.6") for cc in compute_capabilities)):
        raise RuntimeError(
            "CUDA 11.1 or higher is required for compute capability 8.6.")
    if nvcc_cuda_version < Version("11.8"):
        if any(cc.startswith("8.9") for cc in compute_capabilities):
            # CUDA 11.8 is required to generate the code targeting compute capability 8.9.
            # However, GPUs with compute capability 8.9 can also run the code generated by
            # the previous versions of CUDA 11 and targeting compute capability 8.0.
            # Therefore, if CUDA 11.8 is not available, we target compute capability 8.0
            # instead of 8.9.
            warnings.warn(
                "CUDA 11.8 or higher is required for compute capability 8.9. "
                "Targeting compute capability 8.0 instead.",
                stacklevel=2)
            compute_capabilities = set(cc for cc in compute_capabilities
                                       if not cc.startswith("8.9"))
            compute_capabilities.add("8.0+PTX")
        if any(cc.startswith("9.0") for cc in compute_capabilities):
            raise RuntimeError(
                "CUDA 11.8 or higher is required for compute capability 9.0.")

    # Add target compute capabilities to NVCC flags.
    for capability in compute_capabilities:
        num = capability[0] + capability[2]
        NVCC_FLAGS += ["-gencode", f"arch=compute_{num},code=sm_{num}"]
        if capability.endswith("+PTX"):
            NVCC_FLAGS += [
                "-gencode", f"arch=compute_{num},code=compute_{num}"
            ]

    # Use NVCC threads to parallelize the build.
    if nvcc_cuda_version >= Version("11.2"):
        nvcc_threads = int(os.getenv("NVCC_THREADS", 8))
        num_threads = min(os.cpu_count(), nvcc_threads)
        NVCC_FLAGS += ["--threads", str(num_threads)]

elif _is_hip():
    amd_arch = get_amdgpu_offload_arch()
    if amd_arch not in ROCM_SUPPORTED_ARCHS:
        raise RuntimeError(
            f"Only the following arch is supported: {ROCM_SUPPORTED_ARCHS}"
            f"amdgpu_arch_found: {amd_arch}")

ext_modules = []

<<<<<<< HEAD
vllm_extension_sources = [
    "csrc/cache_kernels.cu",
    "csrc/attention/attention_kernels.cu",
    "csrc/pos_encoding_kernels.cu",
    "csrc/activation_kernels.cu",
    "csrc/layernorm_kernels.cu",
    "csrc/quantization/squeezellm/quant_cuda_kernel.cu",
    "csrc/cuda_utils_kernels.cu",
    "csrc/pybind.cpp",
]

if _is_cuda():
    vllm_extension_sources.append("csrc/quantization/awq/gemm_kernels.cu")

=======
# Use NVCC threads to parallelize the build.
if nvcc_cuda_version >= Version("11.2"):
    num_threads = min(os.cpu_count(), 8)
    NVCC_FLAGS += ["--threads", str(num_threads)]

NVCC_FLAGS_PUNICA = NVCC_FLAGS.copy()

# Add target compute capabilities to NVCC flags.
for capability in compute_capabilities:
    num = capability[0] + capability[2]
    NVCC_FLAGS += ["-gencode", f"arch=compute_{num},code=sm_{num}"]
    if capability.endswith("+PTX"):
        NVCC_FLAGS += ["-gencode", f"arch=compute_{num},code=compute_{num}"]
    if int(capability[0]) >= 8:
        NVCC_FLAGS_PUNICA += ["-gencode", f"arch=compute_{num},code=sm_{num}"]
        if capability.endswith("+PTX"):
            NVCC_FLAGS_PUNICA += [
                "-gencode", f"arch=compute_{num},code=compute_{num}"
            ]

# changes for punica kernels
NVCC_FLAGS += torch_cpp_ext.COMMON_NVCC_FLAGS
REMOVE_NVCC_FLAGS = [
    '-D__CUDA_NO_HALF_OPERATORS__',
    '-D__CUDA_NO_HALF_CONVERSIONS__',
    '-D__CUDA_NO_BFLOAT16_CONVERSIONS__',
    '-D__CUDA_NO_HALF2_OPERATORS__',
]
for flag in REMOVE_NVCC_FLAGS:
    with contextlib.suppress(ValueError):
        torch_cpp_ext.COMMON_NVCC_FLAGS.remove(flag)

ext_modules = []

install_punica = bool(int(os.getenv("VLLM_INSTALL_PUNICA_KERNELS", "1")))
device_count = torch.cuda.device_count()
for i in range(device_count):
    major, minor = torch.cuda.get_device_capability(i)
    if major < 8:
        install_punica = False
        break
if install_punica:
    ext_modules.append(
        CUDAExtension(
            name="vllm._punica_C",
            sources=["csrc/punica/punica_ops.cc"] +
            glob("csrc/punica/bgmv/*.cu"),
            extra_compile_args={
                "cxx": CXX_FLAGS,
                "nvcc": NVCC_FLAGS_PUNICA,
            },
        ))

>>>>>>> c328e587
vllm_extension = CUDAExtension(
    name="vllm._C",
    sources=vllm_extension_sources,
    extra_compile_args={
        "cxx": CXX_FLAGS,
        "nvcc": NVCC_FLAGS,
    },
)
ext_modules.append(vllm_extension)


def get_path(*filepath) -> str:
    return os.path.join(ROOT_DIR, *filepath)


def find_version(filepath: str) -> str:
    """Extract version information from the given filepath.

    Adapted from https://github.com/ray-project/ray/blob/0b190ee1160eeca9796bc091e07eaebf4c85b511/python/setup.py
    """
    with open(filepath) as fp:
        version_match = re.search(r"^__version__ = ['\"]([^'\"]*)['\"]",
                                  fp.read(), re.M)
        if version_match:
            return version_match.group(1)
        raise RuntimeError("Unable to find version string.")


def get_vllm_version() -> str:
    version = find_version(get_path("vllm", "__init__.py"))

    if _is_hip():
        # Get the HIP version
        hipcc_version = get_hipcc_rocm_version()
        if hipcc_version != MAIN_CUDA_VERSION:
            rocm_version_str = hipcc_version.replace(".", "")[:3]
            version += f"+rocm{rocm_version_str}"
    else:
        cuda_version = str(nvcc_cuda_version)
        if cuda_version != MAIN_CUDA_VERSION:
            cuda_version_str = cuda_version.replace(".", "")[:3]
            version += f"+cu{cuda_version_str}"

    return version


def read_readme() -> str:
    """Read the README file if present."""
    p = get_path("README.md")
    if os.path.isfile(p):
        return io.open(get_path("README.md"), "r", encoding="utf-8").read()
    else:
        return ""


def get_requirements() -> List[str]:
    """Get Python package dependencies from requirements.txt."""
    if _is_hip():
        with open(get_path("requirements-rocm.txt")) as f:
            requirements = f.read().strip().split("\n")
    else:
        with open(get_path("requirements.txt")) as f:
            requirements = f.read().strip().split("\n")
    return requirements


setuptools.setup(
    name="vllm",
    version=get_vllm_version(),
    author="vLLM Team",
    license="Apache 2.0",
    description=("A high-throughput and memory-efficient inference and "
                 "serving engine for LLMs"),
    long_description=read_readme(),
    long_description_content_type="text/markdown",
    url="https://github.com/vllm-project/vllm",
    project_urls={
        "Homepage": "https://github.com/vllm-project/vllm",
        "Documentation": "https://vllm.readthedocs.io/en/latest/",
    },
    classifiers=[
        "Programming Language :: Python :: 3.8",
        "Programming Language :: Python :: 3.9",
        "Programming Language :: Python :: 3.10",
        "Programming Language :: Python :: 3.11",
        "License :: OSI Approved :: Apache Software License",
        "Topic :: Scientific/Engineering :: Artificial Intelligence",
    ],
    packages=setuptools.find_packages(exclude=("benchmarks", "csrc", "docs",
                                               "examples", "tests")),
    python_requires=">=3.8",
    install_requires=get_requirements(),
    ext_modules=ext_modules,
    cmdclass={"build_ext": BuildExtension},
    package_data={"vllm": ["py.typed"]},
)<|MERGE_RESOLUTION|>--- conflicted
+++ resolved
@@ -10,12 +10,8 @@
 from packaging.version import parse, Version
 import setuptools
 import torch
-<<<<<<< HEAD
+import torch.utils.cpp_extension as torch_cpp_ext
 from torch.utils.cpp_extension import BuildExtension, CUDAExtension, CUDA_HOME, ROCM_HOME
-=======
-import torch.utils.cpp_extension as torch_cpp_ext
-from torch.utils.cpp_extension import BuildExtension, CUDAExtension, CUDA_HOME
->>>>>>> c328e587
 
 ROOT_DIR = os.path.dirname(__file__)
 
@@ -208,12 +204,30 @@
             NVCC_FLAGS += [
                 "-gencode", f"arch=compute_{num},code=compute_{num}"
             ]
+        if int(capability[0]) >= 8:
+            NVCC_FLAGS_PUNICA += ["-gencode", f"arch=compute_{num},code=sm_{num}"]
+            if capability.endswith("+PTX"):
+                NVCC_FLAGS_PUNICA += [
+                    "-gencode", f"arch=compute_{num},code=compute_{num}"
+                ]
 
     # Use NVCC threads to parallelize the build.
     if nvcc_cuda_version >= Version("11.2"):
         nvcc_threads = int(os.getenv("NVCC_THREADS", 8))
         num_threads = min(os.cpu_count(), nvcc_threads)
         NVCC_FLAGS += ["--threads", str(num_threads)]
+    
+    # changes for punica kernels
+    NVCC_FLAGS += torch_cpp_ext.COMMON_NVCC_FLAGS
+    REMOVE_NVCC_FLAGS = [
+        '-D__CUDA_NO_HALF_OPERATORS__',
+        '-D__CUDA_NO_HALF_CONVERSIONS__',
+        '-D__CUDA_NO_BFLOAT16_CONVERSIONS__',
+        '-D__CUDA_NO_HALF2_OPERATORS__',
+    ]
+    for flag in REMOVE_NVCC_FLAGS:
+        with contextlib.suppress(ValueError):
+            torch_cpp_ext.COMMON_NVCC_FLAGS.remove(flag)
 
 elif _is_hip():
     amd_arch = get_amdgpu_offload_arch()
@@ -224,7 +238,6 @@
 
 ext_modules = []
 
-<<<<<<< HEAD
 vllm_extension_sources = [
     "csrc/cache_kernels.cu",
     "csrc/attention/attention_kernels.cu",
@@ -239,48 +252,18 @@
 if _is_cuda():
     vllm_extension_sources.append("csrc/quantization/awq/gemm_kernels.cu")
 
-=======
-# Use NVCC threads to parallelize the build.
-if nvcc_cuda_version >= Version("11.2"):
-    num_threads = min(os.cpu_count(), 8)
-    NVCC_FLAGS += ["--threads", str(num_threads)]
-
-NVCC_FLAGS_PUNICA = NVCC_FLAGS.copy()
-
-# Add target compute capabilities to NVCC flags.
-for capability in compute_capabilities:
-    num = capability[0] + capability[2]
-    NVCC_FLAGS += ["-gencode", f"arch=compute_{num},code=sm_{num}"]
-    if capability.endswith("+PTX"):
-        NVCC_FLAGS += ["-gencode", f"arch=compute_{num},code=compute_{num}"]
-    if int(capability[0]) >= 8:
-        NVCC_FLAGS_PUNICA += ["-gencode", f"arch=compute_{num},code=sm_{num}"]
-        if capability.endswith("+PTX"):
-            NVCC_FLAGS_PUNICA += [
-                "-gencode", f"arch=compute_{num},code=compute_{num}"
-            ]
-
-# changes for punica kernels
-NVCC_FLAGS += torch_cpp_ext.COMMON_NVCC_FLAGS
-REMOVE_NVCC_FLAGS = [
-    '-D__CUDA_NO_HALF_OPERATORS__',
-    '-D__CUDA_NO_HALF_CONVERSIONS__',
-    '-D__CUDA_NO_BFLOAT16_CONVERSIONS__',
-    '-D__CUDA_NO_HALF2_OPERATORS__',
-]
-for flag in REMOVE_NVCC_FLAGS:
-    with contextlib.suppress(ValueError):
-        torch_cpp_ext.COMMON_NVCC_FLAGS.remove(flag)
-
-ext_modules = []
-
 install_punica = bool(int(os.getenv("VLLM_INSTALL_PUNICA_KERNELS", "1")))
-device_count = torch.cuda.device_count()
-for i in range(device_count):
-    major, minor = torch.cuda.get_device_capability(i)
-    if major < 8:
-        install_punica = False
-        break
+
+if _is_cuda():
+    device_count = torch.cuda.device_count()
+    for i in range(device_count):
+        major, minor = torch.cuda.get_device_capability(i)
+        if major < 8:
+            install_punica = False
+            break
+elif _is_hip():
+    pass
+
 if install_punica:
     ext_modules.append(
         CUDAExtension(
@@ -293,7 +276,6 @@
             },
         ))
 
->>>>>>> c328e587
 vllm_extension = CUDAExtension(
     name="vllm._C",
     sources=vllm_extension_sources,
